// SPDX-License-Identifier: MIT

pragma solidity 0.8.9;
import { AxelarExecutable } from '@axelar-network/axelar-gmp-sdk-solidity/contracts/executable/AxelarExecutable.sol';
import { Upgradable } from '@axelar-network/axelar-gmp-sdk-solidity/contracts/upgradable/Upgradable.sol';
import { IAxelarGateway } from '@axelar-network/axelar-gmp-sdk-solidity/contracts/interfaces/IAxelarGateway.sol';
import { IAxelarGasService } from '@axelar-network/axelar-gmp-sdk-solidity/contracts/interfaces/IAxelarGasService.sol';
import { IERC20 } from '@axelar-network/axelar-gmp-sdk-solidity/contracts/interfaces/IERC20.sol';

import { EternalStorage } from '@axelar-network/axelar-cgp-solidity/contracts/EternalStorage.sol';

import { IInterchainTokenService } from '../interfaces/IInterchainTokenService.sol';
import { ITokenDeployer } from '../interfaces/ITokenDeployer.sol';
import { ILinkerRouter } from '../interfaces/ILinkerRouter.sol';
import { IERC20BurnableMintable } from '../interfaces/IERC20BurnableMintable.sol';
import { IERC20Named } from '../interfaces/IERC20Named.sol';
import { IInterTokenExecutable } from '../interfaces/IInterTokenExecutable.sol';

import { AddressBytesUtils } from '../libraries/AddressBytesUtils.sol';
import { LinkedTokenData } from '../libraries/LinkedTokenData.sol';
import { StringToBytes32, Bytes32ToString } from '@axelar-network/axelar-gmp-sdk-solidity/contracts/utils/Bytes32String.sol';

contract InterchainTokenService is IInterchainTokenService, AxelarExecutable, EternalStorage, Upgradable {
    using StringToBytes32 for string;
    using Bytes32ToString for bytes32;
    using LinkedTokenData for bytes32;
    using AddressBytesUtils for bytes;

    IAxelarGasService public immutable gasService;
    ILinkerRouter public immutable linkerRouter;
    ITokenDeployer public immutable tokenDeployer;

    bytes32 internal constant PREFIX_TOKEN_DATA = keccak256('itl-token-data');
    bytes32 internal constant PREFIX_ORIGINAL_CHAIN = keccak256('itl-original-chain');
    bytes32 internal constant PREFIX_TOKEN_ID = keccak256('itl-token-id');
    bytes32 internal constant PREFIX_TOKEN_MINT_LIMIT = keccak256('itl-token-mint-limit');
    bytes32 internal constant PREFIX_TOKEN_MINT_AMOUNT = keccak256('itl-token-mint-amount');
    // keccak256('interchain-token-service')-1
    // solhint-disable-next-line const-name-snakecase
    bytes32 public constant contractId = 0xf407da03daa7b4243ffb261daad9b01d221ea90ab941948cd48101563654ea85;

    bytes32 public immutable chainNameHash;
    bytes32 public immutable chainName;

    constructor(
        address gatewayAddress_,
        address gasServiceAddress_,
        address linkerRouterAddress_,
        address tokenDeployerAddress_,
        string memory chainName_
    ) AxelarExecutable(gatewayAddress_) {
        if (gatewayAddress_ == address(0) || gasServiceAddress_ == address(0) || linkerRouterAddress_ == address(0))
            revert TokenServiceZeroAddress();
        gasService = IAxelarGasService(gasServiceAddress_);
        linkerRouter = ILinkerRouter(linkerRouterAddress_);
        tokenDeployer = ITokenDeployer(tokenDeployerAddress_);
        chainName = chainName_.toBytes32();
        chainNameHash = keccak256(bytes(chainName_));
    }

    modifier onlySelf() {
        if (msg.sender != address(this)) revert NotSelf();
        _;
    }

    /* KEY GETTERS */

    function _getTokenDataKey(bytes32 tokenId) internal pure returns (bytes32 key) {
        key = keccak256(abi.encode(PREFIX_TOKEN_DATA, tokenId));
    }

    function _getOriginalChainKey(bytes32 tokenId) internal pure returns (bytes32 key) {
        key = keccak256(abi.encode(PREFIX_ORIGINAL_CHAIN, tokenId));
    }

    function _getTokenIdKey(address tokenAddress) internal pure returns (bytes32 key) {
        key = keccak256(abi.encode(PREFIX_TOKEN_ID, tokenAddress));
    }

    function _getTokenMintLimitKey(bytes32 tokenId) internal pure returns (bytes32 key) {
        key = keccak256(abi.encode(PREFIX_TOKEN_MINT_LIMIT, tokenId));
    }

    function _getTokenMintAmountKey(bytes32 tokenId, uint256 epoch) internal pure returns (bytes32 key) {
        key = keccak256(abi.encode(PREFIX_TOKEN_MINT_AMOUNT, tokenId, epoch));
    }

    /* GETTERS AND SETTERS*/

    function getTokenData(bytes32 tokenId) public view returns (bytes32 tokenData) {
        tokenData = bytes32(getUint(_getTokenDataKey(tokenId)));
    }

    function _setTokenData(bytes32 tokenId, bytes32 tokenData) internal {
        _setUint(_getTokenDataKey(tokenId), uint256(tokenData));
    }

    function getOriginalChain(bytes32 tokenId) public view returns (string memory originalChain) {
        bytes32 originalChainBytes = bytes32(getUint(_getOriginalChainKey(tokenId)));
        originalChain = originalChainBytes.toTrimmedString();
    }

    function _setOriginalChain(bytes32 tokenId, string memory originalChain) internal {
        _setUint(_getOriginalChainKey(tokenId), uint256(originalChain.toBytes32()));
    }

    function getTokenId(address tokenAddress) public view returns (bytes32 tokenId) {
        tokenId = bytes32(getUint(_getTokenIdKey(tokenAddress)));
    }

    function _setTokenId(address tokenAddress, bytes32 tokenId) internal {
        _setUint(_getTokenIdKey(tokenAddress), uint256(tokenId));
    }

    function getTokenMintLimit(bytes32 tokenId) public view returns (uint256 mintLimit) {
        mintLimit = getUint(_getTokenMintLimitKey(tokenId));
    }

    function _setTokenMintLimit(bytes32 tokenId, uint256 mintLimit) internal {
        _setUint(_getTokenMintLimitKey(tokenId), mintLimit);
    }

    function getTokenMintAmount(bytes32 tokenId) internal view returns (uint256 amount) {
        // solhint-disable-next-line not-rely-on-time
        amount = getUint(_getTokenMintAmountKey(tokenId, block.timestamp / 6 hours));
    }

    function _setTokenMintAmount(bytes32 tokenId, uint256 amount) internal {
        uint256 limit = getTokenMintLimit(tokenId);
        if (limit > 0 && amount > limit) revert ExceedMintLimit(tokenId);
        // solhint-disable-next-line not-rely-on-time
        _setUint(_getTokenMintAmountKey(tokenId, block.timestamp / 6 hours), amount);
    }

    function getTokenAddress(bytes32 tokenId) public view returns (address) {
        return getTokenData(tokenId).getAddress();
    }

    function getOriginTokenId(address tokenAddress) public view returns (bytes32) {
        return keccak256(abi.encode(chainNameHash, tokenAddress));
    }

<<<<<<< HEAD
    function getInterchainTokenId(address sender, bytes32 salt) public view returns (bytes32) {
        return keccak256(abi.encode(chainNameHash, sender, salt));
=======
    function getDeploymentSalt(address sender, bytes32 salt) internal pure returns (bytes32 deploymentSalt) {
        deploymentSalt = keccak256(abi.encode(sender, salt));
>>>>>>> f0ebddc5
    }

    function getDeploymentAddress(address sender, bytes32 salt) public view returns (address deployment) {
        salt = getInterchainTokenId(sender, salt);
        deployment = tokenDeployer.getDeploymentAddress(address(this), salt);
    }

    /* EXTERNAL FUNCTIONS */

    function deployInterchainToken(
        string calldata tokenName,
        string calldata tokenSymbol,
        uint8 decimals,
        address owner,
        bytes32 salt,
<<<<<<< HEAD
        string[] calldata destinationChains,
        uint256[] calldata gasValues
    ) external payable {
        bytes32 tokenId = getInterchainTokenId(msg.sender, salt);
        address tokenAddress = _deployToken(tokenName, tokenSymbol, decimals, owner, tokenId);
        bytes32 tokenData = _registerToken(tokenAddress, tokenId);
        string memory symbol = _deployRemoteTokens(destinationChains, gasValues, tokenId, tokenData);
        if (gateway.tokenAddresses(symbol) == tokenAddress) revert GatewayToken();
=======
        string[] calldata /*destinationChains*/,
        uint256[] calldata /*gasValues*/
    ) external payable returns (bytes32 tokenId) {
        salt = getDeploymentSalt(msg.sender, salt);
        address tokenAddress = _deployToken(tokenName, tokenSymbol, decimals, owner, salt);
        (tokenId, ) = _registerToken(tokenAddress);
        // TODO: Implement remote deployments.
>>>>>>> f0ebddc5
    }

    function registerOriginToken(address tokenAddress) external returns (bytes32 tokenId) {
        _validateOriginToken(tokenAddress);
        tokenId = getOriginTokenId(tokenAddress);
        _registerToken(tokenAddress, tokenId);
    }

    function registerOriginTokenAndDeployRemoteTokens(
        address tokenAddress,
        string[] calldata destinationChains,
        uint256[] calldata gasValues
<<<<<<< HEAD
    ) external payable returns (bytes32 tokenId) {
        bytes32 tokenData;
        tokenId = getOriginTokenId(tokenAddress);
        tokenData = _registerToken(tokenAddress, tokenId);
        string memory symbol = _deployRemoteTokens(destinationChains, gasValues, tokenId, tokenData);
        if (gateway.tokenAddresses(symbol) == tokenAddress) revert GatewayToken();
=======
    )
        external
        payable
        returns (
            bytes32 tokenId // solhint-disable-next-line no-empty-blocks
        )
    {
        //TODO: Implement.
>>>>>>> f0ebddc5
    }

    function deployRemoteTokens(bytes32 tokenId, string[] calldata destinationChains, uint256[] calldata gasValues) external payable {
        bytes32 tokenData = getTokenData(tokenId);
        if (!tokenData.isOrigin()) revert NotOriginToken();
        _deployRemoteTokens(destinationChains, gasValues, tokenId, tokenData);
    }

    // solhint-disable-next-line no-empty-blocks
    function sendToken(bytes32 tokenId, string memory destinationChain, bytes memory to, uint256 amount) external payable {
        //TODO: Implement.
    }

    function callContractWithInterToken(
        bytes32 tokenId,
        string memory destinationChain,
        bytes memory to,
        uint256 amount,
        bytes calldata data // solhint-disable-next-line no-empty-blocks
    ) external payable {
        //TODO: Implement.
    }

    // solhint-disable-next-line no-empty-blocks
    function registerOriginGatewayToken(string calldata symbol) external returns (bytes32 tokenId) {
        //TODO: Implement.
    }

    // solhint-disable-next-line no-empty-blocks
    function registerRemoteGatewayToken(string calldata symbol, bytes32 tokenId, string calldata origin) external {
        //TODO: Implement.
    }

    // These two are meant to be called by tokens to have this service facilitate the token transfers for them.
    // solhint-disable-next-line no-empty-blocks
    function sendSelf(address from, string memory destinationChain, bytes memory to, uint256 amount) external payable {
        //TODO: Implement.
    }

    function callContractWithSelf(
        address from,
        string memory destinationChain,
        bytes memory to,
        uint256 amount,
        bytes calldata data // solhint-disable-next-line no-empty-blocks
    ) external payable {
        //TODO: Implement.
    }

    /* ONLY SELF FUNCTIONS */

    function selfDeployToken(
        bytes32 tokenId,
        string memory origin,
        string calldata tokenName,
        string calldata tokenSymbol,
        uint8 decimals,
        bool isGateway
    ) public onlySelf {
        {
            bytes32 tokenData = getTokenData(tokenId);
            if (tokenData != bytes32(0)) {
                if (isGateway && !tokenData.isGateway()) {
                    _setTokenData(tokenId, LinkedTokenData.createRemoteGatewayTokenData(tokenData.getAddress()));
                    return;
                }
                revert AlreadyRegistered();
            }
        }
        address tokenAddress = _deployToken(tokenName, tokenSymbol, decimals, address(this), tokenId);
        if (isGateway) {
            _setTokenData(tokenId, LinkedTokenData.createRemoteGatewayTokenData(tokenAddress));
        } else {
            _setTokenData(tokenId, LinkedTokenData.createTokenData(tokenAddress, false));
        }
        _setTokenId(tokenAddress, tokenId);
        _setOriginalChain(tokenId, origin);
        emit TokenRegistered(tokenId, tokenAddress, false, false, isGateway);
    }

    function selfTransferOrMint(bytes32 tokenId, bytes calldata destinationAddress, uint256 amount) public onlySelf {
        _transferOrMint(tokenId, AddressBytesUtils.toAddress(destinationAddress), amount);
    }

    function selfTransferOrMintWithData(
        bytes32 tokenId,
        string calldata sourceChain,
        bytes calldata sourceAddress,
        bytes calldata destinationAddress,
        uint256 amount,
        bytes calldata data
    ) public onlySelf {
        _transferOrMintWithData(tokenId, AddressBytesUtils.toAddress(destinationAddress), amount, sourceChain, sourceAddress, data);
    }

    function selfSendToken(
        bytes32 tokenId,
        string calldata destinationChain,
        bytes calldata destinationAddress,
        uint256 amount // solhint-disable-next-line no-empty-blocks
    ) public onlySelf {
        // TODO: Implement
    }

    function selfSendTokenWithData(
        bytes32 tokenId,
        string calldata sourceChain,
        bytes calldata sourceAddress,
        string calldata destinationChain,
        bytes calldata destinationAddress,
        uint256 amount,
        bytes calldata data // solhint-disable-next-line no-empty-blocks
    ) public onlySelf {
        // TODO: Implement
    }

    // UTILITY FUNCTIONS
    function _transfer(address tokenAddress, address destinationaddress, uint256 amount) internal {
        // solhint-disable-next-line avoid-low-level-calls
        (bool success, bytes memory returnData) = tokenAddress.call(
            abi.encodeWithSelector(IERC20.transfer.selector, destinationaddress, amount)
        );
        bool transferred = success && (returnData.length == uint256(0) || abi.decode(returnData, (bool)));

        if (!transferred || tokenAddress.code.length == 0) revert TransferFailed();
    }

    function _transferFrom(address tokenAddress, address from, uint256 amount) internal {
        // solhint-disable-next-line avoid-low-level-calls
        (bool success, bytes memory returnData) = tokenAddress.call(
            abi.encodeWithSelector(IERC20.transferFrom.selector, from, address(this), amount)
        );
        bool transferred = success && (returnData.length == uint256(0) || abi.decode(returnData, (bool)));

        if (!transferred || tokenAddress.code.length == 0) revert TransferFromFailed();
    }

    function _mint(address tokenAddress, address destinationaddress, uint256 amount) internal {
        // solhint-disable-next-line avoid-low-level-calls
        (bool success, ) = tokenAddress.call(abi.encodeWithSelector(IERC20BurnableMintable.mint.selector, destinationaddress, amount));

        if (!success || tokenAddress.code.length == 0) revert MintFailed();
    }

    function _burn(address tokenAddress, address from, uint256 amount) internal {
        // solhint-disable-next-line avoid-low-level-calls
        (bool success, ) = tokenAddress.call(abi.encodeWithSelector(IERC20BurnableMintable.burnFrom.selector, from, amount));

        if (!success || tokenAddress.code.length == 0) revert BurnFailed();
    }

    function _transferOrMint(bytes32 tokenId, address destinationaddress, uint256 amount) internal {
        _setTokenMintAmount(tokenId, getTokenMintAmount(tokenId) + amount);

        bytes32 tokenData = getTokenData(tokenId);
        address tokenAddress = tokenData.getAddress();

        if (tokenData.isOrigin() || tokenData.isGateway()) {
            _transfer(tokenAddress, destinationaddress, amount);
        } else {
            _mint(tokenAddress, destinationaddress, amount);
        }
    }

    function _transferOrBurnFrom(bytes32 tokenId, address from, uint256 amount) internal {
        bytes32 tokenData = getTokenData(tokenId);
        address tokenAddress = tokenData.getAddress();
        if (tokenData.isOrigin() || tokenData.isGateway()) {
            _transferFrom(tokenAddress, from, amount);
        } else {
            _burn(tokenAddress, from, amount);
        }
    }

    function _transferOrMintWithData(
        bytes32 tokenId,
        address destinationaddress,
        uint256 amount,
        string calldata sourceChain,
        bytes memory sourceAddress,
        bytes memory data
    ) internal {
        _setTokenMintAmount(tokenId, getTokenMintAmount(tokenId) + amount);

        bytes32 tokenData = getTokenData(tokenId);
        address tokenAddress = tokenData.getAddress();
        if (tokenData.isOrigin() || tokenData.isGateway()) {
            _transfer(tokenAddress, destinationaddress, amount);
        } else {
            _mint(tokenAddress, destinationaddress, amount);
        }
        IInterTokenExecutable(destinationaddress).exectuteWithInterToken(tokenAddress, sourceChain, sourceAddress, amount, data);
    }

    function _callContract(string memory destinationChain, bytes memory payload, uint256 gasValue) internal {
        string memory destinationAddress = linkerRouter.getRemoteAddress(destinationChain);
        if (gasValue > 0) {
            gasService.payNativeGasForContractCall{ value: gasValue }(
                address(this),
                destinationChain,
                destinationAddress,
                payload,
                msg.sender
            );
        }
        gateway.callContract(destinationChain, destinationAddress, payload);
    }

    function _callContractWithToken(string memory destinationChain, bytes32 tokenData, uint256 amount, bytes memory payload) internal {
        string memory destinationAddress = linkerRouter.getRemoteAddress(destinationChain);
        uint256 gasValue = msg.value;
        string memory symbol = tokenData.getSymbol();
        if (gasValue > 0) {
            gasService.payNativeGasForContractCallWithToken{ value: gasValue }(
                address(this),
                destinationChain,
                destinationAddress,
                payload,
                symbol,
                amount,
                msg.sender
            );
        }
        IERC20Named(tokenData.getAddress()).approve(address(gateway), amount);
        gateway.callContractWithToken(destinationChain, destinationAddress, payload, symbol, amount);
    }

    function _deployToken(
        string memory tokenName,
        string memory tokenSymbol,
        uint8 decimals,
        address owner,
        bytes32 tokenId
    ) internal returns (address tokenAddress) {
        // solhint-disable-next-line avoid-low-level-calls
        (bool success, bytes memory data) = address(tokenDeployer).delegatecall(
            abi.encodeWithSelector(tokenDeployer.deployToken.selector, tokenName, tokenSymbol, decimals, owner, tokenId)
        );
        if (!success) revert TokenDeploymentFailed();
        tokenAddress = abi.decode(data, (address));

        emit TokenDeployed(tokenAddress, tokenName, tokenSymbol, decimals, owner);
    }

    function _registerToken(address tokenAddress, bytes32 tokenId) internal returns (bytes32 tokenData) {
        if (getTokenId(tokenAddress) != bytes32(0)) revert AlreadyRegistered();
        if (getTokenData(tokenId) != bytes32(0)) revert AlreadyRegistered();
        tokenData = LinkedTokenData.createTokenData(tokenAddress, true);
        _setTokenData(tokenId, tokenData);
        _setTokenId(tokenAddress, tokenId);
        emit TokenRegistered(tokenId, tokenAddress, true, false, false);
    }

    function _validateOriginToken(address tokenAddress) internal returns (string memory name, string memory symbol, uint8 decimals) {
        IERC20Named token = IERC20Named(tokenAddress);
        name = token.name();
        symbol = token.symbol();
        decimals = token.decimals();
    }

    /* EXECUTE AND EXECUTE WITH TOKEN */

    function _execute(string calldata sourceChain, string calldata sourceAddress, bytes calldata payload) internal override {
        if (!linkerRouter.validateSender(sourceChain, sourceAddress)) return;
        // solhint-disable-next-line avoid-low-level-calls
        (bool success, ) = address(this).call(payload);
        if (!success) revert ExecutionFailed();
    }

    function _executeWithToken(
        string calldata sourceChain,
        string calldata sourceAddress,
        bytes calldata payload,
        string calldata /*symbol*/,
        uint256 /*amount*/
    ) internal override {
        if (!linkerRouter.validateSender(sourceChain, sourceAddress)) return;
        // solhint-disable-next-line avoid-low-level-calls
        (bool success, ) = address(this).call(payload);
        if (!success) revert ExecutionFailed();
    }

    function _deployRemoteTokens(
        string[] calldata destinationChains,
        uint256[] calldata gasValues,
        bytes32 tokenId,
        bytes32 tokenData
    ) internal returns (string memory) {
        (string memory name, string memory symbol, uint8 decimals) = _validateOriginToken(tokenData.getAddress());
        uint256 length = destinationChains.length;
        if (gasValues.length != length) revert LengthMismatch();
        for (uint256 i; i < length; ++i) {
            uint256 gasValue = gasValues[i];
            if (tokenData.isGateway() && linkerRouter.supportedByGateway(destinationChains[i])) revert GatewayToken();
            bytes memory payload = abi.encodeWithSelector(
                this.selfDeployToken.selector,
                tokenId,
                chainName.toTrimmedString(),
                name,
                symbol,
                decimals,
                tokenData.isGateway()
            );
            _callContract(destinationChains[i], payload, gasValue);
            emit RemoteTokenRegisterInitialized(tokenId, destinationChains[i], gasValue);
        }
        return symbol;
    }
}<|MERGE_RESOLUTION|>--- conflicted
+++ resolved
@@ -140,13 +140,8 @@
         return keccak256(abi.encode(chainNameHash, tokenAddress));
     }
 
-<<<<<<< HEAD
     function getInterchainTokenId(address sender, bytes32 salt) public view returns (bytes32) {
         return keccak256(abi.encode(chainNameHash, sender, salt));
-=======
-    function getDeploymentSalt(address sender, bytes32 salt) internal pure returns (bytes32 deploymentSalt) {
-        deploymentSalt = keccak256(abi.encode(sender, salt));
->>>>>>> f0ebddc5
     }
 
     function getDeploymentAddress(address sender, bytes32 salt) public view returns (address deployment) {
@@ -162,24 +157,14 @@
         uint8 decimals,
         address owner,
         bytes32 salt,
-<<<<<<< HEAD
         string[] calldata destinationChains,
         uint256[] calldata gasValues
-    ) external payable {
-        bytes32 tokenId = getInterchainTokenId(msg.sender, salt);
+    ) external payable returns (bytes32 tokenId) {
+        tokenId = getInterchainTokenId(msg.sender, salt);
         address tokenAddress = _deployToken(tokenName, tokenSymbol, decimals, owner, tokenId);
         bytes32 tokenData = _registerToken(tokenAddress, tokenId);
         string memory symbol = _deployRemoteTokens(destinationChains, gasValues, tokenId, tokenData);
         if (gateway.tokenAddresses(symbol) == tokenAddress) revert GatewayToken();
-=======
-        string[] calldata /*destinationChains*/,
-        uint256[] calldata /*gasValues*/
-    ) external payable returns (bytes32 tokenId) {
-        salt = getDeploymentSalt(msg.sender, salt);
-        address tokenAddress = _deployToken(tokenName, tokenSymbol, decimals, owner, salt);
-        (tokenId, ) = _registerToken(tokenAddress);
-        // TODO: Implement remote deployments.
->>>>>>> f0ebddc5
     }
 
     function registerOriginToken(address tokenAddress) external returns (bytes32 tokenId) {
@@ -192,23 +177,12 @@
         address tokenAddress,
         string[] calldata destinationChains,
         uint256[] calldata gasValues
-<<<<<<< HEAD
     ) external payable returns (bytes32 tokenId) {
         bytes32 tokenData;
         tokenId = getOriginTokenId(tokenAddress);
         tokenData = _registerToken(tokenAddress, tokenId);
         string memory symbol = _deployRemoteTokens(destinationChains, gasValues, tokenId, tokenData);
         if (gateway.tokenAddresses(symbol) == tokenAddress) revert GatewayToken();
-=======
-    )
-        external
-        payable
-        returns (
-            bytes32 tokenId // solhint-disable-next-line no-empty-blocks
-        )
-    {
-        //TODO: Implement.
->>>>>>> f0ebddc5
     }
 
     function deployRemoteTokens(bytes32 tokenId, string[] calldata destinationChains, uint256[] calldata gasValues) external payable {
