// SPDX-License-Identifier: MIT

pragma solidity 0.8.9;
import { ILinkerRouter } from '../interfaces/ILinkerRouter.sol';
import { StringToAddress, AddressToString } from '@axelar-network/axelar-gmp-sdk-solidity/contracts/utils/AddressString.sol';
import { Upgradable } from '@axelar-network/axelar-gmp-sdk-solidity/contracts/upgradable/Upgradable.sol';

/**
 * @title LinkerRouter
<<<<<<< HEAD
=======
 * @author Foivos Antoulinakis
>>>>>>> b2693df8
 * @dev Manages and validates remote addresses, keeps track of addresses supported by the Axelar gateway contract
 */
contract LinkerRouter is ILinkerRouter, Upgradable {
    using StringToAddress for string;
    using AddressToString for address;

    mapping(string => bytes32) public remoteAddressHashes;
    mapping(string => string) public remoteAddresses;
    address public immutable interchainTokenServiceAddress;
    bytes32 public immutable interchainTokenServiceAddressHash;
    mapping(string => bool) public supportedByGateway;

    // solhint-disable-next-line const-name-snakecase
    bytes32 public constant override contractId = keccak256('remote-address-validator');

    /**
     * @dev Constructs the LinkerRouter contract, both array parameters must be equal in length
     * @param _interchainTokenServiceAddress Address of the interchain token service
     * @param trustedChainNames List of trusted chain names
     * @param trustedAddresses List of trusted addresses
     */
    constructor(address _interchainTokenServiceAddress, string[] memory trustedChainNames, string[] memory trustedAddresses) {
        if (_interchainTokenServiceAddress == address(0)) revert ZeroAddress();
        interchainTokenServiceAddress = _interchainTokenServiceAddress;
        uint256 length = trustedChainNames.length;
        if (length != trustedAddresses.length) revert LengthMismatch();
        interchainTokenServiceAddressHash = keccak256(bytes(_lowerCase(interchainTokenServiceAddress.toString())));
        for (uint256 i; i < length; ++i) {
            addTrustedAddress(trustedChainNames[i], trustedAddresses[i]);
        }
    }

    /**
     * @dev Converts a string to lower case
     * @param s Input string to be converted
     * @return string lowercase version of the input string
     */
    function _lowerCase(string memory s) internal pure returns (string memory) {
        uint256 length = bytes(s).length;
        for (uint256 i; i < length; i++) {
            uint8 b = uint8(bytes(s)[i]);
            if ((b >= 65) && (b <= 70)) bytes(s)[i] = bytes1(b + uint8(32));
        }
        return s;
    }

    /**
     * @dev Validates that the sender is a valid interchain token service address
     * @param sourceChain Source chain of the transaction
     * @param sourceAddress Source address of the transaction
     * @return bool true if the sender is validated, false otherwise
     */
    function validateSender(string calldata sourceChain, string calldata sourceAddress) external view returns (bool) {
        string memory sourceAddressLC = _lowerCase(sourceAddress);
        bytes32 sourceAddressHash = keccak256(bytes(sourceAddressLC));
        if (sourceAddressHash == interchainTokenServiceAddressHash) {
            return true;
        }
        return sourceAddressHash == remoteAddressHashes[sourceChain];
    }

    /**
     * @dev Adds a trusted interchain token service address for the specified chain
     * @param chain Chain name of the interchain token service
     * @param addr Interchain token service address to be added
     */
    function addTrustedAddress(string memory chain, string memory addr) public onlyOwner {
        if (bytes(chain).length == 0) revert ZeroStringLength();
        if (bytes(addr).length == 0) revert ZeroStringLength();
        remoteAddressHashes[chain] = keccak256(bytes(_lowerCase(addr)));
        remoteAddresses[chain] = addr;
    }

    /**
     * @dev Removes a trusted interchain token service address
     * @param chain Chain name of the interchain token service to be removed
     */
    function removeTrustedAddress(string calldata chain) external onlyOwner {
        if (bytes(chain).length == 0) revert ZeroStringLength();
        remoteAddressHashes[chain] = bytes32(0);
        remoteAddresses[chain] = '';
    }

    /**
     * @dev Adds chains that are supported by the Axelar gateway
     * @param chainNames List of chain names to be added as supported
     */
    function addGatewaySupportedChains(string[] calldata chainNames) external onlyOwner {
        uint256 length = chainNames.length;
        for (uint256 i; i < length; ++i) {
            supportedByGateway[chainNames[i]] = true;
        }
    }

    /**
     * @dev Removes chains that are no longer supported by the Axelar gateway
     * @param chainNames List of chain names to be removed as supported
     */
    function removeGatewaySupportedChains(string[] calldata chainNames) external onlyOwner {
        uint256 length = chainNames.length;
        for (uint256 i; i < length; ++i) {
            supportedByGateway[chainNames[i]] = false;
        }
    }

    /**
     * @dev Fetches the interchain token service address for the specified chain
     * @param chainName Name of the chain
     * @return remoteAddress Interchain token service address for the specified chain
     */
    function getRemoteAddress(string calldata chainName) external view returns (string memory remoteAddress) {
        remoteAddress = remoteAddresses[chainName];
        if (bytes(remoteAddress).length == 0) {
            remoteAddress = interchainTokenServiceAddress.toString();
        }
    }
}<|MERGE_RESOLUTION|>--- conflicted
+++ resolved
@@ -7,10 +7,7 @@
 
 /**
  * @title LinkerRouter
-<<<<<<< HEAD
-=======
  * @author Foivos Antoulinakis
->>>>>>> b2693df8
  * @dev Manages and validates remote addresses, keeps track of addresses supported by the Axelar gateway contract
  */
 contract LinkerRouter is ILinkerRouter, Upgradable {
