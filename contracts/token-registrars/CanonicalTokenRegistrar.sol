// SPDX-License-Identifier: MIT

pragma solidity ^0.8.0;

<<<<<<< HEAD
import { Multicall } from '@axelar-network/axelar-gmp-sdk-solidity/contracts/utils/Multicall.sol';
=======
import { Upgradable } from '@axelar-network/axelar-gmp-sdk-solidity/contracts/upgradable/Upgradable.sol';
>>>>>>> de5bcda1

import { IInterchainTokenService } from '../interfaces/IInterchainTokenService.sol';
import { ICanonicalTokenRegistrar } from '../interfaces/ICanonicalTokenRegistrar.sol';
import { ITokenManagerType } from '../interfaces/ITokenManagerType.sol';
import { IERC20Named } from '../interfaces/IERC20Named.sol';


contract CanonicalTokenRegistrar is ICanonicalTokenRegistrar, ITokenManagerType, Multicall, Upgradable {
    IInterchainTokenService public immutable service;
    bytes32 public immutable chainNameHash;

    bytes32 internal constant PREFIX_CANONICAL_TOKEN_SALT = keccak256('canonical-token-salt');
    bytes32 private constant CONTRACT_ID = keccak256('canonical-token-registrar');

    constructor(address interchainTokenServiceAddress) {
        if (interchainTokenServiceAddress == address(0)) revert ZeroAddress();
        service = IInterchainTokenService(interchainTokenServiceAddress);
<<<<<<< HEAD
        string memory chainName_ = IInterchainTokenService(interchainTokenServiceAddress).interchainRouter().chainName();
        chainName = chainName_;
=======
        string memory chainName_ = IInterchainTokenService(interchainTokenServiceAddress).remoteAddressValidator().chainName();
>>>>>>> de5bcda1
        chainNameHash = keccak256(bytes(chainName_));
    }

    /**
     * @notice Getter for the contract id.
     */
    function contractId() external pure returns (bytes32) {
        return CONTRACT_ID;
    }

    function getCanonicalTokenSalt(address tokenAddress) public view returns (bytes32 salt) {
        salt = keccak256(abi.encode(PREFIX_CANONICAL_TOKEN_SALT, chainNameHash, tokenAddress));
    }

    function getCanonicalTokenId(address tokenAddress) public view returns (bytes32 tokenId) {
        tokenId = service.getCustomTokenId(address(this), getCanonicalTokenSalt(tokenAddress));
    }

    function registerCanonicalToken(address tokenAddress) external payable returns (bytes32 tokenId) {
        bytes memory params = abi.encode('', tokenAddress);
        bytes32 salt = getCanonicalTokenSalt(tokenAddress);
        tokenId = service.deployCustomTokenManager(salt, TokenManagerType.LOCK_UNLOCK, params);
    }

    function deployAndRegisterRemoteCanonicalToken(bytes32 salt, string calldata destinationChain, uint256 gasValue) external payable {
        // This ensures that the token manages has been deployed by this address, so it's safe to trust it.
        bytes32 tokenId = service.getCustomTokenId(address(this), salt);
        IERC20Named token = IERC20Named(service.getTokenAddress(tokenId));
        // The 3 lines below will revert if the token manager does not exist.
        string memory tokenName = token.name();
        string memory tokenSymbol = token.symbol();
        uint8 tokenDecimals = token.decimals();

        // slither-disable-next-line arbitrary-send-eth
        service.deployAndRegisterRemoteStandardizedToken{ value: gasValue }(
            salt,
            tokenName,
            tokenSymbol,
            tokenDecimals,
            '',
            '',
            0,
            '',
            destinationChain,
            gasValue
        );
    }
}<|MERGE_RESOLUTION|>--- conflicted
+++ resolved
@@ -2,11 +2,8 @@
 
 pragma solidity ^0.8.0;
 
-<<<<<<< HEAD
 import { Multicall } from '@axelar-network/axelar-gmp-sdk-solidity/contracts/utils/Multicall.sol';
-=======
 import { Upgradable } from '@axelar-network/axelar-gmp-sdk-solidity/contracts/upgradable/Upgradable.sol';
->>>>>>> de5bcda1
 
 import { IInterchainTokenService } from '../interfaces/IInterchainTokenService.sol';
 import { ICanonicalTokenRegistrar } from '../interfaces/ICanonicalTokenRegistrar.sol';
@@ -24,12 +21,7 @@
     constructor(address interchainTokenServiceAddress) {
         if (interchainTokenServiceAddress == address(0)) revert ZeroAddress();
         service = IInterchainTokenService(interchainTokenServiceAddress);
-<<<<<<< HEAD
-        string memory chainName_ = IInterchainTokenService(interchainTokenServiceAddress).interchainRouter().chainName();
-        chainName = chainName_;
-=======
         string memory chainName_ = IInterchainTokenService(interchainTokenServiceAddress).remoteAddressValidator().chainName();
->>>>>>> de5bcda1
         chainNameHash = keccak256(bytes(chainName_));
     }
 
