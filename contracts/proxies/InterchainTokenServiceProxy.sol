--- conflicted
+++ resolved
@@ -6,10 +6,7 @@
 
 /**
  * @title InterchainTokenServiceProxy
-<<<<<<< HEAD
-=======
  * @author Foivos Antoulinakis
->>>>>>> b2693df8
  * @dev Proxy contract for interchain token service contracts. Inherits from the FinalProxy contract.
  */
 contract InterchainTokenServiceProxy is FinalProxy {
