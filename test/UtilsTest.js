'use strict';

require('dotenv').config();
const chai = require('chai');
const { ethers } = require('hardhat');
const { time } = require('@nomicfoundation/hardhat-network-helpers');
const { Wallet, Contract } = ethers;
const { AddressZero } = ethers.constants;
const { defaultAbiCoder, arrayify, toUtf8Bytes, hexlify } = ethers.utils;
const { expect } = chai;
const { getRandomBytes32, expectRevert } = require('./utils');
const { deployContract } = require('../scripts/deploy');

const ImplemenationTest = require('../artifacts/contracts/test/utils/ImplementationTest.sol/ImplementationTest.json');
const StandardizedToken = require('../artifacts/contracts/token-implementations/StandardizedToken.sol/StandardizedToken.json');
const StandardizedTokenProxy = require('../artifacts/contracts/proxies/StandardizedTokenProxy.sol/StandardizedTokenProxy.json');

let ownerWallet, otherWallet;

before(async () => {
    const wallets = await ethers.getSigners();
    ownerWallet = wallets[0];
    otherWallet = wallets[1];
});

describe('Operatable', () => {
    let test;
    let operatorRole;

    before(async () => {
        test = await deployContract(ownerWallet, 'OperatorableTest', [ownerWallet.address]);
        operatorRole = await test.getOperatorRole();
    });

    it('Should calculate hardcoded constants correctly', async () => {
        await expect(deployContract(ownerWallet, `TestOperatable`, [])).to.not.be.reverted;
    });

    it('Should be able to run the onlyOperatorable function as the operator', async () => {
        await (await test.testOperatorable()).wait();

        expect(await test.nonce()).to.equal(1);
    });

    it('Should not be able to run the onlyOperatorable function as not the operator', async () => {
<<<<<<< HEAD
        await expectRevert((gasOptions) => test.connect(otherWallet).testOperatorable(gasOptions), test, 'NotOperator', [
            otherWallet.address,
        ]);
=======
        await expectRevert((gasOptions) => test.connect(otherWallet).testOperatorable(gasOptions), test, 'MissingRole');
>>>>>>> 3ef1db2a
    });

    it('Should be able to change the operator only as the operator', async () => {
        expect(await test.hasRole(ownerWallet.address, operatorRole)).to.be.true;

        await expect(test.transferOperatorship(otherWallet.address))
            .to.emit(test, 'RolesRemoved')
            .withArgs(ownerWallet.address, [operatorRole])
            .to.emit(test, 'RolesAdded')
            .withArgs(otherWallet.address, [operatorRole]);

        expect(await test.hasRole(otherWallet.address, operatorRole)).to.be.true;

<<<<<<< HEAD
        await expectRevert((gasOptions) => test.transferOperatorship(otherWallet.address, gasOptions), test, 'NotOperator', [
            ownerWallet.address,
        ]);
=======
        await expectRevert((gasOptions) => test.transferOperatorship(otherWallet.address, gasOptions), test, 'MissingRole');
>>>>>>> 3ef1db2a
    });

    it('Should be able to propose operator only as the operator', async () => {
        expect(await test.hasRole(otherWallet.address, operatorRole)).to.be.true;

        await expectRevert((gasOptions) => test.proposeOperatorship(ownerWallet.address, gasOptions), test, 'MissingRole');

<<<<<<< HEAD
        await expectRevert((gasOptions) => test.proposeOperatorship(ownerWallet.address, gasOptions), test, 'NotOperator', [
            ownerWallet.address,
        ]);
=======
>>>>>>> 3ef1db2a
        await expect(test.connect(otherWallet).proposeOperatorship(ownerWallet.address))
            .to.emit(test, 'RolesProposed')
            .withArgs(otherWallet.address, ownerWallet.address, [operatorRole]);
    });

    it('Should be able to accept operatorship only as proposed operator', async () => {
        expect(await test.hasRole(otherWallet.address, operatorRole)).to.be.true;

        await expectRevert(
            (gasOptions) => test.connect(otherWallet).acceptOperatorship(otherWallet.address, gasOptions),
            test,
            'InvalidProposedRoles',
        );

<<<<<<< HEAD
        await expectRevert((gasOptions) => test.connect(otherWallet).acceptOperatorship(gasOptions), test, 'NotProposedOperator', [
            otherWallet.address,
            ownerWallet.address,
        ]);
        await expect(test.acceptOperatorship()).to.emit(test, 'OperatorshipTransferred').withArgs(ownerWallet.address);
=======
        await expect(test.connect(ownerWallet).acceptOperatorship(otherWallet.address))
            .to.emit(test, 'RolesRemoved')
            .withArgs(otherWallet.address, [operatorRole])
            .to.emit(test, 'RolesAdded')
            .withArgs(ownerWallet.address, [operatorRole]);
>>>>>>> 3ef1db2a
    });
});

describe('Distributable', () => {
    let test;
    let distributorRole;

    before(async () => {
        test = await deployContract(ownerWallet, 'DistributableTest', [ownerWallet.address]);
        distributorRole = await test.getDistributorRole();
    });

    it('Should calculate hardcoded constants correctly', async () => {
        await expect(deployContract(ownerWallet, `TestDistributable`, [])).to.not.be.reverted;
    });

    it('Should be able to run the onlyDistributor function as the distributor', async () => {
        await (await test.testDistributable()).wait();

        expect(await test.nonce()).to.equal(1);
    });

    it('Should not be able to run the onlyDistributor function as not the distributor', async () => {
<<<<<<< HEAD
        await expectRevert((gasOptions) => test.connect(otherWallet).testDistributable(gasOptions), test, 'NotDistributor', [
            otherWallet.address,
        ]);
=======
        await expectRevert((gasOptions) => test.connect(otherWallet).testDistributable(gasOptions), test, 'MissingRole');
>>>>>>> 3ef1db2a
    });

    it('Should be able to change the distributor only as the distributor', async () => {
        expect(await test.hasRole(ownerWallet.address, distributorRole)).to.be.true;

        await expect(test.transferDistributorship(otherWallet.address))
<<<<<<< HEAD
            .to.emit(test, 'DistributorshipTransferred')
            .withArgs(ownerWallet.address, otherWallet.address);
=======
            .to.emit(test, 'RolesRemoved')
            .withArgs(ownerWallet.address, [distributorRole])
            .to.emit(test, 'RolesAdded')
            .withArgs(otherWallet.address, [distributorRole]);
>>>>>>> 3ef1db2a

        expect(await test.hasRole(otherWallet.address, distributorRole)).to.be.true;

<<<<<<< HEAD
        await expectRevert((gasOptions) => test.transferDistributorship(otherWallet.address, gasOptions), test, 'NotDistributor', [
            ownerWallet.address,
        ]);
=======
        await expectRevert((gasOptions) => test.transferDistributorship(otherWallet.address, gasOptions), test, 'MissingRole');
>>>>>>> 3ef1db2a
    });

    it('Should be able to propose a new distributor only as distributor', async () => {
        expect(await test.hasRole(otherWallet.address, distributorRole)).to.be.true;

        await expectRevert(
            (gasOptions) => test.connect(ownerWallet).proposeDistributorship(ownerWallet.address, gasOptions),
            test,
<<<<<<< HEAD
            'NotDistributor',
            [ownerWallet.address],
=======
            'MissingRole',
>>>>>>> 3ef1db2a
        );

        await expect(test.connect(otherWallet).proposeDistributorship(ownerWallet.address))
            .to.emit(test, 'RolesProposed')
            .withArgs(otherWallet.address, ownerWallet.address, [distributorRole]);
    });

    it('Should be able to accept distributorship only as the proposed distributor', async () => {
        expect(await test.hasRole(otherWallet.address, distributorRole)).to.be.true;

        await expectRevert(
            (gasOptions) => test.connect(otherWallet).acceptDistributorship(otherWallet.address, gasOptions),
            test,
            'InvalidProposedRoles',
        );

<<<<<<< HEAD
        await expectRevert((gasOptions) => test.connect(otherWallet).acceptDistributorship(gasOptions), test, 'NotProposedDistributor', [
            otherWallet.address,
            ownerWallet.address,
        ]);
        await expect(test.connect(ownerWallet).acceptDistributorship())
            .to.emit(test, 'DistributorshipTransferred')
            .withArgs(otherWallet.address, ownerWallet.address);
=======
        await expect(test.connect(ownerWallet).acceptDistributorship(otherWallet.address))
            .to.emit(test, 'RolesRemoved')
            .withArgs(otherWallet.address, [distributorRole])
            .to.emit(test, 'RolesAdded')
            .withArgs(ownerWallet.address, [distributorRole]);
>>>>>>> 3ef1db2a
    });
});

describe('ExpressCallHandler', () => {
    let handler;
    const expressCaller = new Wallet(getRandomBytes32()).address;
    const payload = '0x5678';

    before(async () => {
        handler = await deployContract(ownerWallet, 'ExpressCallHandlerTest');
    });

    it('Should be able to set an express receive token', async () => {
        const commandId = getRandomBytes32();

        await expect(handler.setExpressReceiveToken(payload, commandId, expressCaller))
            .to.emit(handler, 'ExpressReceive')
            .withArgs(payload, commandId, expressCaller);

        expect(await handler.getExpressReceiveToken(payload, commandId)).to.equal(expressCaller);
    });

    it('Should not be able to set an express receive token if it is already set', async () => {
        const commandId = getRandomBytes32();
        await expect(handler.setExpressReceiveToken(payload, commandId, expressCaller))
            .to.emit(handler, 'ExpressReceive')
            .withArgs(payload, commandId, expressCaller);
        expect(await handler.getExpressReceiveToken(payload, commandId)).to.equal(expressCaller);

        const newExpressCaller = new Wallet(getRandomBytes32()).address;
        await expectRevert(
            (gasOptions) => handler.setExpressReceiveToken(payload, commandId, newExpressCaller, gasOptions),
            handler,
            'AlreadyExpressCalled',
            [expressCaller],
        );
    });

    it('Should properly pop an express receive token', async () => {
        const commandId = getRandomBytes32();
        await expect(handler.popExpressReceiveToken(payload, commandId)).to.not.emit(handler, 'ExpressExecutionFulfilled');

        expect(await handler.lastPoppedExpressCaller()).to.equal(AddressZero);

        await (await handler.setExpressReceiveToken(payload, commandId, expressCaller)).wait();

        await expect(handler.popExpressReceiveToken(payload, commandId))
            .to.emit(handler, 'ExpressExecutionFulfilled')
            .withArgs(payload, commandId, expressCaller);

        expect(await handler.lastPoppedExpressCaller()).to.equal(expressCaller);
    });
});

describe('FlowLimit', async () => {
    let test;
    const flowLimit = 5;

    before(async () => {
        test = await deployContract(ownerWallet, 'FlowLimitTest');
    });

    async function nextEpoch() {
        const latest = Number(await time.latest());
        const epoch = 6 * 3600;
        const next = (Math.floor(latest / epoch) + 1) * epoch;

        await time.increaseTo(next);
    }

    it('Should calculate hardcoded constants correctly', async () => {
        await expect(deployContract(ownerWallet, `TestFlowLimit`, [])).to.not.be.reverted;
    });

    it('Should be able to set the flow limit', async () => {
        await expect(test.setFlowLimit(flowLimit)).to.emit(test, 'FlowLimitSet').withArgs(ownerWallet.address, flowLimit);

        expect(await test.getFlowLimit()).to.equal(flowLimit);
    });

    it('Should test flow in', async () => {
        await nextEpoch();

        for (let i = 0; i < flowLimit; i++) {
            await (await test.addFlowIn(1)).wait();
            expect(await test.getFlowInAmount()).to.equal(i + 1);
        }

        await expectRevert((gasOptions) => test.addFlowIn(1, gasOptions), test, 'FlowLimitExceeded', [flowLimit, flowLimit + 1]);

        await nextEpoch();

        expect(await test.getFlowInAmount()).to.equal(0);

        await (await test.addFlowIn(flowLimit)).wait();
    });

    it('Should test flow out', async () => {
        await nextEpoch();

        for (let i = 0; i < flowLimit; i++) {
            await (await test.addFlowOut(1)).wait();
            expect(await test.getFlowOutAmount()).to.equal(i + 1);
        }

        await expectRevert((gasOptions) => test.addFlowOut(1, gasOptions), test, 'FlowLimitExceeded', [flowLimit, flowLimit + 1]);

        await nextEpoch();

        expect(await test.getFlowOutAmount()).to.equal(0);

        await (await test.addFlowOut(flowLimit)).wait();
    });
});

describe('Implementation', () => {
    let implementation, proxy;

    before(async () => {
        implementation = await deployContract(ownerWallet, 'ImplementationTest');
        proxy = await deployContract(ownerWallet, 'NakedProxy', [implementation.address]);
        proxy = new Contract(proxy.address, ImplemenationTest.abi, ownerWallet);
    });

    it('Should test the implemenation contract', async () => {
        const val = 123;
        const params = defaultAbiCoder.encode(['uint256'], [val]);

        await (await proxy.setup(params)).wait();

        expect(await proxy.val()).to.equal(val);

        await expectRevert((gasOptions) => implementation.setup(params, gasOptions), implementation, 'NotProxy');
    });
});

describe('Mutlicall', () => {
    let test;
    let function1Data;
    let function2Data;
    let function3Data;

    before(async () => {
        test = await deployContract(ownerWallet, 'MulticallTest');
        function1Data = (await test.populateTransaction.function1()).data;
        function2Data = (await test.populateTransaction.function2()).data;
        function3Data = (await test.populateTransaction.function3()).data;
    });

    it('Shoult test the multicall', async () => {
        const nonce = Number(await test.nonce());

        await expect(test.multicall([function1Data, function2Data, function2Data, function1Data]))
            .to.emit(test, 'Function1Called')
            .withArgs(nonce + 0)
            .and.to.emit(test, 'Function2Called')
            .withArgs(nonce + 1)
            .and.to.emit(test, 'Function2Called')
            .withArgs(nonce + 2)
            .and.to.emit(test, 'Function1Called')
            .withArgs(nonce + 3);
    });

    it('Shoult test the multicall returns', async () => {
        const nonce = Number(await test.nonce());

        await expect(test.multicallTest([function2Data, function1Data, function2Data, function2Data]))
            .to.emit(test, 'Function2Called')
            .withArgs(nonce + 0)
            .and.to.emit(test, 'Function1Called')
            .withArgs(nonce + 1)
            .and.to.emit(test, 'Function2Called')
            .withArgs(nonce + 2)
            .and.to.emit(test, 'Function2Called')
            .withArgs(nonce + 3);

        const lastReturns = await test.getLastMulticallReturns();

        for (let i = 0; i < lastReturns.length; i++) {
            const val = Number(defaultAbiCoder.decode(['uint256'], lastReturns[i]));
            expect(val).to.equal(nonce + i);
        }
    });

    it('Shoult revert if any of the calls fail', async () => {
        const nonce = Number(await test.nonce());

        await expect(test.multicall([function1Data, function2Data, function3Data, function1Data]))
            .to.emit(test, 'Function1Called')
            .withArgs(nonce + 0)
            .and.to.emit(test, 'Function2Called')
            .withArgs(nonce + 1).to.be.reverted;
    });
});

describe('Pausable', () => {
    let test;
    before(async () => {
        test = await deployContract(ownerWallet, 'PausableTest');
    });

    it('Should calculate hardcoded constants correctly', async () => {
        await expect(deployContract(ownerWallet, `TestPausable`, [])).to.not.be.reverted;
    });

    it('Should be able to set paused to true or false', async () => {
        await expect(test.setPaused(true)).to.emit(test, 'PausedSet').withArgs(true);

        expect(await test.isPaused()).to.equal(true);

        await expect(test.setPaused(false)).to.emit(test, 'PausedSet').withArgs(false);

        expect(await test.isPaused()).to.equal(false);
    });

    it('Should be able to execute notPaused functions only when not paused', async () => {
        await expect(test.setPaused(false)).to.emit(test, 'PausedSet').withArgs(false);
        await expect(test.testPaused()).to.emit(test, 'TestEvent');

        await expect(test.setPaused(true)).to.emit(test, 'PausedSet').withArgs(true);
        await expectRevert((gasOptions) => test.testPaused(gasOptions), test, 'Paused');
    });
});

describe('StandardizedTokenDeployer', () => {
    let standardizedToken, standardizedTokenDeployer;
    const tokenManager = new Wallet(getRandomBytes32()).address;
    const mintTo = new Wallet(getRandomBytes32()).address;
    const name = 'tokenName';
    const symbol = 'tokenSymbol';
    const decimals = 18;
    const mintAmount = 123;
    const DISTRIBUTOR_ROLE = 0;

    before(async () => {
        standardizedToken = await deployContract(ownerWallet, 'StandardizedToken');
        standardizedTokenDeployer = await deployContract(ownerWallet, 'StandardizedTokenDeployer', [standardizedToken.address]);
    });

    it('Should revert on deployment with invalid implementation address', async () => {
        await expectRevert(
            (gasOptions) => deployContract(ownerWallet, 'StandardizedTokenDeployer', [AddressZero, gasOptions]),
            standardizedTokenDeployer,
            'AddressZero',
        );
    });

    it('Should deploy a mint burn token only once', async () => {
        const salt = getRandomBytes32();

        const tokenAddress = await standardizedTokenDeployer.deployedAddress(salt);

        const token = new Contract(tokenAddress, StandardizedToken.abi, ownerWallet);
        const tokenProxy = new Contract(tokenAddress, StandardizedTokenProxy.abi, ownerWallet);

        await expect(
            standardizedTokenDeployer.deployStandardizedToken(salt, tokenManager, tokenManager, name, symbol, decimals, mintAmount, mintTo),
        )
            .to.emit(token, 'Transfer')
            .withArgs(AddressZero, mintTo, mintAmount)
<<<<<<< HEAD
            .and.to.emit(token, 'DistributorshipTransferred')
            .withArgs(AddressZero, tokenManager);
=======
            .and.to.emit(token, 'RolesAdded')
            .withArgs(tokenManager, [DISTRIBUTOR_ROLE])
            .to.emit(token, 'RolesAdded')
            .withArgs(tokenManager, [DISTRIBUTOR_ROLE]);
>>>>>>> 3ef1db2a

        expect(await tokenProxy.implementation()).to.equal(standardizedToken.address);
        expect(await token.name()).to.equal(name);
        expect(await token.symbol()).to.equal(symbol);
        expect(await token.decimals()).to.equal(decimals);
        expect(await token.balanceOf(mintTo)).to.equal(mintAmount);
        expect(await token.hasRole(tokenManager, DISTRIBUTOR_ROLE)).to.be.true;
        expect(await token.tokenManager()).to.equal(tokenManager);

        await expectRevert(
            (gasOptions) =>
                standardizedTokenDeployer.deployStandardizedToken(
                    salt,
                    tokenManager,
                    tokenManager,
                    name,
                    symbol,
                    decimals,
                    mintAmount,
                    mintTo,
                    gasOptions,
                ),
            standardizedTokenDeployer,
            'AlreadyDeployed',
        );
    });

    describe('AddressBytesUtils', () => {
        let addressBytesUtils;

        before(async () => {
            addressBytesUtils = await deployContract(ownerWallet, 'AddressBytesUtilsTest');
        });

        it('Should convert bytes address to address', async () => {
            const bytesAddress = arrayify(ownerWallet.address);
            const convertedAddress = await addressBytesUtils.toAddress(bytesAddress);
            expect(convertedAddress).to.eq(ownerWallet.address);
        });

        it('Should revert on invalid bytes length', async () => {
            const bytesAddress = defaultAbiCoder.encode(['bytes'], [toUtf8Bytes(ownerWallet.address)]);
            await expectRevert(
                (gasOptions) => addressBytesUtils.toAddress(bytesAddress, gasOptions),
                addressBytesUtils,
                'InvalidBytesLength',
            );
        });

        it('Should convert address to bytes address', async () => {
            const convertedAddress = await addressBytesUtils.toBytes(ownerWallet.address);
            expect(convertedAddress).to.eq(hexlify(ownerWallet.address));
        });
    });

    describe('NoReEntrancy', () => {
        let noReEntrancy;

        before(async () => {
            noReEntrancy = await deployContract(ownerWallet, 'NoReEntrancyTest');
        });

        it('Should calculate hardcoded constants correctly', async () => {
            await expect(deployContract(ownerWallet, `TestNoReEntrancy`, [])).to.not.be.reverted;
        });

        it('Should revert on reentrancy', async function () {
            await expect(noReEntrancy.testFunction()).to.be.revertedWithCustomError(noReEntrancy, 'ReEntrancy');
        });
    });
});<|MERGE_RESOLUTION|>--- conflicted
+++ resolved
@@ -43,13 +43,7 @@
     });
 
     it('Should not be able to run the onlyOperatorable function as not the operator', async () => {
-<<<<<<< HEAD
-        await expectRevert((gasOptions) => test.connect(otherWallet).testOperatorable(gasOptions), test, 'NotOperator', [
-            otherWallet.address,
-        ]);
-=======
         await expectRevert((gasOptions) => test.connect(otherWallet).testOperatorable(gasOptions), test, 'MissingRole');
->>>>>>> 3ef1db2a
     });
 
     it('Should be able to change the operator only as the operator', async () => {
@@ -63,13 +57,7 @@
 
         expect(await test.hasRole(otherWallet.address, operatorRole)).to.be.true;
 
-<<<<<<< HEAD
-        await expectRevert((gasOptions) => test.transferOperatorship(otherWallet.address, gasOptions), test, 'NotOperator', [
-            ownerWallet.address,
-        ]);
-=======
         await expectRevert((gasOptions) => test.transferOperatorship(otherWallet.address, gasOptions), test, 'MissingRole');
->>>>>>> 3ef1db2a
     });
 
     it('Should be able to propose operator only as the operator', async () => {
@@ -77,12 +65,6 @@
 
         await expectRevert((gasOptions) => test.proposeOperatorship(ownerWallet.address, gasOptions), test, 'MissingRole');
 
-<<<<<<< HEAD
-        await expectRevert((gasOptions) => test.proposeOperatorship(ownerWallet.address, gasOptions), test, 'NotOperator', [
-            ownerWallet.address,
-        ]);
-=======
->>>>>>> 3ef1db2a
         await expect(test.connect(otherWallet).proposeOperatorship(ownerWallet.address))
             .to.emit(test, 'RolesProposed')
             .withArgs(otherWallet.address, ownerWallet.address, [operatorRole]);
@@ -97,19 +79,11 @@
             'InvalidProposedRoles',
         );
 
-<<<<<<< HEAD
-        await expectRevert((gasOptions) => test.connect(otherWallet).acceptOperatorship(gasOptions), test, 'NotProposedOperator', [
-            otherWallet.address,
-            ownerWallet.address,
-        ]);
-        await expect(test.acceptOperatorship()).to.emit(test, 'OperatorshipTransferred').withArgs(ownerWallet.address);
-=======
         await expect(test.connect(ownerWallet).acceptOperatorship(otherWallet.address))
             .to.emit(test, 'RolesRemoved')
             .withArgs(otherWallet.address, [operatorRole])
             .to.emit(test, 'RolesAdded')
             .withArgs(ownerWallet.address, [operatorRole]);
->>>>>>> 3ef1db2a
     });
 });
 
@@ -133,38 +107,21 @@
     });
 
     it('Should not be able to run the onlyDistributor function as not the distributor', async () => {
-<<<<<<< HEAD
-        await expectRevert((gasOptions) => test.connect(otherWallet).testDistributable(gasOptions), test, 'NotDistributor', [
-            otherWallet.address,
-        ]);
-=======
         await expectRevert((gasOptions) => test.connect(otherWallet).testDistributable(gasOptions), test, 'MissingRole');
->>>>>>> 3ef1db2a
     });
 
     it('Should be able to change the distributor only as the distributor', async () => {
         expect(await test.hasRole(ownerWallet.address, distributorRole)).to.be.true;
 
         await expect(test.transferDistributorship(otherWallet.address))
-<<<<<<< HEAD
-            .to.emit(test, 'DistributorshipTransferred')
-            .withArgs(ownerWallet.address, otherWallet.address);
-=======
             .to.emit(test, 'RolesRemoved')
             .withArgs(ownerWallet.address, [distributorRole])
             .to.emit(test, 'RolesAdded')
             .withArgs(otherWallet.address, [distributorRole]);
->>>>>>> 3ef1db2a
 
         expect(await test.hasRole(otherWallet.address, distributorRole)).to.be.true;
 
-<<<<<<< HEAD
-        await expectRevert((gasOptions) => test.transferDistributorship(otherWallet.address, gasOptions), test, 'NotDistributor', [
-            ownerWallet.address,
-        ]);
-=======
         await expectRevert((gasOptions) => test.transferDistributorship(otherWallet.address, gasOptions), test, 'MissingRole');
->>>>>>> 3ef1db2a
     });
 
     it('Should be able to propose a new distributor only as distributor', async () => {
@@ -173,12 +130,7 @@
         await expectRevert(
             (gasOptions) => test.connect(ownerWallet).proposeDistributorship(ownerWallet.address, gasOptions),
             test,
-<<<<<<< HEAD
-            'NotDistributor',
-            [ownerWallet.address],
-=======
             'MissingRole',
->>>>>>> 3ef1db2a
         );
 
         await expect(test.connect(otherWallet).proposeDistributorship(ownerWallet.address))
@@ -195,21 +147,11 @@
             'InvalidProposedRoles',
         );
 
-<<<<<<< HEAD
-        await expectRevert((gasOptions) => test.connect(otherWallet).acceptDistributorship(gasOptions), test, 'NotProposedDistributor', [
-            otherWallet.address,
-            ownerWallet.address,
-        ]);
-        await expect(test.connect(ownerWallet).acceptDistributorship())
-            .to.emit(test, 'DistributorshipTransferred')
-            .withArgs(otherWallet.address, ownerWallet.address);
-=======
         await expect(test.connect(ownerWallet).acceptDistributorship(otherWallet.address))
             .to.emit(test, 'RolesRemoved')
             .withArgs(otherWallet.address, [distributorRole])
             .to.emit(test, 'RolesAdded')
             .withArgs(ownerWallet.address, [distributorRole]);
->>>>>>> 3ef1db2a
     });
 });
 
@@ -470,15 +412,10 @@
         )
             .to.emit(token, 'Transfer')
             .withArgs(AddressZero, mintTo, mintAmount)
-<<<<<<< HEAD
-            .and.to.emit(token, 'DistributorshipTransferred')
-            .withArgs(AddressZero, tokenManager);
-=======
             .and.to.emit(token, 'RolesAdded')
             .withArgs(tokenManager, [DISTRIBUTOR_ROLE])
             .to.emit(token, 'RolesAdded')
             .withArgs(tokenManager, [DISTRIBUTOR_ROLE]);
->>>>>>> 3ef1db2a
 
         expect(await tokenProxy.implementation()).to.equal(standardizedToken.address);
         expect(await token.name()).to.equal(name);
