// SPDX-License-Identifier: MIT

pragma solidity 0.8.9;

import { ITokenManager } from '../interfaces/ITokenManager.sol';
import { IInterchainTokenService } from '../interfaces/IInterchainTokenService.sol';
import { ITokenManagerProxy } from '../interfaces/ITokenManagerProxy.sol';

import { Adminable } from '../utils/Adminable.sol';
import { FlowLimit } from '../utils/FlowLimit.sol';
import { AddressBytesUtils } from '../libraries/AddressBytesUtils.sol';
import { Implementation } from '../utils/Implementation.sol';

<<<<<<< HEAD
/// @title The main functionality of TokenManagers.
/// @notice This contract is responsible for handling tokens before initiating a cross chain token transfer, or after receiving one.
=======
/**
 * @title The main functionality of TokenManagers.
 * @author Foivos Antoulinakis
 * @notice This contract is responsible for handling tokens before initiating a cross chain token transfer, or after receiving one.
 */
>>>>>>> b2693df8
abstract contract TokenManager is ITokenManager, Adminable, FlowLimit, Implementation {
    using AddressBytesUtils for bytes;

    IInterchainTokenService public immutable interchainTokenService;

    /**
<<<<<<< HEAD
     * @dev Constructs the TokenManager contract.
=======
     * @notice Constructs the TokenManager contract.
>>>>>>> b2693df8
     * @param interchainTokenService_ The address of the interchain token service
     */
    constructor(address interchainTokenService_) {
        if (interchainTokenService_ == address(0)) revert TokenLinkerZeroAddress();
        interchainTokenService = IInterchainTokenService(interchainTokenService_);
    }

    /**
     * @dev A modifier that allows only the interchain token service to execute the function.
     */
    modifier onlyService() {
        if (msg.sender != address(interchainTokenService)) revert NotService();
        _;
    }

    /**
     * @dev A modifier that allows only the token to execute the function.
     */
    modifier onlyToken() {
        if (msg.sender != tokenAddress()) revert NotToken();
        _;
    }

    /**
<<<<<<< HEAD
     * @dev A function that should return the address of the token.
=======
     * @notice A function that should return the address of the token.
>>>>>>> b2693df8
     * Must be overridden in the inheriting contract.
     * @return address address of the token.
     */
    function tokenAddress() public view virtual returns (address);

<<<<<<< HEAD
    /// @dev This is supposed to be hidden by the proxy and only be called once from the proxy constructor
    /// @param params the parameters to be used to initialize the TokenManager. The exact format depends on the type of TokenManager used but the first 32 bytes are reserved for the address of the admin, stored as bytes (to be compatible with non-EVM chains)
=======
    /**
     * @dev This function should only be called by the proxy, and only once from the proxy constructor
     * @param params the parameters to be used to initialize the TokenManager. The exact format depends
     * on the type of TokenManager used but the first 32 bytes are reserved for the address of the admin,
     * stored as bytes (to be compatible with non-EVM chains)
     */
>>>>>>> b2693df8
    function setup(bytes calldata params) external override onlyProxy {
        bytes memory adminBytes = abi.decode(params, (bytes));
        address admin_;
        /**
         * @dev Specifying an empty admin will default to the service being the admin. This makes it easy to deploy
         * remote standardized tokens without knowing anything about the service address at the destination.
         */
        if (adminBytes.length == 0) {
            admin_ = address(interchainTokenService);
        } else {
            admin_ = adminBytes.toAddress();
        }
        _setAdmin(admin_);
        _setup(params);
    }

<<<<<<< HEAD
    /// @notice Calls the service to initiate the a cross-chain transfer after taking the appropriate amount of tokens from the user.
    /// @param destinationChain the name of the chain to send tokens to.
    /// @param destinationAddress the address of the user to send tokens to.
    /// @param amount the amount of tokens to take from msg.sender.
    function sendToken(
        string calldata destinationChain,
        bytes calldata destinationAddress,
        uint256 amount,
        bytes calldata metadata
    ) external payable virtual {
=======
    /**
     * @notice Calls the service to initiate the a cross-chain transfer after taking the appropriate amount of tokens from the user.
     * @param destinationChain the name of the chain to send tokens to.
     * @param destinationAddress the address of the user to send tokens to.
     * @param amount the amount of tokens to take from msg.sender.
     */
    function sendToken(string calldata destinationChain, bytes calldata destinationAddress, uint256 amount) external payable virtual {
>>>>>>> b2693df8
        address sender = msg.sender;
        amount = _takeToken(sender, amount);
        _addFlowOut(amount);
        interchainTokenService.transmitSendToken{ value: msg.value }(
            _getTokenId(),
            sender,
            destinationChain,
            destinationAddress,
            amount,
            metadata
        );
    }

<<<<<<< HEAD
    /// @notice Calls the service to initiate the a cross-chain transfer with data after taking the appropriate amount of tokens from the user.
    /// @param destinationChain the name of the chain to send tokens to.
    /// @param destinationAddress the address of the user to send tokens to.
    /// @param amount the amount of tokens to take from msg.sender.
    /// @param data the data to pass to the destination contract.
=======
    /**
     * @notice Calls the service to initiate the a cross-chain transfer with data after taking the appropriate amount of tokens from the user.
     * @param destinationChain the name of the chain to send tokens to.
     * @param destinationAddress the address of the user to send tokens to.
     * @param amount the amount of tokens to take from msg.sender.
     * @param data the data to pass to the destination contract.
     */
>>>>>>> b2693df8
    function callContractWithInterchainToken(
        string calldata destinationChain,
        bytes calldata destinationAddress,
        uint256 amount,
        bytes calldata data
    ) external payable virtual {
        address sender = msg.sender;
        amount = _takeToken(sender, amount);
        _addFlowOut(amount);
<<<<<<< HEAD
        uint32 version = 0;
        interchainTokenService.transmitSendToken{ value: msg.value }(
            _getTokenId(),
            sender,
            destinationChain,
            destinationAddress,
            amount,
            abi.encodePacked(version, data)
        );
    }

    /// @notice Calls the service to initiate the a cross-chain transfer after taking the appropriate amount of tokens from the user. This can only be called by the token itself.
    /// @param sender the address of the user paying for the cross chain transfer.
    /// @param destinationChain the name of the chain to send tokens to.
    /// @param destinationAddress the address of the user to send tokens to.
    /// @param amount the amount of tokens to take from msg.sender.
    function transmitInterchainTransfer(
=======
        _transmitSendTokenWithData(sender, destinationChain, destinationAddress, amount, data);
    }

    /**
     * @notice Calls the service to initiate the a cross-chain transfer after taking the appropriate amount of tokens from the user. This can only be called by the token itself.
     * @param sender the address of the user paying for the cross chain transfer.
     * @param destinationChain the name of the chain to send tokens to.
     * @param destinationAddress the address of the user to send tokens to.
     * @param amount the amount of tokens to take from msg.sender.
     */
    function sendSelf(
        address sender,
        string calldata destinationChain,
        bytes calldata destinationAddress,
        uint256 amount
    ) external payable virtual onlyToken {
        amount = _takeToken(sender, amount);
        _addFlowOut(amount);
        _transmitSendToken(sender, destinationChain, destinationAddress, amount);
    }

    /**
     * @notice Calls the service to initiate the a cross-chain transfer with data after taking the appropriate
     * amount of tokens from the user. This can only be called by the token itself.
     * @param sender the address of the user paying for the cross chain transfer.
     * @param destinationChain the name of the chain to send tokens to.
     * @param destinationAddress the address of the user to send tokens to.
     * @param amount the amount of tokens to take from msg.sender.
     * @param data the data to pass to the destination contract.
     */
    function callContractWithSelf(
>>>>>>> b2693df8
        address sender,
        string calldata destinationChain,
        bytes calldata destinationAddress,
        uint256 amount,
        bytes calldata metadata
    ) external payable virtual onlyToken {
        amount = _takeToken(sender, amount);
        _addFlowOut(amount);
        interchainTokenService.transmitSendToken{ value: msg.value }(
            _getTokenId(),
            sender,
            destinationChain,
            destinationAddress,
            amount,
            metadata
        );
    }

<<<<<<< HEAD
    /// @notice This function gives token to a specified address. Can only be called by the service.
    /// @param destinationAddress the address to give tokens to.
    /// @param amount the amount of token to give.
    /// @return the amount of token actually given, which will onle be differen than `amount` in cases where the token takes some on-transfer fee.
=======
    /**
     * @notice This function gives token to a specified address. Can only be called by the service.
     * @param destinationAddress the address to give tokens to.
     * @param amount the amount of token to give.
     * @return the amount of token actually given, which will onle be differen than `amount` in cases where the token takes some on-transfer fee.
     */
>>>>>>> b2693df8
    function giveToken(address destinationAddress, uint256 amount) external onlyService returns (uint256) {
        amount = _giveToken(destinationAddress, amount);
        _addFlowIn(amount);
        return amount;
    }

<<<<<<< HEAD
    /// @notice This function sets the flow limit for this TokenManager. Can only be called by the admin.
    /// @param flowLimit the maximum difference between the tokens flowing in and/or out at any given interval of time (6h)
=======
    /**
     * @notice This function sets the flow limit for this TokenManager. Can only be called by the admin.
     * @param flowLimit the maximum difference between the tokens flowing in and/or out at any given interval of time (6h)
     */
>>>>>>> b2693df8
    function setFlowLimit(uint256 flowLimit) external onlyAdmin {
        _setFlowLimit(flowLimit);
    }

    /**
<<<<<<< HEAD
     * @dev Transfers tokens from a specific address to this contract.
=======
     * @notice Transfers tokens from a specific address to this contract.
>>>>>>> b2693df8
     * Must be overridden in the inheriting contract.
     * @param from The address from which the tokens will be sent
     * @param amount The amount of tokens to receive
     * @return uint amount of tokens received
     */
    function _takeToken(address from, uint256 amount) internal virtual returns (uint256);

    /**
<<<<<<< HEAD
     * @dev Transfers tokens from this contract to a specific address.
=======
     * @notice Transfers tokens from this contract to a specific address.
>>>>>>> b2693df8
     * Must be overridden in the inheriting contract.
     * @param from The address to which the tokens will be sent
     * @param amount The amount of tokens to send
     * @return uint amount of tokens sent
     */
    function _giveToken(address from, uint256 amount) internal virtual returns (uint256);

    /**
<<<<<<< HEAD
     * @dev Additional setup logic to perform
=======
     * @notice Calls the interchain token service to send tokens to an address on another chain
     * @param sender The sender of the tokens
     * @param destinationChain The chain to which the tokens will be sent
     * @param destinationAddress The address on the destination chain where the tokens will be sent
     * @param amount The amount of tokens to send
     */
    function _transmitSendToken(
        address sender,
        string calldata destinationChain,
        bytes calldata destinationAddress,
        uint256 amount
    ) internal virtual {
        interchainTokenService.transmitSendToken{ value: msg.value }(_getTokenId(), sender, destinationChain, destinationAddress, amount);
    }

    /**
     * @notice Calls the interchain token service to send tokens to and call a function on a contract on another chain
     * @param sender The sender of the tokens
     * @param destinationChain The chain to which the tokens will be sent
     * @param destinationAddress The address on the destination chain where the tokens will be sent
     * @param amount The amount of tokens to send
     * @param data The data needed to call the contract on the destination chain
     */
    function _transmitSendTokenWithData(
        address sender,
        string calldata destinationChain,
        bytes calldata destinationAddress,
        uint256 amount,
        bytes calldata data
    ) internal virtual {
        interchainTokenService.transmitSendTokenWithData{ value: msg.value }(
            _getTokenId(),
            sender,
            destinationChain,
            destinationAddress,
            amount,
            data
        );
    }

    /**
     * @notice Additional setup logic to perform
>>>>>>> b2693df8
     * Must be overridden in the inheriting contract.
     * @param params The setup parameters
     */
    function _setup(bytes calldata params) internal virtual;

    /**
<<<<<<< HEAD
     * @dev Gets the token ID from the token manager proxy.
=======
     * @notice Gets the token ID from the token manager proxy.
>>>>>>> b2693df8
     * @return tokenId The ID of the token
     */
    function _getTokenId() internal view returns (bytes32 tokenId) {
        tokenId = ITokenManagerProxy(address(this)).tokenId();
    }
}<|MERGE_RESOLUTION|>--- conflicted
+++ resolved
@@ -11,27 +11,18 @@
 import { AddressBytesUtils } from '../libraries/AddressBytesUtils.sol';
 import { Implementation } from '../utils/Implementation.sol';
 
-<<<<<<< HEAD
-/// @title The main functionality of TokenManagers.
-/// @notice This contract is responsible for handling tokens before initiating a cross chain token transfer, or after receiving one.
-=======
 /**
  * @title The main functionality of TokenManagers.
  * @author Foivos Antoulinakis
  * @notice This contract is responsible for handling tokens before initiating a cross chain token transfer, or after receiving one.
  */
->>>>>>> b2693df8
 abstract contract TokenManager is ITokenManager, Adminable, FlowLimit, Implementation {
     using AddressBytesUtils for bytes;
 
     IInterchainTokenService public immutable interchainTokenService;
 
     /**
-<<<<<<< HEAD
-     * @dev Constructs the TokenManager contract.
-=======
      * @notice Constructs the TokenManager contract.
->>>>>>> b2693df8
      * @param interchainTokenService_ The address of the interchain token service
      */
     constructor(address interchainTokenService_) {
@@ -56,27 +47,18 @@
     }
 
     /**
-<<<<<<< HEAD
-     * @dev A function that should return the address of the token.
-=======
      * @notice A function that should return the address of the token.
->>>>>>> b2693df8
      * Must be overridden in the inheriting contract.
      * @return address address of the token.
      */
     function tokenAddress() public view virtual returns (address);
 
-<<<<<<< HEAD
-    /// @dev This is supposed to be hidden by the proxy and only be called once from the proxy constructor
-    /// @param params the parameters to be used to initialize the TokenManager. The exact format depends on the type of TokenManager used but the first 32 bytes are reserved for the address of the admin, stored as bytes (to be compatible with non-EVM chains)
-=======
     /**
      * @dev This function should only be called by the proxy, and only once from the proxy constructor
      * @param params the parameters to be used to initialize the TokenManager. The exact format depends
      * on the type of TokenManager used but the first 32 bytes are reserved for the address of the admin,
      * stored as bytes (to be compatible with non-EVM chains)
      */
->>>>>>> b2693df8
     function setup(bytes calldata params) external override onlyProxy {
         bytes memory adminBytes = abi.decode(params, (bytes));
         address admin_;
@@ -93,26 +75,18 @@
         _setup(params);
     }
 
-<<<<<<< HEAD
-    /// @notice Calls the service to initiate the a cross-chain transfer after taking the appropriate amount of tokens from the user.
-    /// @param destinationChain the name of the chain to send tokens to.
-    /// @param destinationAddress the address of the user to send tokens to.
-    /// @param amount the amount of tokens to take from msg.sender.
+    /**
+     * @notice Calls the service to initiate the a cross-chain transfer after taking the appropriate amount of tokens from the user.
+     * @param destinationChain the name of the chain to send tokens to.
+     * @param destinationAddress the address of the user to send tokens to.
+     * @param amount the amount of tokens to take from msg.sender.
+     */
     function sendToken(
         string calldata destinationChain,
         bytes calldata destinationAddress,
         uint256 amount,
         bytes calldata metadata
     ) external payable virtual {
-=======
-    /**
-     * @notice Calls the service to initiate the a cross-chain transfer after taking the appropriate amount of tokens from the user.
-     * @param destinationChain the name of the chain to send tokens to.
-     * @param destinationAddress the address of the user to send tokens to.
-     * @param amount the amount of tokens to take from msg.sender.
-     */
-    function sendToken(string calldata destinationChain, bytes calldata destinationAddress, uint256 amount) external payable virtual {
->>>>>>> b2693df8
         address sender = msg.sender;
         amount = _takeToken(sender, amount);
         _addFlowOut(amount);
@@ -126,13 +100,6 @@
         );
     }
 
-<<<<<<< HEAD
-    /// @notice Calls the service to initiate the a cross-chain transfer with data after taking the appropriate amount of tokens from the user.
-    /// @param destinationChain the name of the chain to send tokens to.
-    /// @param destinationAddress the address of the user to send tokens to.
-    /// @param amount the amount of tokens to take from msg.sender.
-    /// @param data the data to pass to the destination contract.
-=======
     /**
      * @notice Calls the service to initiate the a cross-chain transfer with data after taking the appropriate amount of tokens from the user.
      * @param destinationChain the name of the chain to send tokens to.
@@ -140,7 +107,6 @@
      * @param amount the amount of tokens to take from msg.sender.
      * @param data the data to pass to the destination contract.
      */
->>>>>>> b2693df8
     function callContractWithInterchainToken(
         string calldata destinationChain,
         bytes calldata destinationAddress,
@@ -150,7 +116,6 @@
         address sender = msg.sender;
         amount = _takeToken(sender, amount);
         _addFlowOut(amount);
-<<<<<<< HEAD
         uint32 version = 0;
         interchainTokenService.transmitSendToken{ value: msg.value }(
             _getTokenId(),
@@ -168,39 +133,6 @@
     /// @param destinationAddress the address of the user to send tokens to.
     /// @param amount the amount of tokens to take from msg.sender.
     function transmitInterchainTransfer(
-=======
-        _transmitSendTokenWithData(sender, destinationChain, destinationAddress, amount, data);
-    }
-
-    /**
-     * @notice Calls the service to initiate the a cross-chain transfer after taking the appropriate amount of tokens from the user. This can only be called by the token itself.
-     * @param sender the address of the user paying for the cross chain transfer.
-     * @param destinationChain the name of the chain to send tokens to.
-     * @param destinationAddress the address of the user to send tokens to.
-     * @param amount the amount of tokens to take from msg.sender.
-     */
-    function sendSelf(
-        address sender,
-        string calldata destinationChain,
-        bytes calldata destinationAddress,
-        uint256 amount
-    ) external payable virtual onlyToken {
-        amount = _takeToken(sender, amount);
-        _addFlowOut(amount);
-        _transmitSendToken(sender, destinationChain, destinationAddress, amount);
-    }
-
-    /**
-     * @notice Calls the service to initiate the a cross-chain transfer with data after taking the appropriate
-     * amount of tokens from the user. This can only be called by the token itself.
-     * @param sender the address of the user paying for the cross chain transfer.
-     * @param destinationChain the name of the chain to send tokens to.
-     * @param destinationAddress the address of the user to send tokens to.
-     * @param amount the amount of tokens to take from msg.sender.
-     * @param data the data to pass to the destination contract.
-     */
-    function callContractWithSelf(
->>>>>>> b2693df8
         address sender,
         string calldata destinationChain,
         bytes calldata destinationAddress,
@@ -219,44 +151,28 @@
         );
     }
 
-<<<<<<< HEAD
-    /// @notice This function gives token to a specified address. Can only be called by the service.
-    /// @param destinationAddress the address to give tokens to.
-    /// @param amount the amount of token to give.
-    /// @return the amount of token actually given, which will onle be differen than `amount` in cases where the token takes some on-transfer fee.
-=======
     /**
      * @notice This function gives token to a specified address. Can only be called by the service.
      * @param destinationAddress the address to give tokens to.
      * @param amount the amount of token to give.
      * @return the amount of token actually given, which will onle be differen than `amount` in cases where the token takes some on-transfer fee.
      */
->>>>>>> b2693df8
     function giveToken(address destinationAddress, uint256 amount) external onlyService returns (uint256) {
         amount = _giveToken(destinationAddress, amount);
         _addFlowIn(amount);
         return amount;
     }
 
-<<<<<<< HEAD
-    /// @notice This function sets the flow limit for this TokenManager. Can only be called by the admin.
-    /// @param flowLimit the maximum difference between the tokens flowing in and/or out at any given interval of time (6h)
-=======
     /**
      * @notice This function sets the flow limit for this TokenManager. Can only be called by the admin.
      * @param flowLimit the maximum difference between the tokens flowing in and/or out at any given interval of time (6h)
      */
->>>>>>> b2693df8
     function setFlowLimit(uint256 flowLimit) external onlyAdmin {
         _setFlowLimit(flowLimit);
     }
 
     /**
-<<<<<<< HEAD
-     * @dev Transfers tokens from a specific address to this contract.
-=======
      * @notice Transfers tokens from a specific address to this contract.
->>>>>>> b2693df8
      * Must be overridden in the inheriting contract.
      * @param from The address from which the tokens will be sent
      * @param amount The amount of tokens to receive
@@ -265,11 +181,7 @@
     function _takeToken(address from, uint256 amount) internal virtual returns (uint256);
 
     /**
-<<<<<<< HEAD
-     * @dev Transfers tokens from this contract to a specific address.
-=======
      * @notice Transfers tokens from this contract to a specific address.
->>>>>>> b2693df8
      * Must be overridden in the inheriting contract.
      * @param from The address to which the tokens will be sent
      * @param amount The amount of tokens to send
@@ -278,63 +190,14 @@
     function _giveToken(address from, uint256 amount) internal virtual returns (uint256);
 
     /**
-<<<<<<< HEAD
      * @dev Additional setup logic to perform
-=======
-     * @notice Calls the interchain token service to send tokens to an address on another chain
-     * @param sender The sender of the tokens
-     * @param destinationChain The chain to which the tokens will be sent
-     * @param destinationAddress The address on the destination chain where the tokens will be sent
-     * @param amount The amount of tokens to send
-     */
-    function _transmitSendToken(
-        address sender,
-        string calldata destinationChain,
-        bytes calldata destinationAddress,
-        uint256 amount
-    ) internal virtual {
-        interchainTokenService.transmitSendToken{ value: msg.value }(_getTokenId(), sender, destinationChain, destinationAddress, amount);
-    }
-
-    /**
-     * @notice Calls the interchain token service to send tokens to and call a function on a contract on another chain
-     * @param sender The sender of the tokens
-     * @param destinationChain The chain to which the tokens will be sent
-     * @param destinationAddress The address on the destination chain where the tokens will be sent
-     * @param amount The amount of tokens to send
-     * @param data The data needed to call the contract on the destination chain
-     */
-    function _transmitSendTokenWithData(
-        address sender,
-        string calldata destinationChain,
-        bytes calldata destinationAddress,
-        uint256 amount,
-        bytes calldata data
-    ) internal virtual {
-        interchainTokenService.transmitSendTokenWithData{ value: msg.value }(
-            _getTokenId(),
-            sender,
-            destinationChain,
-            destinationAddress,
-            amount,
-            data
-        );
-    }
-
-    /**
-     * @notice Additional setup logic to perform
->>>>>>> b2693df8
      * Must be overridden in the inheriting contract.
      * @param params The setup parameters
      */
     function _setup(bytes calldata params) internal virtual;
 
     /**
-<<<<<<< HEAD
-     * @dev Gets the token ID from the token manager proxy.
-=======
      * @notice Gets the token ID from the token manager proxy.
->>>>>>> b2693df8
      * @return tokenId The ID of the token
      */
     function _getTokenId() internal view returns (bytes32 tokenId) {
