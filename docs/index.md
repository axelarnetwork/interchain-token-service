# Solidity API

## InterchainTokenService

This contract is responsible for facilitating cross chain token transfers.
It (mostly) does not handle tokens, but is responsible for the messaging that needs to occur for cross chain transfers to happen.

_The only storage used here is for ExpressCalls_

### implementationLockUnlock

```solidity
address implementationLockUnlock
```

### implementationMintBurn

```solidity
address implementationMintBurn
```

### implementationLiquidityPool

```solidity
address implementationLiquidityPool
```

### gasService

```solidity
contract IAxelarGasService gasService
```

### remoteAddressValidator

```solidity
contract IRemoteAddressValidator remoteAddressValidator
```

### tokenManagerDeployer

```solidity
address tokenManagerDeployer
```

Returns the address of the token manager deployer contract.

#### Return Values

| Name | Type | Description |
| ---- | ---- | ----------- |

### standardizedTokenDeployer

```solidity
address standardizedTokenDeployer
```

Returns the address of the standardized token deployer contract.

#### Return Values

| Name | Type | Description |
| ---- | ---- | ----------- |

### deployer

```solidity
contract Create3Deployer deployer
```

### chainNameHash

```solidity
bytes32 chainNameHash
```

### chainName

```solidity
bytes32 chainName
```

### PREFIX_CUSTOM_TOKEN_ID

```solidity
bytes32 PREFIX_CUSTOM_TOKEN_ID
```

### PREFIX_STANDARDIZED_TOKEN_ID

```solidity
bytes32 PREFIX_STANDARDIZED_TOKEN_ID
```

### PREFIX_STANDARDIZED_TOKEN_SALT

```solidity
bytes32 PREFIX_STANDARDIZED_TOKEN_SALT
```

### constructor

```solidity
constructor(address tokenManagerDeployer_, address standardizedTokenDeployer_, address gateway_, address gasService_, address remoteAddressValidator_, address[] tokenManagerImplementations, string chainName_) public
```

_All of the variables passed here are stored as immutable variables._

#### Parameters

| Name                        | Type      | Description                                                                                                         |
| --------------------------- | --------- | ------------------------------------------------------------------------------------------------------------------- |
| tokenManagerDeployer\_      | address   | the address of the TokenManagerDeployer.                                                                            |
| standardizedTokenDeployer\_ | address   | the address of the StandardizedTokenDeployer.                                                                       |
| gateway\_                   | address   | the address of the AxelarGateway.                                                                                   |
| gasService\_                | address   | the address of the AxelarGasService.                                                                                |
| remoteAddressValidator\_    | address   | the address of the RemoteAddressValidator.                                                                          |
| tokenManagerImplementations | address[] | this need to have exactly 3 implementations in the following order: Lock/Unlock, mint/burn and then liquidity pool. |
| chainName\_                 | string    | the name of the current chain.                                                                                      |

### onlyRemoteService

```solidity
modifier onlyRemoteService(string sourceChain, string sourceAddress)
```

This modifier is used to ensure that only a remote InterchainTokenService can \_execute this one.

#### Parameters

| Name          | Type   | Description                          |
| ------------- | ------ | ------------------------------------ |
| sourceChain   | string | the source of the contract call.     |
| sourceAddress | string | the address that the call came from. |

### onlyTokenManager

```solidity
modifier onlyTokenManager(bytes32 tokenId)
```

This modifier is used to ensure certain functions can only be called by TokenManagers.

#### Parameters

| Name    | Type    | Description                                                   |
| ------- | ------- | ------------------------------------------------------------- |
| tokenId | bytes32 | the `tokenId` of the TokenManager trying to perform the call. |

### contractId

```solidity
function contractId() external pure returns (bytes32)
```

Getter for the contract id.

### getChainName

```solidity
function getChainName() public view returns (string name)
```

Getter for the chain name.

#### Return Values

| Name | Type   | Description           |
| ---- | ------ | --------------------- |
| name | string | the name of the chain |

### getTokenManagerAddress

```solidity
function getTokenManagerAddress(bytes32 tokenId) public view returns (address tokenManagerAddress)
```

Calculates the address of a TokenManager from a specific tokenId. The TokenManager does not need to exist already.

#### Parameters

| Name    | Type    | Description  |
| ------- | ------- | ------------ |
| tokenId | bytes32 | the tokenId. |

#### Return Values

| Name                | Type    | Description                             |
| ------------------- | ------- | --------------------------------------- |
| tokenManagerAddress | address | deployment address of the TokenManager. |

### getValidTokenManagerAddress

```solidity
function getValidTokenManagerAddress(bytes32 tokenId) public view returns (address tokenManagerAddress)
```

Returns the address of a TokenManager from a specific tokenId. The TokenManager needs to exist already.

#### Parameters

| Name    | Type    | Description  |
| ------- | ------- | ------------ |
| tokenId | bytes32 | the tokenId. |

#### Return Values

| Name                | Type    | Description                             |
| ------------------- | ------- | --------------------------------------- |
| tokenManagerAddress | address | deployment address of the TokenManager. |

### getTokenAddress

```solidity
function getTokenAddress(bytes32 tokenId) external view returns (address tokenAddress)
```

Returns the address of the token that an existing tokenManager points to.

#### Parameters

| Name    | Type    | Description  |
| ------- | ------- | ------------ |
| tokenId | bytes32 | the tokenId. |

#### Return Values

| Name         | Type    | Description               |
| ------------ | ------- | ------------------------- |
| tokenAddress | address | the address of the token. |

### getStandardizedTokenAddress

```solidity
function getStandardizedTokenAddress(bytes32 tokenId) public view returns (address tokenAddress)
```

Returns the address of the standardized token that would be deployed with a given tokenId.
The token does not need to exist.

#### Parameters

| Name    | Type    | Description  |
| ------- | ------- | ------------ |
| tokenId | bytes32 | the tokenId. |

#### Return Values

| Name         | Type    | Description                            |
| ------------ | ------- | -------------------------------------- |
| tokenAddress | address | the address of the standardized token. |

### getCanonicalTokenId

```solidity
function getCanonicalTokenId(address tokenAddress) public view returns (bytes32 tokenId)
```

Calculates the tokenId that would correspond to a canonical link for a given token.
This will depend on what chain it is called from, unlike custom tokenIds.

#### Parameters

| Name         | Type    | Description               |
| ------------ | ------- | ------------------------- |
| tokenAddress | address | the address of the token. |

#### Return Values

| Name    | Type    | Description                                                                          |
| ------- | ------- | ------------------------------------------------------------------------------------ |
| tokenId | bytes32 | the tokenId that the canonical TokenManager would get (or has gotten) for the token. |

### getCustomTokenId

```solidity
function getCustomTokenId(address sender, bytes32 salt) public pure returns (bytes32 tokenId)
```

Calculates the tokenId that would correspond to a custom link for a given deployer with a specified salt.
This will not depend on what chain it is called from, unlike canonical tokenIds.

#### Parameters

| Name   | Type    | Description                                         |
| ------ | ------- | --------------------------------------------------- |
| sender | address | the address of the TokenManager deployer.           |
| salt   | bytes32 | the salt that the deployer uses for the deployment. |

#### Return Values

| Name    | Type    | Description                                                         |
| ------- | ------- | ------------------------------------------------------------------- |
| tokenId | bytes32 | the tokenId that the custom TokenManager would get (or has gotten). |

### getImplementation

```solidity
function getImplementation(uint256 tokenManagerType) external view returns (address tokenManagerAddress)
```

Getter function for TokenManager implementations. This will mainly be called by TokenManagerProxies
to figure out their implementations

#### Parameters

| Name             | Type    | Description                   |
| ---------------- | ------- | ----------------------------- |
| tokenManagerType | uint256 | the type of the TokenManager. |

#### Return Values

| Name                | Type    | Description                                    |
| ------------------- | ------- | ---------------------------------------------- |
| tokenManagerAddress | address | the address of the TokenManagerImplementation. |

### getParamsLockUnlock

```solidity
function getParamsLockUnlock(bytes operator, address tokenAddress) public pure returns (bytes params)
```

Getter function for the parameters of a lock/unlock TokenManager. Mainly to be used by frontends.

#### Parameters

| Name         | Type    | Description                       |
| ------------ | ------- | --------------------------------- |
| operator     | bytes   | the operator of the TokenManager. |
| tokenAddress | address | the token to be managed.          |

#### Return Values

| Name   | Type  | Description                                                           |
| ------ | ----- | --------------------------------------------------------------------- |
| params | bytes | the resulting params to be passed to custom TokenManager deployments. |

### getParamsMintBurn

```solidity
function getParamsMintBurn(bytes operator, address tokenAddress) public pure returns (bytes params)
```

Getter function for the parameters of a mint/burn TokenManager. Mainly to be used by frontends.

#### Parameters

| Name         | Type    | Description                       |
| ------------ | ------- | --------------------------------- |
| operator     | bytes   | the operator of the TokenManager. |
| tokenAddress | address | the token to be managed.          |

#### Return Values

| Name   | Type  | Description                                                           |
| ------ | ----- | --------------------------------------------------------------------- |
| params | bytes | the resulting params to be passed to custom TokenManager deployments. |

### getParamsLiquidityPool

```solidity
function getParamsLiquidityPool(bytes operator, address tokenAddress, address liquidityPoolAddress) public pure returns (bytes params)
```

Getter function for the parameters of a liquidity pool TokenManager. Mainly to be used by frontends.

#### Parameters

| Name                 | Type    | Description                                                |
| -------------------- | ------- | ---------------------------------------------------------- |
| operator             | bytes   | the operator of the TokenManager.                          |
| tokenAddress         | address | the token to be managed.                                   |
| liquidityPoolAddress | address | the liquidity pool to be used to store the bridged tokens. |

#### Return Values

| Name   | Type  | Description                                                           |
| ------ | ----- | --------------------------------------------------------------------- |
| params | bytes | the resulting params to be passed to custom TokenManager deployments. |

### getFlowLimit

```solidity
function getFlowLimit(bytes32 tokenId) external view returns (uint256 flowLimit)
```

Getter function for the flow limit of an existing token manager with a give token ID.

#### Parameters

| Name    | Type    | Description                       |
| ------- | ------- | --------------------------------- |
| tokenId | bytes32 | the token ID of the TokenManager. |

#### Return Values

| Name      | Type    | Description     |
| --------- | ------- | --------------- |
| flowLimit | uint256 | the flow limit. |

### getFlowOutAmount

```solidity
function getFlowOutAmount(bytes32 tokenId) external view returns (uint256 flowOutAmount)
```

Getter function for the flow out amount of an existing token manager with a give token ID.

#### Parameters

| Name    | Type    | Description                       |
| ------- | ------- | --------------------------------- |
| tokenId | bytes32 | the token ID of the TokenManager. |

#### Return Values

| Name          | Type    | Description          |
| ------------- | ------- | -------------------- |
| flowOutAmount | uint256 | the flow out amount. |

### getFlowInAmount

```solidity
function getFlowInAmount(bytes32 tokenId) external view returns (uint256 flowInAmount)
```

Getter function for the flow in amount of an existing token manager with a give token ID.

#### Parameters

| Name    | Type    | Description                       |
| ------- | ------- | --------------------------------- |
| tokenId | bytes32 | the token ID of the TokenManager. |

#### Return Values

| Name         | Type    | Description         |
| ------------ | ------- | ------------------- |
| flowInAmount | uint256 | the flow in amount. |

### registerCanonicalToken

```solidity
function registerCanonicalToken(address tokenAddress) external payable returns (bytes32 tokenId)
```

Used to register canonical tokens. Caller does not matter.

#### Parameters

| Name         | Type    | Description              |
| ------------ | ------- | ------------------------ |
| tokenAddress | address | the token to be bridged. |

#### Return Values

| Name    | Type    | Description                                         |
| ------- | ------- | --------------------------------------------------- |
| tokenId | bytes32 | the tokenId that was used for this canonical token. |

### deployRemoteCanonicalToken

```solidity
function deployRemoteCanonicalToken(bytes32 tokenId, string destinationChain, uint256 gasValue) public payable
```

Used to deploy remote TokenManagers and standardized tokens for a canonical token. This needs to be
called from the chain that registered the canonical token, and anyone can call it.

_`gasValue` exists because this function can be part of a multicall involving multiple functions that could make remote contract calls._

#### Parameters

| Name             | Type    | Description                                                                                                                                   |
| ---------------- | ------- | --------------------------------------------------------------------------------------------------------------------------------------------- |
| tokenId          | bytes32 | the tokenId of the canonical token.                                                                                                           |
| destinationChain | string  | the name of the chain to deploy the TokenManager and standardized token to.                                                                   |
| gasValue         | uint256 | the amount of native tokens to be used to pay for gas for the remote deployment. At least the amount specified needs to be passed to the call |

### deployCustomTokenManager

```solidity
function deployCustomTokenManager(bytes32 salt, enum ITokenManagerType.TokenManagerType tokenManagerType, bytes params) public payable returns (bytes32 tokenId)
```

Used to deploy custom TokenManagers with the specified salt. Different callers would result in different tokenIds.

#### Parameters

| Name             | Type                                    | Description                                                  |
| ---------------- | --------------------------------------- | ------------------------------------------------------------ |
| salt             | bytes32                                 | the salt to be used.                                         |
| tokenManagerType | enum ITokenManagerType.TokenManagerType | the type of TokenManager to be deployed.                     |
| params           | bytes                                   | the params that will be used to initialize the TokenManager. |

### deployRemoteCustomTokenManager

```solidity
function deployRemoteCustomTokenManager(bytes32 salt, string destinationChain, enum ITokenManagerType.TokenManagerType tokenManagerType, bytes params, uint256 gasValue) external payable returns (bytes32 tokenId)
```

Used to deploy remote custom TokenManagers.

_`gasValue` exists because this function can be part of a multicall involving multiple functions
that could make remote contract calls._

#### Parameters

| Name             | Type                                    | Description                                                                                                                                   |
| ---------------- | --------------------------------------- | --------------------------------------------------------------------------------------------------------------------------------------------- |
| salt             | bytes32                                 | the salt to be used.                                                                                                                          |
| destinationChain | string                                  | the name of the chain to deploy the TokenManager and standardized token to.                                                                   |
| tokenManagerType | enum ITokenManagerType.TokenManagerType | the type of TokenManager to be deployed.                                                                                                      |
| params           | bytes                                   | the params that will be used to initialize the TokenManager.                                                                                  |
| gasValue         | uint256                                 | the amount of native tokens to be used to pay for gas for the remote deployment. At least the amount specified needs to be passed to the call |

### deployAndRegisterStandardizedToken

```solidity
function deployAndRegisterStandardizedToken(bytes32 salt, string name, string symbol, uint8 decimals, uint256 mintAmount, address distributor) external payable
```

Used to deploy a standardized token alongside a TokenManager. If the `distributor` is the address of the TokenManager (which
can be calculated ahead of time) then a mint/burn TokenManager is used. Otherwise a lock/unlock TokenManager is used.

#### Parameters

| Name        | Type    | Description                                                        |
| ----------- | ------- | ------------------------------------------------------------------ |
| salt        | bytes32 | the salt to be used.                                               |
| name        | string  | the name of the token to be deployed.                              |
| symbol      | string  | the symbol of the token to be deployed.                            |
| decimals    | uint8   | the decimals of the token to be deployed.                          |
| mintAmount  | uint256 | the amount of token to be mint during deployment to msg.sender.    |
| distributor | address | the address that will be able to mint and burn the deployed token. |

### deployAndRegisterRemoteStandardizedToken

```solidity
function deployAndRegisterRemoteStandardizedToken(bytes32 salt, string name, string symbol, uint8 decimals, bytes distributor, bytes operator, string destinationChain, uint256 gasValue) external payable
```

Used to deploy a standardized token alongside a TokenManager in another chain. If the `distributor` is empty
bytes then a mint/burn TokenManager is used. Otherwise a lock/unlock TokenManager is used.

_`gasValue` exists because this function can be part of a multicall involving multiple functions that could make remote contract calls._

#### Parameters

| Name             | Type    | Description                                                                                                                                   |
| ---------------- | ------- | --------------------------------------------------------------------------------------------------------------------------------------------- |
| salt             | bytes32 | the salt to be used.                                                                                                                          |
| name             | string  | the name of the token to be deployed.                                                                                                         |
| symbol           | string  | the symbol of the token to be deployed.                                                                                                       |
| decimals         | uint8   | the decimals of the token to be deployed.                                                                                                     |
| distributor      | bytes   | the address that will be able to mint and burn the deployed token.                                                                            |
| operator         | bytes   |                                                                                                                                               |
| destinationChain | string  | the name of the destination chain to deploy to.                                                                                               |
| gasValue         | uint256 | the amount of native tokens to be used to pay for gas for the remote deployment. At least the amount specified needs to be passed to the call |

### expressReceiveToken

```solidity
function expressReceiveToken(bytes32 tokenId, address destinationAddress, uint256 amount, bytes32 commandId) external
```

Uses the caller's tokens to fullfill a sendCall ahead of time. Use this only if you have detected an outgoing
interchainTransfer that matches the parameters passed here.

#### Parameters

<<<<<<< HEAD
| Name | Type | Description |
| ---- | ---- | ----------- |
| tokenId | bytes32 | the tokenId of the TokenManager used. |
| destinationAddress | address | the destinationAddress for the interchainTransfer. |
| amount | uint256 | the amount of token to give. |
| commandId | bytes32 | the sendHash detected at the sourceChain. |
=======
| Name               | Type    | Description                               |
| ------------------ | ------- | ----------------------------------------- |
| tokenId            | bytes32 | the tokenId of the TokenManager used.     |
| destinationAddress | address | the destinationAddress for the sendToken. |
| amount             | uint256 | the amount of token to give.              |
| commandId          | bytes32 | the sendHash detected at the sourceChain. |
>>>>>>> ab323893

### expressReceiveTokenWithData

```solidity
function expressReceiveTokenWithData(bytes32 tokenId, string sourceChain, bytes sourceAddress, address destinationAddress, uint256 amount, bytes data, bytes32 commandId) external
```

Uses the caller's tokens to fullfill a callContractWithInterchainToken ahead of time. Use this only if you have
detected an outgoing interchainTransfer that matches the parameters passed here.

#### Parameters

<<<<<<< HEAD
| Name | Type | Description |
| ---- | ---- | ----------- |
| tokenId | bytes32 | the tokenId of the TokenManager used. |
| sourceChain | string | the name of the chain where the call came from. |
| sourceAddress | bytes | the caller of callContractWithInterchainToken. |
| destinationAddress | address | the destinationAddress for the interchainTransfer. |
| amount | uint256 | the amount of token to give. |
| data | bytes | the data to be passed to destinationAddress after giving them the tokens specified. |
| commandId | bytes32 | the sendHash detected at the sourceChain. |
=======
| Name               | Type    | Description                                                                         |
| ------------------ | ------- | ----------------------------------------------------------------------------------- |
| tokenId            | bytes32 | the tokenId of the TokenManager used.                                               |
| sourceChain        | string  | the name of the chain where the call came from.                                     |
| sourceAddress      | bytes   | the caller of callContractWithInterchainToken.                                      |
| destinationAddress | address | the destinationAddress for the sendToken.                                           |
| amount             | uint256 | the amount of token to give.                                                        |
| data               | bytes   | the data to be passed to destinationAddress after giving them the tokens specified. |
| commandId          | bytes32 | the sendHash detected at the sourceChain.                                           |
>>>>>>> ab323893

### transmitSendToken

```solidity
function transmitSendToken(bytes32 tokenId, address sourceAddress, string destinationChain, bytes destinationAddress, uint256 amount, bytes metadata) external payable
```

Transmit a sendTokenWithData for the given tokenId. Only callable by a token manager.

#### Parameters

<<<<<<< HEAD
| Name | Type | Description |
| ---- | ---- | ----------- |
| tokenId | bytes32 | the tokenId of the TokenManager (which must be the msg.sender). |
| sourceAddress | address | the address where the token is coming from, which will also be used for reimburment of gas. |
| destinationChain | string | the name of the chain to send tokens to. |
| destinationAddress | bytes | the destinationAddress for the interchainTransfer. |
| amount | uint256 | the amount of token to give. |
| metadata | bytes | the data to be passed to the destiantion. |
=======
| Name               | Type    | Description                                                                                   |
| ------------------ | ------- | --------------------------------------------------------------------------------------------- |
| tokenId            | bytes32 | the tokenId of the TokenManager (which must be the msg.sender).                               |
| sourceAddress      | address | the address where the token is coming from, which will also be used for reimbursement of gas. |
| destinationChain   | string  | the name of the chain to send tokens to.                                                      |
| destinationAddress | bytes   | the destinationAddress for the sendToken.                                                     |
| amount             | uint256 | the amount of token to give.                                                                  |
| metadata           | bytes   | the data to be passed to the destination.                                                     |
>>>>>>> ab323893

### setFlowLimit

```solidity
function setFlowLimit(bytes32[] tokenIds, uint256[] flowLimits) external
```

Used to set a flow limit for a token manager that has the service as its operator.

#### Parameters

| Name       | Type      | Description                                                              |
| ---------- | --------- | ------------------------------------------------------------------------ |
| tokenIds   | bytes32[] | an array of the token Ids of the tokenManagers to set the flow limit of. |
| flowLimits | uint256[] | the flowLimits to set                                                    |

### setPaused

```solidity
function setPaused(bool paused) external
```

Used to pause the entire service.

#### Parameters

| Name   | Type | Description                  |
| ------ | ---- | ---------------------------- |
| paused | bool | what value to set paused to. |

### \_setup

```solidity
function _setup(bytes params) internal
```

### \_sanitizeTokenManagerImplementation

```solidity
function _sanitizeTokenManagerImplementation(address[] implementations, enum ITokenManagerType.TokenManagerType tokenManagerType) internal pure returns (address implementation)
```

### \_execute

```solidity
function _execute(string sourceChain, string sourceAddress, bytes payload) internal
```

Executes operations based on the payload and selector.

#### Parameters

| Name          | Type   | Description                                       |
| ------------- | ------ | ------------------------------------------------- |
| sourceChain   | string | The chain where the transaction originates from   |
| sourceAddress | string | The address where the transaction originates from |
| payload       | bytes  | The encoded data payload for the transaction      |

### \_processSendTokenPayload

```solidity
function _processSendTokenPayload(string sourceChain, bytes payload) internal
```

Processes the payload data for a send token call

#### Parameters

| Name        | Type   | Description                                     |
| ----------- | ------ | ----------------------------------------------- |
| sourceChain | string | The chain where the transaction originates from |
| payload     | bytes  | The encoded data payload to be processed        |

### \_processSendTokenWithDataPayload

```solidity
function _processSendTokenWithDataPayload(string sourceChain, bytes payload) internal
```

Processes a send token with data payload.

#### Parameters

| Name        | Type   | Description                                     |
| ----------- | ------ | ----------------------------------------------- |
| sourceChain | string | The chain where the transaction originates from |
| payload     | bytes  | The encoded data payload to be processed        |

### \_processDeployTokenManagerPayload

```solidity
function _processDeployTokenManagerPayload(bytes payload) internal
```

Processes a deploy token manager payload.

#### Parameters

| Name    | Type  | Description                              |
| ------- | ----- | ---------------------------------------- |
| payload | bytes | The encoded data payload to be processed |

### \_processDeployStandardizedTokenAndManagerPayload

```solidity
function _processDeployStandardizedTokenAndManagerPayload(bytes payload) internal
```

Process a deploy standardized token and manager payload.

#### Parameters

| Name    | Type  | Description                              |
| ------- | ----- | ---------------------------------------- |
| payload | bytes | The encoded data payload to be processed |

### \_callContract

```solidity
function _callContract(string destinationChain, bytes payload, uint256 gasValue, address refundTo) internal
```

Calls a contract on a specific destination chain with the given payload

#### Parameters

| Name             | Type    | Description                                                   |
| ---------------- | ------- | ------------------------------------------------------------- |
| destinationChain | string  | The target chain where the contract will be called            |
| payload          | bytes   | The data payload for the transaction                          |
| gasValue         | uint256 | The amount of gas to be paid for the transaction              |
| refundTo         | address | The address where the unused gas amount should be refunded to |

### \_validateToken

```solidity
function _validateToken(address tokenAddress) internal returns (string name, string symbol, uint8 decimals)
```

### \_deployRemoteTokenManager

```solidity
function _deployRemoteTokenManager(bytes32 tokenId, string destinationChain, uint256 gasValue, enum ITokenManagerType.TokenManagerType tokenManagerType, bytes params) internal
```

Deploys a token manager on a destination chain.

#### Parameters

| Name             | Type                                    | Description                                            |
| ---------------- | --------------------------------------- | ------------------------------------------------------ |
| tokenId          | bytes32                                 | The ID of the token                                    |
| destinationChain | string                                  | The chain where the token manager will be deployed     |
| gasValue         | uint256                                 | The amount of gas to be paid for the transaction       |
| tokenManagerType | enum ITokenManagerType.TokenManagerType | The type of token manager to be deployed               |
| params           | bytes                                   | Additional parameters for the token manager deployment |

### \_deployRemoteStandardizedToken

```solidity
function _deployRemoteStandardizedToken(bytes32 tokenId, string name, string symbol, uint8 decimals, bytes distributor, bytes operator, string destinationChain, uint256 gasValue) internal
```

Deploys a standardized token on a destination chain.

#### Parameters

| Name             | Type    | Description                                            |
| ---------------- | ------- | ------------------------------------------------------ |
| tokenId          | bytes32 | The ID of the token                                    |
| name             | string  | The name of the token                                  |
| symbol           | string  | The symbol of the token                                |
| decimals         | uint8   | The number of decimals of the token                    |
| distributor      | bytes   | The distributor address for the token                  |
| operator         | bytes   |                                                        |
| destinationChain | string  | The destination chain where the token will be deployed |
| gasValue         | uint256 | The amount of gas to be paid for the transaction       |

### \_deployTokenManager

```solidity
function _deployTokenManager(bytes32 tokenId, enum ITokenManagerType.TokenManagerType tokenManagerType, bytes params) internal
```

Deploys a token manager

#### Parameters

| Name             | Type                                    | Description                                            |
| ---------------- | --------------------------------------- | ------------------------------------------------------ |
| tokenId          | bytes32                                 | The ID of the token                                    |
| tokenManagerType | enum ITokenManagerType.TokenManagerType | The type of the token manager to be deployed           |
| params           | bytes                                   | Additional parameters for the token manager deployment |

### \_getStandardizedTokenSalt

```solidity
function _getStandardizedTokenSalt(bytes32 tokenId) internal pure returns (bytes32 salt)
```

Compute the salt for a standardized token deployment.

#### Parameters

| Name    | Type    | Description         |
| ------- | ------- | ------------------- |
| tokenId | bytes32 | The ID of the token |

#### Return Values

| Name | Type    | Description                                |
| ---- | ------- | ------------------------------------------ |
| salt | bytes32 | The computed salt for the token deployment |

### \_deployStandardizedToken

```solidity
function _deployStandardizedToken(bytes32 tokenId, address distributor, string name, string symbol, uint8 decimals, uint256 mintAmount, address mintTo) internal
```

Deploys a standardized token.

#### Parameters

| Name        | Type    | Description                                                      |
| ----------- | ------- | ---------------------------------------------------------------- |
| tokenId     | bytes32 | The ID of the token                                              |
| distributor | address | The distributor address for the token                            |
| name        | string  | The name of the token                                            |
| symbol      | string  | The symbol of the token                                          |
| decimals    | uint8   | The number of decimals of the token                              |
| mintAmount  | uint256 | The amount of tokens to be minted upon deployment                |
| mintTo      | address | The address where the minted tokens will be sent upon deployment |

### \_decodeMetadata

```solidity
function _decodeMetadata(bytes metadata) internal pure returns (uint32 version, bytes data)
```

### \_expressExecuteWithInterchainTokenToken

```solidity
function _expressExecuteWithInterchainTokenToken(bytes32 tokenId, address destinationAddress, string sourceChain, bytes sourceAddress, bytes data, uint256 amount) internal
```

## IERC20Named

_Interface of the ERC20 standard as defined in the EIP._

### name

```solidity
function name() external returns (string)
```

Getter for the name of the token

### symbol

```solidity
function symbol() external returns (string)
```

Getter for the symbol of the token

### decimals

```solidity
function decimals() external returns (uint8)
```

Getter for the decimals of the token

## IExpressCallHandler

### AlreadyExpressCalled

```solidity
error AlreadyExpressCalled()
```

### SameDestinationAsCaller

```solidity
error SameDestinationAsCaller()
```

### ExpressReceive

```solidity
event ExpressReceive(bytes32 tokenId, address destinationAddress, uint256 amount, bytes32 sendHash, address expressCaller)
```

### ExpressExecutionFulfilled

```solidity
event ExpressExecutionFulfilled(bytes32 tokenId, address destinationAddress, uint256 amount, bytes32 sendHash, address expressCaller)
```

### ExpressReceiveWithData

```solidity
event ExpressReceiveWithData(bytes32 tokenId, string sourceChain, bytes sourceAddress, address destinationAddress, uint256 amount, bytes data, bytes32 sendHash, address expressCaller)
```

### ExpressExecutionWithDataFulfilled

```solidity
event ExpressExecutionWithDataFulfilled(bytes32 tokenId, string sourceChain, bytes sourceAddress, address destinationAddress, uint256 amount, bytes data, bytes32 sendHash, address expressCaller)
```

### getExpressReceiveToken

```solidity
function getExpressReceiveToken(bytes32 tokenId, address destinationAddress, uint256 amount, bytes32 commandId) external view returns (address expressCaller)
```

Gets the address of the express caller for a specific token transfer

#### Parameters

| Name               | Type    | Description                             |
| ------------------ | ------- | --------------------------------------- |
| tokenId            | bytes32 | The ID of the token being sent          |
| destinationAddress | address | The address of the recipient            |
| amount             | uint256 | The amount of tokens to be sent         |
| commandId          | bytes32 | The unique hash for this token transfer |

#### Return Values

| Name          | Type    | Description                                               |
| ------------- | ------- | --------------------------------------------------------- |
| expressCaller | address | The address of the express caller for this token transfer |

### getExpressReceiveTokenWithData

```solidity
function getExpressReceiveTokenWithData(bytes32 tokenId, string sourceChain, bytes sourceAddress, address destinationAddress, uint256 amount, bytes data, bytes32 commandId) external view returns (address expressCaller)
```

Gets the address of the express caller for a specific token transfer with data

#### Parameters

| Name               | Type    | Description                                              |
| ------------------ | ------- | -------------------------------------------------------- |
| tokenId            | bytes32 | The ID of the token being sent                           |
| sourceChain        | string  | The chain from which the token will be sent              |
| sourceAddress      | bytes   | The originating address of the token on the source chain |
| destinationAddress | address | The address of the recipient on the destination chain    |
| amount             | uint256 | The amount of tokens to be sent                          |
| data               | bytes   | The data associated with the token transfer              |
| commandId          | bytes32 | The unique hash for this token transfer                  |

#### Return Values

| Name          | Type    | Description                                               |
| ------------- | ------- | --------------------------------------------------------- |
| expressCaller | address | The address of the express caller for this token transfer |

## IFlowLimit

### FlowLimitExceeded

```solidity
error FlowLimitExceeded()
```

### FlowLimitSet

```solidity
event FlowLimitSet(uint256 flowLimit)
```

### getFlowLimit

```solidity
function getFlowLimit() external view returns (uint256 flowLimit)
```

Returns the current flow limit

#### Return Values

| Name      | Type    | Description                  |
| --------- | ------- | ---------------------------- |
| flowLimit | uint256 | The current flow limit value |

### getFlowOutAmount

```solidity
function getFlowOutAmount() external view returns (uint256 flowOutAmount)
```

Returns the current flow out amount

#### Return Values

| Name          | Type    | Description                 |
| ------------- | ------- | --------------------------- |
| flowOutAmount | uint256 | The current flow out amount |

### getFlowInAmount

```solidity
function getFlowInAmount() external view returns (uint256 flowInAmount)
```

Returns the current flow in amount

#### Return Values

| Name         | Type    | Description                |
| ------------ | ------- | -------------------------- |
| flowInAmount | uint256 | The current flow in amount |

## IImplementation

### NotProxy

```solidity
error NotProxy()
```

## IInterchainTokenExecutable

Implement this to accept calls from the InterchainTokenService.

### executeWithInterchainToken

```solidity
function executeWithInterchainToken(string sourceChain, bytes sourceAddress, bytes data, bytes32 tokenId, uint256 amount) external
```

This will be called after the tokens arrive to this contract

_You are revert unless the msg.sender is the InterchainTokenService_

#### Parameters

| Name          | Type    | Description                                                                                              |
| ------------- | ------- | -------------------------------------------------------------------------------------------------------- |
| sourceChain   | string  | the name of the source chain                                                                             |
| sourceAddress | bytes   | the address that sent the contract call                                                                  |
| data          | bytes   | the data to be proccessed                                                                                |
| tokenId       | bytes32 | the tokenId of the token manager managing the token. You can access it's address by querying the service |
| amount        | uint256 | the amount of token that was sent                                                                        |

## IInterchainTokenExpressExecutable

Implement this to accept express calls from the InterchainTokenService.

### expressExecuteWithInterchainToken

```solidity
function expressExecuteWithInterchainToken(string sourceChain, bytes sourceAddress, bytes data, bytes32 tokenId, uint256 amount) external
```

This will be called after the tokens arrive to this contract

_You are revert unless the msg.sender is the InterchainTokenService_

#### Parameters

| Name          | Type    | Description                                                                                              |
| ------------- | ------- | -------------------------------------------------------------------------------------------------------- |
| sourceChain   | string  | the name of the source chain                                                                             |
| sourceAddress | bytes   | the address that sent the contract call                                                                  |
| data          | bytes   | the data to be proccessed                                                                                |
| tokenId       | bytes32 | the tokenId of the token manager managing the token. You can access it's address by querying the service |
| amount        | uint256 | the amount of token that was sent                                                                        |

## IInterchainTokenService

### ZeroAddress

```solidity
error ZeroAddress()
```

### LengthMismatch

```solidity
error LengthMismatch()
```

### InvalidTokenManagerImplementation

```solidity
error InvalidTokenManagerImplementation()
```

### NotRemoteService

```solidity
error NotRemoteService()
```

### TokenManagerDoesNotExist

```solidity
error TokenManagerDoesNotExist(bytes32 tokenId)
```

### NotTokenManager

```solidity
error NotTokenManager()
```

### ExecuteWithInterchainTokenFailed

```solidity
error ExecuteWithInterchainTokenFailed(address contractAddress)
```

### NotCanonicalTokenManager

```solidity
error NotCanonicalTokenManager()
```

### GatewayToken

```solidity
error GatewayToken()
```

### TokenManagerDeploymentFailed

```solidity
error TokenManagerDeploymentFailed()
```

### StandardizedTokenDeploymentFailed

```solidity
error StandardizedTokenDeploymentFailed()
```

### DoesNotAcceptExpressExecute

```solidity
error DoesNotAcceptExpressExecute(address contractAddress)
```

### SelectorUnknown

```solidity
error SelectorUnknown()
```

### InvalidMetadataVersion

```solidity
error InvalidMetadataVersion(uint32 version)
```

### AlreadyExecuted

```solidity
error AlreadyExecuted(bytes32 commandId)
```

### TokenSent

```solidity
event TokenSent(bytes32 tokenId, string destinationChain, bytes destinationAddress, uint256 amount)
```

### TokenSentWithData

```solidity
event TokenSentWithData(bytes32 tokenId, string destinationChain, bytes destinationAddress, uint256 amount, address sourceAddress, bytes data)
```

### TokenReceived

```solidity
event TokenReceived(bytes32 tokenId, string sourceChain, address destinationAddress, uint256 amount)
```

### TokenReceivedWithData

```solidity
event TokenReceivedWithData(bytes32 tokenId, string sourceChain, address destinationAddress, uint256 amount, bytes sourceAddress, bytes data)
```

### RemoteTokenManagerDeploymentInitialized

```solidity
event RemoteTokenManagerDeploymentInitialized(bytes32 tokenId, string destinationChain, uint256 gasValue, enum ITokenManagerType.TokenManagerType tokenManagerType, bytes params)
```

### RemoteStandardizedTokenAndManagerDeploymentInitialized

```solidity
event RemoteStandardizedTokenAndManagerDeploymentInitialized(bytes32 tokenId, string tokenName, string tokenSymbol, uint8 tokenDecimals, bytes distributor, bytes operator, string destinationChain, uint256 gasValue)
```

### TokenManagerDeployed

```solidity
event TokenManagerDeployed(bytes32 tokenId, enum ITokenManagerType.TokenManagerType tokenManagerType, bytes params)
```

### StandardizedTokenDeployed

```solidity
event StandardizedTokenDeployed(bytes32 tokenId, string name, string symbol, uint8 decimals, uint256 mintAmount, address mintTo)
```

### CustomTokenIdClaimed

```solidity
event CustomTokenIdClaimed(bytes32 tokenId, address deployer, bytes32 salt)
```

### tokenManagerDeployer

```solidity
function tokenManagerDeployer() external view returns (address tokenManagerDeployerAddress)
```

Returns the address of the token manager deployer contract.

#### Return Values

| Name                        | Type    | Description                                         |
| --------------------------- | ------- | --------------------------------------------------- |
| tokenManagerDeployerAddress | address | The address of the token manager deployer contract. |

### standardizedTokenDeployer

```solidity
function standardizedTokenDeployer() external view returns (address standardizedTokenDeployerAddress)
```

Returns the address of the standardized token deployer contract.

#### Return Values

| Name                             | Type    | Description                                              |
| -------------------------------- | ------- | -------------------------------------------------------- |
| standardizedTokenDeployerAddress | address | The address of the standardized token deployer contract. |

### getChainName

```solidity
function getChainName() external view returns (string name)
```

Returns the name of the current chain.

#### Return Values

| Name | Type   | Description                    |
| ---- | ------ | ------------------------------ |
| name | string | The name of the current chain. |

### getTokenManagerAddress

```solidity
function getTokenManagerAddress(bytes32 tokenId) external view returns (address tokenManagerAddress)
```

Returns the address of the token manager associated with the given tokenId.

#### Parameters

| Name    | Type    | Description                       |
| ------- | ------- | --------------------------------- |
| tokenId | bytes32 | The tokenId of the token manager. |

#### Return Values

| Name                | Type    | Description                       |
| ------------------- | ------- | --------------------------------- |
| tokenManagerAddress | address | The address of the token manager. |

### getValidTokenManagerAddress

```solidity
function getValidTokenManagerAddress(bytes32 tokenId) external view returns (address tokenManagerAddress)
```

Returns the address of the valid token manager associated with the given tokenId.

#### Parameters

| Name    | Type    | Description                       |
| ------- | ------- | --------------------------------- |
| tokenId | bytes32 | The tokenId of the token manager. |

#### Return Values

| Name                | Type    | Description                             |
| ------------------- | ------- | --------------------------------------- |
| tokenManagerAddress | address | The address of the valid token manager. |

### getTokenAddress

```solidity
function getTokenAddress(bytes32 tokenId) external view returns (address tokenAddress)
```

Returns the address of the token associated with the given tokenId.

#### Parameters

| Name    | Type    | Description                       |
| ------- | ------- | --------------------------------- |
| tokenId | bytes32 | The tokenId of the token manager. |

#### Return Values

| Name         | Type    | Description               |
| ------------ | ------- | ------------------------- |
| tokenAddress | address | The address of the token. |

### getStandardizedTokenAddress

```solidity
function getStandardizedTokenAddress(bytes32 tokenId) external view returns (address tokenAddress)
```

Returns the address of the standardized token associated with the given tokenId.

#### Parameters

| Name    | Type    | Description                            |
| ------- | ------- | -------------------------------------- |
| tokenId | bytes32 | The tokenId of the standardized token. |

#### Return Values

| Name         | Type    | Description                            |
| ------------ | ------- | -------------------------------------- |
| tokenAddress | address | The address of the standardized token. |

### getCanonicalTokenId

```solidity
function getCanonicalTokenId(address tokenAddress) external view returns (bytes32 tokenId)
```

Returns the canonical tokenId associated with the given tokenAddress.

#### Parameters

| Name         | Type    | Description               |
| ------------ | ------- | ------------------------- |
| tokenAddress | address | The address of the token. |

#### Return Values

| Name    | Type    | Description                                             |
| ------- | ------- | ------------------------------------------------------- |
| tokenId | bytes32 | The canonical tokenId associated with the tokenAddress. |

### getCustomTokenId

```solidity
function getCustomTokenId(address operator, bytes32 salt) external view returns (bytes32 tokenId)
```

Returns the custom tokenId associated with the given operator and salt.

#### Parameters

| Name     | Type    | Description                             |
| -------- | ------- | --------------------------------------- |
| operator | address | The operator address.                   |
| salt     | bytes32 | The salt used for token id calculation. |

#### Return Values

| Name    | Type    | Description                                               |
| ------- | ------- | --------------------------------------------------------- |
| tokenId | bytes32 | The custom tokenId associated with the operator and salt. |

### getParamsLockUnlock

```solidity
function getParamsLockUnlock(bytes operator, address tokenAddress) external pure returns (bytes params)
```

Returns the parameters for the lock/unlock operation.

#### Parameters

| Name         | Type    | Description               |
| ------------ | ------- | ------------------------- |
| operator     | bytes   | The operator address.     |
| tokenAddress | address | The address of the token. |

#### Return Values

| Name   | Type  | Description                                   |
| ------ | ----- | --------------------------------------------- |
| params | bytes | The parameters for the lock/unlock operation. |

### getParamsMintBurn

```solidity
function getParamsMintBurn(bytes operator, address tokenAddress) external pure returns (bytes params)
```

Returns the parameters for the mint/burn operation.

#### Parameters

| Name         | Type    | Description               |
| ------------ | ------- | ------------------------- |
| operator     | bytes   | The operator address.     |
| tokenAddress | address | The address of the token. |

#### Return Values

| Name   | Type  | Description                                 |
| ------ | ----- | ------------------------------------------- |
| params | bytes | The parameters for the mint/burn operation. |

### getParamsLiquidityPool

```solidity
function getParamsLiquidityPool(bytes operator, address tokenAddress, address liquidityPoolAddress) external pure returns (bytes params)
```

Returns the parameters for the liquidity pool operation.

#### Parameters

| Name                 | Type    | Description                        |
| -------------------- | ------- | ---------------------------------- |
| operator             | bytes   | The operator address.              |
| tokenAddress         | address | The address of the token.          |
| liquidityPoolAddress | address | The address of the liquidity pool. |

#### Return Values

| Name   | Type  | Description                                      |
| ------ | ----- | ------------------------------------------------ |
| params | bytes | The parameters for the liquidity pool operation. |

### registerCanonicalToken

```solidity
function registerCanonicalToken(address tokenAddress) external payable returns (bytes32 tokenId)
```

Registers a canonical token and returns its associated tokenId.

#### Parameters

| Name         | Type    | Description                         |
| ------------ | ------- | ----------------------------------- |
| tokenAddress | address | The address of the canonical token. |

#### Return Values

| Name    | Type    | Description                                                 |
| ------- | ------- | ----------------------------------------------------------- |
| tokenId | bytes32 | The tokenId associated with the registered canonical token. |

### deployRemoteCanonicalToken

```solidity
function deployRemoteCanonicalToken(bytes32 tokenId, string destinationChain, uint256 gasValue) external payable
```

Deploys a standardized canonical token on a remote chain.

#### Parameters

| Name             | Type    | Description                         |
| ---------------- | ------- | ----------------------------------- |
| tokenId          | bytes32 | The tokenId of the canonical token. |
| destinationChain | string  | The name of the destination chain.  |
| gasValue         | uint256 | The gas value for deployment.       |

### deployCustomTokenManager

```solidity
function deployCustomTokenManager(bytes32 salt, enum ITokenManagerType.TokenManagerType tokenManagerType, bytes params) external payable returns (bytes32 tokenId)
```

Deploys a custom token manager contract.

#### Parameters

| Name             | Type                                    | Description                                 |
| ---------------- | --------------------------------------- | ------------------------------------------- |
| salt             | bytes32                                 | The salt used for token manager deployment. |
| tokenManagerType | enum ITokenManagerType.TokenManagerType | The type of token manager.                  |
| params           | bytes                                   | The deployment parameters.                  |

#### Return Values

| Name    | Type    | Description                                |
| ------- | ------- | ------------------------------------------ |
| tokenId | bytes32 | The tokenId of the deployed token manager. |

### deployRemoteCustomTokenManager

```solidity
function deployRemoteCustomTokenManager(bytes32 salt, string destinationChain, enum ITokenManagerType.TokenManagerType tokenManagerType, bytes params, uint256 gasValue) external payable returns (bytes32 tokenId)
```

Deploys a custom token manager contract on a remote chain.

#### Parameters

| Name             | Type                                    | Description                                 |
| ---------------- | --------------------------------------- | ------------------------------------------- |
| salt             | bytes32                                 | The salt used for token manager deployment. |
| destinationChain | string                                  | The name of the destination chain.          |
| tokenManagerType | enum ITokenManagerType.TokenManagerType | The type of token manager.                  |
| params           | bytes                                   | The deployment parameters.                  |
| gasValue         | uint256                                 | The gas value for deployment.               |

### deployAndRegisterStandardizedToken

```solidity
function deployAndRegisterStandardizedToken(bytes32 salt, string name, string symbol, uint8 decimals, uint256 mintAmount, address distributor) external payable
```

Deploys a standardized token and registers it. The token manager type will be lock/unlock unless the distributor matches its address, in which case it will be a mint/burn one.

#### Parameters

| Name        | Type    | Description                                              |
| ----------- | ------- | -------------------------------------------------------- |
| salt        | bytes32 | The salt used for token deployment.                      |
| name        | string  | The name of the standardized token.                      |
| symbol      | string  | The symbol of the standardized token.                    |
| decimals    | uint8   | The number of decimals for the standardized token.       |
| mintAmount  | uint256 | The amount of tokens to mint to the deployer.            |
| distributor | address | The address of the distributor for mint/burn operations. |

### deployAndRegisterRemoteStandardizedToken

```solidity
function deployAndRegisterRemoteStandardizedToken(bytes32 salt, string name, string symbol, uint8 decimals, bytes distributor, bytes operator, string destinationChain, uint256 gasValue) external payable
```

Deploys and registers a standardized token on a remote chain.

#### Parameters

| Name             | Type    | Description                                         |
| ---------------- | ------- | --------------------------------------------------- |
| salt             | bytes32 | The salt used for token deployment.                 |
| name             | string  | The name of the standardized tokens.                |
| symbol           | string  | The symbol of the standardized tokens.              |
| decimals         | uint8   | The number of decimals for the standardized tokens. |
| distributor      | bytes   | The distributor data for mint/burn operations.      |
| operator         | bytes   | The operator data for standardized tokens.          |
| destinationChain | string  | The name of the destination chain.                  |
| gasValue         | uint256 | The gas value for deployment.                       |

### getImplementation

```solidity
function getImplementation(uint256 tokenManagerType) external view returns (address tokenManagerAddress)
```

Returns the implementation address for a given token manager type.

#### Parameters

| Name             | Type    | Description                |
| ---------------- | ------- | -------------------------- |
| tokenManagerType | uint256 | The type of token manager. |

#### Return Values

| Name                | Type    | Description                                      |
| ------------------- | ------- | ------------------------------------------------ |
| tokenManagerAddress | address | The address of the token manager implementation. |

### transmitSendToken

```solidity
function transmitSendToken(bytes32 tokenId, address sourceAddress, string destinationChain, bytes destinationAddress, uint256 amount, bytes metadata) external payable
```

Initiates an interchain token transfer. Only callable by TokenManagers

#### Parameters

| Name               | Type    | Description                                       |
| ------------------ | ------- | ------------------------------------------------- |
| tokenId            | bytes32 | The tokenId of the token to be transmitted.       |
| sourceAddress      | address | The source address of the token.                  |
| destinationChain   | string  | The name of the destination chain.                |
| destinationAddress | bytes   | The destination address on the destination chain. |
| amount             | uint256 | The amount of tokens to transmit.                 |
| metadata           | bytes   | The metadata associated with the transmission.    |

### setFlowLimit

```solidity
function setFlowLimit(bytes32[] tokenIds, uint256[] flowLimits) external
```

Sets the flow limits for multiple tokens.

#### Parameters

| Name       | Type      | Description                                            |
| ---------- | --------- | ------------------------------------------------------ |
| tokenIds   | bytes32[] | An array of tokenIds.                                  |
| flowLimits | uint256[] | An array of flow limits corresponding to the tokenIds. |

### getFlowLimit

```solidity
function getFlowLimit(bytes32 tokenId) external view returns (uint256 flowLimit)
```

Returns the flow limit for a specific token.

#### Parameters

| Name    | Type    | Description               |
| ------- | ------- | ------------------------- |
| tokenId | bytes32 | The tokenId of the token. |

#### Return Values

| Name      | Type    | Description                   |
| --------- | ------- | ----------------------------- |
| flowLimit | uint256 | The flow limit for the token. |

### getFlowOutAmount

```solidity
function getFlowOutAmount(bytes32 tokenId) external view returns (uint256 flowOutAmount)
```

Returns the total amount of outgoing flow for a specific token.

#### Parameters

| Name    | Type    | Description               |
| ------- | ------- | ------------------------- |
| tokenId | bytes32 | The tokenId of the token. |

#### Return Values

| Name          | Type    | Description                                      |
| ------------- | ------- | ------------------------------------------------ |
| flowOutAmount | uint256 | The total amount of outgoing flow for the token. |

### getFlowInAmount

```solidity
function getFlowInAmount(bytes32 tokenId) external view returns (uint256 flowInAmount)
```

Returns the total amount of incoming flow for a specific token.

#### Parameters

| Name    | Type    | Description               |
| ------- | ------- | ------------------------- |
| tokenId | bytes32 | The tokenId of the token. |

#### Return Values

| Name         | Type    | Description                                      |
| ------------ | ------- | ------------------------------------------------ |
| flowInAmount | uint256 | The total amount of incoming flow for the token. |

### setPaused

```solidity
function setPaused(bool paused) external
```

Sets the paused state of the contract.

#### Parameters

| Name   | Type | Description                                                         |
| ------ | ---- | ------------------------------------------------------------------- |
| paused | bool | The boolean value indicating whether the contract is paused or not. |

### expressReceiveToken

```solidity
function expressReceiveToken(bytes32 tokenId, address destinationAddress, uint256 amount, bytes32 commandId) external
```

Uses the caller's tokens to fullfill a sendCall ahead of time. Use this only if you have detected an outgoing interchainTransfer that matches the parameters passed here.

#### Parameters

<<<<<<< HEAD
| Name | Type | Description |
| ---- | ---- | ----------- |
| tokenId | bytes32 | the tokenId of the TokenManager used. |
| destinationAddress | address | the destinationAddress for the interchainTransfer. |
| amount | uint256 | the amount of token to give. |
| commandId | bytes32 | the commandId calculated from the event at the sourceChain. |
=======
| Name               | Type    | Description                                                 |
| ------------------ | ------- | ----------------------------------------------------------- |
| tokenId            | bytes32 | the tokenId of the TokenManager used.                       |
| destinationAddress | address | the destinationAddress for the sendToken.                   |
| amount             | uint256 | the amount of token to give.                                |
| commandId          | bytes32 | the commandId calculated from the event at the sourceChain. |
>>>>>>> ab323893

### expressReceiveTokenWithData

```solidity
function expressReceiveTokenWithData(bytes32 tokenId, string sourceChain, bytes sourceAddress, address destinationAddress, uint256 amount, bytes data, bytes32 commandId) external
```

Uses the caller's tokens to fullfill a callContractWithInterchainToken ahead of time. Use this only if you have detected an outgoing interchainTransfer that matches the parameters passed here.

#### Parameters

<<<<<<< HEAD
| Name | Type | Description |
| ---- | ---- | ----------- |
| tokenId | bytes32 | the tokenId of the TokenManager used. |
| sourceChain | string | the name of the chain where the call came from. |
| sourceAddress | bytes | the caller of callContractWithInterchainToken. |
| destinationAddress | address | the destinationAddress for the interchainTransfer. |
| amount | uint256 | the amount of token to give. |
| data | bytes | the data to be passed to destinationAddress after giving them the tokens specified. |
| commandId | bytes32 | the commandId calculated from the event at the sourceChain. |
=======
| Name               | Type    | Description                                                                         |
| ------------------ | ------- | ----------------------------------------------------------------------------------- |
| tokenId            | bytes32 | the tokenId of the TokenManager used.                                               |
| sourceChain        | string  | the name of the chain where the call came from.                                     |
| sourceAddress      | bytes   | the caller of callContractWithInterchainToken.                                      |
| destinationAddress | address | the destinationAddress for the sendToken.                                           |
| amount             | uint256 | the amount of token to give.                                                        |
| data               | bytes   | the data to be passed to destinationAddress after giving them the tokens specified. |
| commandId          | bytes32 | the commandId calculated from the event at the sourceChain.                         |
>>>>>>> ab323893

## IMulticall

This contract is a multi-functional smart contract which allows for multiple
contract calls in a single transaction.

### multicall

```solidity
function multicall(bytes[] data) external payable returns (bytes[] results)
```

Performs multiple delegate calls and returns the results of all calls as an array

_This function requires that the contract has sufficient balance for the delegate calls.
If any of the calls fail, the function will revert with the failure message._

#### Parameters

| Name | Type    | Description                        |
| ---- | ------- | ---------------------------------- |
| data | bytes[] | An array of encoded function calls |

#### Return Values

| Name    | Type    | Description                                               |
| ------- | ------- | --------------------------------------------------------- |
| results | bytes[] | An bytes array with the return data of each function call |

## IOperatable

### NotOperator

```solidity
error NotOperator()
```

### OperatorshipTransferred

```solidity
event OperatorshipTransferred(address operator)
```

### operator

```solidity
function operator() external view returns (address operator_)
```

Get the address of the operator

#### Return Values

| Name       | Type    | Description     |
| ---------- | ------- | --------------- |
| operator\_ | address | of the operator |

### transferOperatorship

```solidity
function transferOperatorship(address operator_) external
```

Change the operator of the contract

_Can only be called by the current operator_

#### Parameters

| Name       | Type    | Description                     |
| ---------- | ------- | ------------------------------- |
| operator\_ | address | The address of the new operator |

## IPausable

This contract provides a mechanism to halt the execution of specific functions
if a pause condition is activated.

### PausedSet

```solidity
event PausedSet(bool paused)
```

### Paused

```solidity
error Paused()
```

### isPaused

```solidity
function isPaused() external view returns (bool)
```

Check if the contract is paused

#### Return Values

| Name | Type | Description                                                                      |
| ---- | ---- | -------------------------------------------------------------------------------- |
| [0]  | bool | paused A boolean representing the pause status. True if paused, false otherwise. |

## IRemoteAddressValidator

_Manages and validates remote addresses, keeps track of addresses supported by the Axelar gateway contract_

### ZeroAddress

```solidity
error ZeroAddress()
```

### LengthMismatch

```solidity
error LengthMismatch()
```

### ZeroStringLength

```solidity
error ZeroStringLength()
```

### TrustedAddressAdded

```solidity
event TrustedAddressAdded(string sourceChain, string sourceAddress)
```

### TrustedAddressRemoved

```solidity
event TrustedAddressRemoved(string sourceChain)
```

### GatewaySupportedChainAdded

```solidity
event GatewaySupportedChainAdded(string chain)
```

### GatewaySupportedChainRemoved

```solidity
event GatewaySupportedChainRemoved(string chain)
```

### validateSender

```solidity
function validateSender(string sourceChain, string sourceAddress) external view returns (bool)
```

_Validates that the sender is a valid interchain token service address_

#### Parameters

| Name          | Type   | Description                       |
| ------------- | ------ | --------------------------------- |
| sourceChain   | string | Source chain of the transaction   |
| sourceAddress | string | Source address of the transaction |

#### Return Values

| Name | Type | Description                                           |
| ---- | ---- | ----------------------------------------------------- |
| [0]  | bool | bool true if the sender is validated, false otherwise |

### addTrustedAddress

```solidity
function addTrustedAddress(string sourceChain, string sourceAddress) external
```

_Adds a trusted interchain token service address for the specified chain_

#### Parameters

| Name          | Type   | Description                                  |
| ------------- | ------ | -------------------------------------------- |
| sourceChain   | string | Chain name of the interchain token service   |
| sourceAddress | string | Interchain token service address to be added |

### removeTrustedAddress

```solidity
function removeTrustedAddress(string sourceChain) external
```

_Removes a trusted interchain token service address_

#### Parameters

| Name        | Type   | Description                                              |
| ----------- | ------ | -------------------------------------------------------- |
| sourceChain | string | Chain name of the interchain token service to be removed |

### getRemoteAddress

```solidity
function getRemoteAddress(string chainName) external view returns (string remoteAddress)
```

_Fetches the interchain token service address for the specified chain_

#### Parameters

| Name      | Type   | Description       |
| --------- | ------ | ----------------- |
| chainName | string | Name of the chain |

#### Return Values

| Name          | Type   | Description                                              |
| ------------- | ------ | -------------------------------------------------------- |
| remoteAddress | string | Interchain token service address for the specified chain |

### supportedByGateway

```solidity
function supportedByGateway(string chainName) external view returns (bool)
```

Returns true if the gateway delivers token to this chain.

#### Parameters

| Name      | Type   | Description       |
| --------- | ------ | ----------------- |
| chainName | string | Name of the chain |

### addGatewaySupportedChains

```solidity
function addGatewaySupportedChains(string[] chainNames) external
```

_Adds chains that are supported by the Axelar gateway_

#### Parameters

| Name       | Type     | Description                                  |
| ---------- | -------- | -------------------------------------------- |
| chainNames | string[] | List of chain names to be added as supported |

### removeGatewaySupportedChains

```solidity
function removeGatewaySupportedChains(string[] chainNames) external
```

_Removes chains that are no longer supported by the Axelar gateway_

#### Parameters

| Name       | Type     | Description                                    |
| ---------- | -------- | ---------------------------------------------- |
| chainNames | string[] | List of chain names to be removed as supported |

## IStandardizedTokenDeployer

This contract is used to deploy new instances of the StandardizedTokenProxy contract.

### AddressZero

```solidity
error AddressZero()
```

### TokenDeploymentFailed

```solidity
error TokenDeploymentFailed()
```

### deployer

```solidity
function deployer() external view returns (contract Create3Deployer)
```

Getter for the Create3Deployer.

### deployStandardizedToken

```solidity
function deployStandardizedToken(bytes32 salt, address tokenManager, address distributor, string name, string symbol, uint8 decimals, uint256 mintAmount, address mintTo) external payable
```

Deploys a new instance of the StandardizedTokenProxy contract

#### Parameters

| Name         | Type    | Description                        |
| ------------ | ------- | ---------------------------------- |
| salt         | bytes32 | The salt used by Create3Deployer   |
| tokenManager | address | Address of the token manager       |
| distributor  | address | Address of the distributor         |
| name         | string  | Name of the token                  |
| symbol       | string  | Symbol of the token                |
| decimals     | uint8   | Decimals of the token              |
| mintAmount   | uint256 | Amount of tokens to mint initially |
| mintTo       | address | Address to mint initial tokens to  |

## ITokenManager

This contract is responsible for handling tokens before initiating a cross chain token transfer, or after receiving one.

### TokenLinkerZeroAddress

```solidity
error TokenLinkerZeroAddress()
```

### NotService

```solidity
error NotService()
```

### TakeTokenFailed

```solidity
error TakeTokenFailed()
```

### GiveTokenFailed

```solidity
error GiveTokenFailed()
```

### NotToken

```solidity
error NotToken()
```

### tokenAddress

```solidity
function tokenAddress() external view returns (address)
```

A function that should return the address of the token.
Must be overridden in the inheriting contract.

#### Return Values

| Name | Type    | Description                   |
| ---- | ------- | ----------------------------- |
| [0]  | address | address address of the token. |

### implementationType

```solidity
function implementationType() external pure returns (uint256)
```

A function that should return the implementation type of the token manager.

### interchainTransfer

```solidity
function interchainTransfer(string destinationChain, bytes destinationAddress, uint256 amount, bytes metadata) external payable
```

Calls the service to initiate a cross-chain transfer after taking the appropriate amount of tokens from the user.

#### Parameters

| Name               | Type    | Description                                   |
| ------------------ | ------- | --------------------------------------------- |
| destinationChain   | string  | the name of the chain to send tokens to.      |
| destinationAddress | bytes   | the address of the user to send tokens to.    |
| amount             | uint256 | the amount of tokens to take from msg.sender. |
| metadata           | bytes   |                                               |

### callContractWithInterchainToken

```solidity
function callContractWithInterchainToken(string destinationChain, bytes destinationAddress, uint256 amount, bytes data) external payable
```

Calls the service to initiate a cross-chain transfer with data after taking the appropriate amount of tokens from the user.

#### Parameters

| Name               | Type    | Description                                   |
| ------------------ | ------- | --------------------------------------------- |
| destinationChain   | string  | the name of the chain to send tokens to.      |
| destinationAddress | bytes   | the address of the user to send tokens to.    |
| amount             | uint256 | the amount of tokens to take from msg.sender. |
| data               | bytes   | the data to pass to the destination contract. |

### transmitInterchainTransfer

```solidity
function transmitInterchainTransfer(address sender, string destinationChain, bytes destinationAddress, uint256 amount, bytes metadata) external payable
```

Calls the service to initiate a cross-chain transfer after taking the appropriate amount of tokens from the user. This can only be called by the token itself.

#### Parameters

| Name               | Type    | Description                                                  |
| ------------------ | ------- | ------------------------------------------------------------ |
| sender             | address | the address of the user paying for the cross chain transfer. |
| destinationChain   | string  | the name of the chain to send tokens to.                     |
| destinationAddress | bytes   | the address of the user to send tokens to.                   |
| amount             | uint256 | the amount of tokens to take from msg.sender.                |
| metadata           | bytes   |                                                              |

### giveToken

```solidity
function giveToken(address destinationAddress, uint256 amount) external returns (uint256)
```

This function gives token to a specified address. Can only be called by the service.

#### Parameters

| Name               | Type    | Description                    |
| ------------------ | ------- | ------------------------------ |
| destinationAddress | address | the address to give tokens to. |
| amount             | uint256 | the amount of token to give.   |

#### Return Values

| Name | Type    | Description                                                                                                                         |
| ---- | ------- | ----------------------------------------------------------------------------------------------------------------------------------- |
| [0]  | uint256 | the amount of token actually given, which will only be different than `amount` in cases where the token takes some on-transfer fee. |

### setFlowLimit

```solidity
function setFlowLimit(uint256 flowLimit) external
```

This function sets the flow limit for this TokenManager. Can only be called by the operator.

#### Parameters

| Name      | Type    | Description                                                                                        |
| --------- | ------- | -------------------------------------------------------------------------------------------------- |
| flowLimit | uint256 | the maximum difference between the tokens flowing in and/or out at any given interval of time (6h) |

## ITokenManagerDeployer

This contract is used to deploy new instances of the TokenManagerProxy contract.

### AddressZero

```solidity
error AddressZero()
```

### TokenManagerDeploymentFailed

```solidity
error TokenManagerDeploymentFailed()
```

### deployer

```solidity
function deployer() external view returns (contract Create3Deployer)
```

Getter for the Create3Deployer.

### deployTokenManager

```solidity
function deployTokenManager(bytes32 tokenId, uint256 implementationType, bytes params) external payable
```

Deploys a new instance of the TokenManagerProxy contract

#### Parameters

| Name               | Type    | Description                                                  |
| ------------------ | ------- | ------------------------------------------------------------ |
| tokenId            | bytes32 | The unique identifier for the token                          |
| implementationType | uint256 | Token manager implementation type                            |
| params             | bytes   | Additional parameters used in the setup of the token manager |

## ITokenManagerProxy

_This contract is a proxy for token manager contracts. It implements ITokenManagerProxy and
inherits from FixedProxy from the gmp sdk repo_

### ImplementationLookupFailed

```solidity
error ImplementationLookupFailed()
```

### SetupFailed

```solidity
error SetupFailed()
```

### implementationType

```solidity
function implementationType() external view returns (uint256)
```

Returns implementation type of this token manager

### implementation

```solidity
function implementation() external view returns (address)
```

Returns the address of the current implementation.

#### Return Values

| Name | Type    | Description                                    |
| ---- | ------- | ---------------------------------------------- |
| [0]  | address | impl The address of the current implementation |

### tokenId

```solidity
function tokenId() external view returns (bytes32)
```

Returns token ID of the token manager.

## ITokenManagerType

A simple interface that defines all the token manager types

### TokenManagerType

```solidity
enum TokenManagerType {
    LOCK_UNLOCK,
    MINT_BURN,
    LIQUIDITY_POOL
}
```

## AddressBytesUtils

_This library provides utility functions to convert between `address` and `bytes`._

### InvalidBytesLength

```solidity
error InvalidBytesLength(bytes bytesAddress)
```

### toAddress

```solidity
function toAddress(bytes bytesAddress) internal pure returns (address addr)
```

_Converts a bytes address to an address type._

#### Parameters

| Name         | Type  | Description                            |
| ------------ | ----- | -------------------------------------- |
| bytesAddress | bytes | The bytes representation of an address |

#### Return Values

| Name | Type    | Description           |
| ---- | ------- | --------------------- |
| addr | address | The converted address |

### toBytes

```solidity
function toBytes(address addr) internal pure returns (bytes bytesAddress)
```

_Converts an address to bytes._

#### Parameters

| Name | Type    | Description                 |
| ---- | ------- | --------------------------- |
| addr | address | The address to be converted |

#### Return Values

| Name         | Type  | Description                             |
| ------------ | ----- | --------------------------------------- |
| bytesAddress | bytes | The bytes representation of the address |

## RemoteAddressValidator

_Manages and validates remote addresses, keeps track of addresses supported by the Axelar gateway contract_

### remoteAddressHashes

```solidity
mapping(string => bytes32) remoteAddressHashes
```

### remoteAddresses

```solidity
mapping(string => string) remoteAddresses
```

### interchainTokenServiceAddress

```solidity
address interchainTokenServiceAddress
```

### interchainTokenServiceAddressHash

```solidity
bytes32 interchainTokenServiceAddressHash
```

### supportedByGateway

```solidity
mapping(string => bool) supportedByGateway
```

Returns true if the gateway delivers token to this chain.

#### Parameters

| Name | Type | Description |
| ---- | ---- | ----------- |

### constructor

```solidity
constructor(address _interchainTokenServiceAddress) public
```

_Constructs the RemoteAddressValidator contract, both array parameters must be equal in length_

#### Parameters

| Name                            | Type    | Description                             |
| ------------------------------- | ------- | --------------------------------------- |
| \_interchainTokenServiceAddress | address | Address of the interchain token service |

### contractId

```solidity
function contractId() external pure returns (bytes32)
```

Getter for the contract id.

### \_setup

```solidity
function _setup(bytes params) internal
```

### \_lowerCase

```solidity
function _lowerCase(string s) internal pure returns (string)
```

_Converts a string to lower case_

#### Parameters

| Name | Type   | Description                  |
| ---- | ------ | ---------------------------- |
| s    | string | Input string to be converted |

#### Return Values

| Name | Type   | Description                                  |
| ---- | ------ | -------------------------------------------- |
| [0]  | string | string lowercase version of the input string |

### validateSender

```solidity
function validateSender(string sourceChain, string sourceAddress) external view returns (bool)
```

_Validates that the sender is a valid interchain token service address_

#### Parameters

| Name          | Type   | Description                       |
| ------------- | ------ | --------------------------------- |
| sourceChain   | string | Source chain of the transaction   |
| sourceAddress | string | Source address of the transaction |

#### Return Values

| Name | Type | Description                                           |
| ---- | ---- | ----------------------------------------------------- |
| [0]  | bool | bool true if the sender is validated, false otherwise |

### addTrustedAddress

```solidity
function addTrustedAddress(string chain, string addr) public
```

_Adds a trusted interchain token service address for the specified chain_

#### Parameters

| Name  | Type   | Description                                  |
| ----- | ------ | -------------------------------------------- |
| chain | string | Chain name of the interchain token service   |
| addr  | string | Interchain token service address to be added |

### removeTrustedAddress

```solidity
function removeTrustedAddress(string chain) external
```

_Removes a trusted interchain token service address_

#### Parameters

| Name  | Type   | Description                                              |
| ----- | ------ | -------------------------------------------------------- |
| chain | string | Chain name of the interchain token service to be removed |

### addGatewaySupportedChains

```solidity
function addGatewaySupportedChains(string[] chainNames) external
```

_Adds chains that are supported by the Axelar gateway_

#### Parameters

| Name       | Type     | Description                                  |
| ---------- | -------- | -------------------------------------------- |
| chainNames | string[] | List of chain names to be added as supported |

### removeGatewaySupportedChains

```solidity
function removeGatewaySupportedChains(string[] chainNames) external
```

_Removes chains that are no longer supported by the Axelar gateway_

#### Parameters

| Name       | Type     | Description                                    |
| ---------- | -------- | ---------------------------------------------- |
| chainNames | string[] | List of chain names to be removed as supported |

### getRemoteAddress

```solidity
function getRemoteAddress(string chainName) external view returns (string remoteAddress)
```

_Fetches the interchain token service address for the specified chain_

#### Parameters

| Name      | Type   | Description       |
| --------- | ------ | ----------------- |
| chainName | string | Name of the chain |

#### Return Values

| Name          | Type   | Description                                              |
| ------------- | ------ | -------------------------------------------------------- |
| remoteAddress | string | Interchain token service address for the specified chain |

## RemoteAddressValidatorProxy

_Proxy contract for the RemoteAddressValidator contract. Inherits from the Proxy contract._

### constructor

```solidity
constructor(address implementationAddress, address owner, bytes params) public
```

_Constructs the RemoteAddressValidatorProxy contract._

#### Parameters

| Name                  | Type    | Description                                                            |
| --------------------- | ------- | ---------------------------------------------------------------------- |
| implementationAddress | address | Address of the RemoteAddressValidator implementation                   |
| owner                 | address | Address of the owner of the proxy                                      |
| params                | bytes   | The params to be passed to the \_setup function of the implementation. |

### contractId

```solidity
function contractId() internal pure returns (bytes32)
```

_Override for the `contractId` function in Proxy. Returns a unique identifier for this contract._

#### Return Values

| Name | Type    | Description                           |
| ---- | ------- | ------------------------------------- |
| [0]  | bytes32 | bytes32 Identifier for this contract. |

## ExpressCallHandler

_Integrates the interchain token service with the GMP express service by providing methods to handle express calls for
token transfers and token transfers with contract calls between chains. Implements the IExpressCallHandler interface._

### PREFIX_EXPRESS_RECEIVE_TOKEN

```solidity
uint256 PREFIX_EXPRESS_RECEIVE_TOKEN
```

### PREFIX_EXPRESS_RECEIVE_TOKEN_WITH_DATA

```solidity
uint256 PREFIX_EXPRESS_RECEIVE_TOKEN_WITH_DATA
```

### \_getExpressReceiveTokenSlot

```solidity
function _getExpressReceiveTokenSlot(bytes32 tokenId, address destinationAddress, uint256 amount, bytes32 commandId) internal pure returns (uint256 slot)
```

Calculates the unique slot for a given express token transfer.

#### Parameters

| Name               | Type    | Description                             |
| ------------------ | ------- | --------------------------------------- |
| tokenId            | bytes32 | The ID of the token being sent          |
| destinationAddress | address | The address of the recipient            |
| amount             | uint256 | The amount of tokens to be sent         |
| commandId          | bytes32 | The unique hash for this token transfer |

#### Return Values

| Name | Type    | Description                                 |
| ---- | ------- | ------------------------------------------- |
| slot | uint256 | The calculated slot for this token transfer |

### \_getExpressReceiveTokenWithDataSlot

```solidity
function _getExpressReceiveTokenWithDataSlot(bytes32 tokenId, string sourceChain, bytes sourceAddress, address destinationAddress, uint256 amount, bytes data, bytes32 commandId) internal pure returns (uint256 slot)
```

Calculates the unique slot for a given token transfer with data

#### Parameters

| Name               | Type    | Description                                              |
| ------------------ | ------- | -------------------------------------------------------- |
| tokenId            | bytes32 | The ID of the token being sent                           |
| sourceChain        | string  | The chain from which the token will be sent              |
| sourceAddress      | bytes   | The originating address of the token on the source chain |
| destinationAddress | address | The address of the recipient on the destination chain    |
| amount             | uint256 | The amount of tokens to be sent                          |
| data               | bytes   | The data associated with the token transfer              |
| commandId          | bytes32 | The unique hash for this token transfer                  |

#### Return Values

| Name | Type    | Description                                 |
| ---- | ------- | ------------------------------------------- |
| slot | uint256 | The calculated slot for this token transfer |

### \_setExpressReceiveToken

```solidity
function _setExpressReceiveToken(bytes32 tokenId, address destinationAddress, uint256 amount, bytes32 commandId, address expressCaller) internal
```

Stores the address of the express caller at the storage slot determined by \_getExpressSendTokenSlot

#### Parameters

| Name               | Type    | Description                             |
| ------------------ | ------- | --------------------------------------- |
| tokenId            | bytes32 | The ID of the token being sent          |
| destinationAddress | address | The address of the recipient            |
| amount             | uint256 | The amount of tokens to be sent         |
| commandId          | bytes32 | The unique hash for this token transfer |
| expressCaller      | address | The address of the express caller       |

### \_setExpressReceiveTokenWithData

```solidity
function _setExpressReceiveTokenWithData(bytes32 tokenId, string sourceChain, bytes sourceAddress, address destinationAddress, uint256 amount, bytes data, bytes32 commandId, address expressCaller) internal
```

Stores the address of the express caller for a given token transfer with data at
the storage slot determined by \_getExpressSendTokenWithDataSlot

#### Parameters

| Name               | Type    | Description                                              |
| ------------------ | ------- | -------------------------------------------------------- |
| tokenId            | bytes32 | The ID of the token being sent                           |
| sourceChain        | string  | The chain from which the token will be sent              |
| sourceAddress      | bytes   | The originating address of the token on the source chain |
| destinationAddress | address | The address of the recipient on the destination chain    |
| amount             | uint256 | The amount of tokens to be sent                          |
| data               | bytes   | The data associated with the token transfer              |
| commandId          | bytes32 | The unique hash for this token transfer                  |
| expressCaller      | address | The address of the express caller                        |

### getExpressReceiveToken

```solidity
function getExpressReceiveToken(bytes32 tokenId, address destinationAddress, uint256 amount, bytes32 commandId) public view returns (address expressCaller)
```

Gets the address of the express caller for a specific token transfer

#### Parameters

| Name               | Type    | Description                             |
| ------------------ | ------- | --------------------------------------- |
| tokenId            | bytes32 | The ID of the token being sent          |
| destinationAddress | address | The address of the recipient            |
| amount             | uint256 | The amount of tokens to be sent         |
| commandId          | bytes32 | The unique hash for this token transfer |

#### Return Values

| Name          | Type    | Description                                               |
| ------------- | ------- | --------------------------------------------------------- |
| expressCaller | address | The address of the express caller for this token transfer |

### getExpressReceiveTokenWithData

```solidity
function getExpressReceiveTokenWithData(bytes32 tokenId, string sourceChain, bytes sourceAddress, address destinationAddress, uint256 amount, bytes data, bytes32 commandId) public view returns (address expressCaller)
```

Gets the address of the express caller for a specific token transfer with data

#### Parameters

| Name               | Type    | Description                                              |
| ------------------ | ------- | -------------------------------------------------------- |
| tokenId            | bytes32 | The ID of the token being sent                           |
| sourceChain        | string  | The chain from which the token will be sent              |
| sourceAddress      | bytes   | The originating address of the token on the source chain |
| destinationAddress | address | The address of the recipient on the destination chain    |
| amount             | uint256 | The amount of tokens to be sent                          |
| data               | bytes   | The data associated with the token transfer              |
| commandId          | bytes32 | The unique hash for this token transfer                  |

#### Return Values

| Name          | Type    | Description                                               |
| ------------- | ------- | --------------------------------------------------------- |
| expressCaller | address | The address of the express caller for this token transfer |

### \_popExpressReceiveToken

```solidity
function _popExpressReceiveToken(bytes32 tokenId, address destinationAddress, uint256 amount, bytes32 commandId) internal returns (address expressCaller)
```

Removes the express caller from storage for a specific token transfer, if it exists.

#### Parameters

| Name               | Type    | Description                             |
| ------------------ | ------- | --------------------------------------- |
| tokenId            | bytes32 | The ID of the token being sent          |
| destinationAddress | address | The address of the recipient            |
| amount             | uint256 | The amount of tokens to be sent         |
| commandId          | bytes32 | The unique hash for this token transfer |

#### Return Values

| Name          | Type    | Description                                               |
| ------------- | ------- | --------------------------------------------------------- |
| expressCaller | address | The address of the express caller for this token transfer |

### \_popExpressReceiveTokenWithData

```solidity
function _popExpressReceiveTokenWithData(bytes32 tokenId, string sourceChain, bytes sourceAddress, address destinationAddress, uint256 amount, bytes data, bytes32 commandId) internal returns (address expressCaller)
```

Removes the express caller from storage for a specific token transfer with data, if it exists.

#### Parameters

| Name               | Type    | Description                                              |
| ------------------ | ------- | -------------------------------------------------------- |
| tokenId            | bytes32 | The ID of the token being sent                           |
| sourceChain        | string  | The chain from which the token will be sent              |
| sourceAddress      | bytes   | The originating address of the token on the source chain |
| destinationAddress | address | The address of the recipient on the destination chain    |
| amount             | uint256 | The amount of tokens to be sent                          |
| data               | bytes   | The data associated with the token transfer              |
| commandId          | bytes32 | The unique hash for this token transfer                  |

#### Return Values

| Name          | Type    | Description                                               |
| ------------- | ------- | --------------------------------------------------------- |
| expressCaller | address | The address of the express caller for this token transfer |

## Multicall

This contract is a multi-functional smart contract which allows for multiple
contract calls in a single transaction.

### MulticallFailed

```solidity
error MulticallFailed(bytes err)
```

### multicall

```solidity
function multicall(bytes[] data) public payable returns (bytes[] results)
```

Performs multiple delegate calls and returns the results of all calls as an array

_This function requires that the contract has sufficient balance for the delegate calls.
If any of the calls fail, the function will revert with the failure message._

#### Parameters

| Name | Type    | Description                        |
| ---- | ------- | ---------------------------------- |
| data | bytes[] | An array of encoded function calls |

#### Return Values

| Name    | Type    | Description                                               |
| ------- | ------- | --------------------------------------------------------- |
| results | bytes[] | An bytes array with the return data of each function call |

## Operatable

_A contract module which provides a basic access control mechanism, where
there is an account (an operator) that can be granted exclusive access to
specific functions. This module is used through inheritance._

### OPERATOR_SLOT

```solidity
uint256 OPERATOR_SLOT
```

### onlyOperator

```solidity
modifier onlyOperator()
```

_Throws a NotOperator custom error if called by any account other than the operator._

### operator

```solidity
function operator() public view returns (address operator_)
```

Get the address of the operator

#### Return Values

| Name       | Type    | Description     |
| ---------- | ------- | --------------- |
| operator\_ | address | of the operator |

### \_setOperator

```solidity
function _setOperator(address operator_) internal
```

_Internal function that stores the new operator address in the operator storage slot_

#### Parameters

| Name       | Type    | Description                     |
| ---------- | ------- | ------------------------------- |
| operator\_ | address | The address of the new operator |

### transferOperatorship

```solidity
function transferOperatorship(address operator_) external
```

Change the operator of the contract

_Can only be called by the current operator_

#### Parameters

| Name       | Type    | Description                     |
| ---------- | ------- | ------------------------------- |
| operator\_ | address | The address of the new operator |

## Pausable

This contract provides a mechanism to halt the execution of specific functions
if a pause condition is activated.

### PAUSE_SLOT

```solidity
uint256 PAUSE_SLOT
```

### notPaused

```solidity
modifier notPaused()
```

A modifier that throws a Paused custom error if the contract is paused

_This modifier should be used with functions that can be paused_

### isPaused

```solidity
function isPaused() public view returns (bool paused)
```

Check if the contract is paused

#### Return Values

| Name   | Type | Description                                                               |
| ------ | ---- | ------------------------------------------------------------------------- |
| paused | bool | A boolean representing the pause status. True if paused, false otherwise. |

### \_setPaused

```solidity
function _setPaused(bool paused) internal
```

Sets the pause status of the contract

_This is an internal function, meaning it can only be called from within the contract itself
or from derived contracts._

#### Parameters

| Name   | Type | Description          |
| ------ | ---- | -------------------- |
| paused | bool | The new pause status |

## InterchainTokenExecutable

### NotService

```solidity
error NotService()
```

### interchainTokenService

```solidity
address interchainTokenService
```

### constructor

```solidity
constructor(address interchainTokenService_) internal
```

### onlyService

```solidity
modifier onlyService()
```

### executeWithInterchainToken

```solidity
function executeWithInterchainToken(string sourceChain, bytes sourceAddress, bytes data, bytes32 tokenId, uint256 amount) external
```

This will be called after the tokens arrive to this contract

_You are revert unless the msg.sender is the InterchainTokenService_

#### Parameters

| Name          | Type    | Description                                                                                              |
| ------------- | ------- | -------------------------------------------------------------------------------------------------------- |
| sourceChain   | string  | the name of the source chain                                                                             |
| sourceAddress | bytes   | the address that sent the contract call                                                                  |
| data          | bytes   | the data to be proccessed                                                                                |
| tokenId       | bytes32 | the tokenId of the token manager managing the token. You can access it's address by querying the service |
| amount        | uint256 | the amount of token that was sent                                                                        |

### \_executeWithInterchainToken

```solidity
function _executeWithInterchainToken(string sourceChain, bytes sourceAddress, bytes data, bytes32 tokenId, uint256 amount) internal virtual
```

## InterchainTokenExpressExecutable

### constructor

```solidity
constructor(address interchainTokenService_) internal
```

### expressExecuteWithInterchainToken

```solidity
function expressExecuteWithInterchainToken(string sourceChain, bytes sourceAddress, bytes data, bytes32 tokenId, uint256 amount) external
```

This will be called after the tokens arrive to this contract

_You are revert unless the msg.sender is the InterchainTokenService_

#### Parameters

| Name          | Type    | Description                                                                                              |
| ------------- | ------- | -------------------------------------------------------------------------------------------------------- |
| sourceChain   | string  | the name of the source chain                                                                             |
| sourceAddress | bytes   | the address that sent the contract call                                                                  |
| data          | bytes   | the data to be proccessed                                                                                |
| tokenId       | bytes32 | the tokenId of the token manager managing the token. You can access it's address by querying the service |
| amount        | uint256 | the amount of token that was sent                                                                        |

## InterchainToken

The implementation ERC20 can be done in any way, however this example assumes that an \_approve internal function exists
that can be used to create approvals, and that `allowance` is a mapping.

_You can skip the `tokenManagerRequiresApproval()` function altogether if you know what it should return for your token._

### getTokenManager

```solidity
function getTokenManager() public view virtual returns (contract ITokenManager tokenManager)
```

Getter for the tokenManager used for this token.

_Needs to be overwitten._

#### Return Values

| Name         | Type                   | Description                                                  |
| ------------ | ---------------------- | ------------------------------------------------------------ |
| tokenManager | contract ITokenManager | the TokenManager called to facilitate cross chain transfers. |

### tokenManagerRequiresApproval

```solidity
function tokenManagerRequiresApproval() public view virtual returns (bool)
```

Getter function specifying if the tokenManager requires approval to facilitate cross-chain transfers.
Usually, only mint/burn tokenManagers do not need approval.

_The return value depends on the implementation of ERC20.
In case of lock/unlock and liquidity pool TokenManagers it is possible to implement transferFrom to allow the
TokenManager specifically to do it permissionlessly.
On the other hand you can implement burn in a way that requires approval for a mint/burn TokenManager_

#### Return Values

| Name | Type | Description                                                               |
| ---- | ---- | ------------------------------------------------------------------------- |
| [0]  | bool | tokenManager the TokenManager called to facilitate cross chain transfers. |

### interchainTransfer

```solidity
function interchainTransfer(string destinationChain, bytes recipient, uint256 amount, bytes metadata) external payable
```

Implementation of the interchainTransfer method

_We chose to either pass `metadata` as raw data on a remote contract call, or, if no data is passed, just do a transfer.
A different implementation could have `metadata` that tells this function which function to use or that it is used for anything else as well._

#### Parameters

| Name             | Type    | Description                                                                                                                                                                     |
| ---------------- | ------- | ------------------------------------------------------------------------------------------------------------------------------------------------------------------------------- |
| destinationChain | string  | The destination chain identifier.                                                                                                                                               |
| recipient        | bytes   | The bytes representation of the address of the recipient.                                                                                                                       |
| amount           | uint256 | The amount of token to be transferred.                                                                                                                                          |
| metadata         | bytes   | Either empty, to just facilitate an interchain transfer, or the data can be passed for an interchain contract call with transfer as per semantics defined by the token service. |

### interchainTransferFrom

```solidity
function interchainTransferFrom(address sender, string destinationChain, bytes recipient, uint256 amount, bytes metadata) external payable
```

Implementation of the interchainTransferFrom method

_We chose to either pass `metadata` as raw data on a remote contract call, or, if no data is passed, just do a transfer.
A different implementation could have `metadata` that tells this function which function to use or that it is used for anything else as well._

#### Parameters

| Name             | Type    | Description                                                                                                                    |
| ---------------- | ------- | ------------------------------------------------------------------------------------------------------------------------------ |
| sender           | address | the sender of the tokens. They need to have approved `msg.sender` before this is called.                                       |
| destinationChain | string  | the string representation of the destination chain.                                                                            |
| recipient        | bytes   | the bytes representation of the address of the recipient.                                                                      |
| amount           | uint256 | the amount of token to be transferred.                                                                                         |
| metadata         | bytes   | either empty, to just facilitate a cross-chain transfer, or the data to be passed to a cross-chain contract call and transfer. |

## IDistributable

### NotDistributor

```solidity
error NotDistributor()
```

### DistributorshipTransferred

```solidity
event DistributorshipTransferred(address distributor)
```

### distributor

```solidity
function distributor() external view returns (address distributor)
```

Get the address of the distributor

#### Return Values

| Name        | Type    | Description        |
| ----------- | ------- | ------------------ |
| distributor | address | of the distributor |

### transferDistributorship

```solidity
function transferDistributorship(address distributor) external
```

Change the distributor of the contract

_Can only be called by the current distributor_

#### Parameters

| Name        | Type    | Description                        |
| ----------- | ------- | ---------------------------------- |
| distributor | address | The address of the new distributor |

## IERC20BurnableMintable

_Interface of the ERC20 standard as defined in the EIP._

### mint

```solidity
function mint(address to, uint256 amount) external
```

Function to mint new tokens
Can only be called by the distributor address.

#### Parameters

| Name   | Type    | Description                                     |
| ------ | ------- | ----------------------------------------------- |
| to     | address | The address that will receive the minted tokens |
| amount | uint256 | The amount of tokens to mint                    |

### burn

```solidity
function burn(address from, uint256 amount) external
```

Function to burn tokens
Can only be called by the distributor address.

#### Parameters

| Name   | Type    | Description                                 |
| ------ | ------- | ------------------------------------------- |
| from   | address | The address that will have its tokens burnt |
| amount | uint256 | The amount of tokens to burn                |

## IInterchainToken

_Interface of the ERC20 standard as defined in the EIP._

### interchainTransfer

```solidity
function interchainTransfer(string destinationChain, bytes recipient, uint256 amount, bytes metadata) external payable
```

Implementation of the interchainTransfer method

_We chose to either pass `metadata` as raw data on a remote contract call, or, if no data is passed, just do a transfer.
A different implementation could have `metadata` that tells this function which function to use or that it is used for anything else as well._

#### Parameters

| Name             | Type    | Description                                                                                                                                                                     |
| ---------------- | ------- | ------------------------------------------------------------------------------------------------------------------------------------------------------------------------------- |
| destinationChain | string  | The destination chain identifier.                                                                                                                                               |
| recipient        | bytes   | The bytes representation of the address of the recipient.                                                                                                                       |
| amount           | uint256 | The amount of token to be transferred.                                                                                                                                          |
| metadata         | bytes   | Either empty, to just facilitate an interchain transfer, or the data can be passed for an interchain contract call with transfer as per semantics defined by the token service. |

### interchainTransferFrom

```solidity
function interchainTransferFrom(address sender, string destinationChain, bytes recipient, uint256 amount, bytes metadata) external payable
```

Implementation of the interchainTransferFrom method

_We chose to either pass `metadata` as raw data on a remote contract call, or, if no data is passed, just do a transfer.
A different implementation could have `metadata` that tells this function which function to use or that it is used for anything else as well._

#### Parameters

| Name             | Type    | Description                                                                                                                    |
| ---------------- | ------- | ------------------------------------------------------------------------------------------------------------------------------ |
| sender           | address | the sender of the tokens. They need to have approved `msg.sender` before this is called.                                       |
| destinationChain | string  | the string representation of the destination chain.                                                                            |
| recipient        | bytes   | the bytes representation of the address of the recipient.                                                                      |
| amount           | uint256 | the amount of token to be transferred.                                                                                         |
| metadata         | bytes   | either empty, to just facilitate a cross-chain transfer, or the data to be passed to a cross-chain contract call and transfer. |

## ILinkerRouter

_Manages and validates remote addresses, keeps track of addresses supported by the Axelar gateway contract_

### ZeroAddress

```solidity
error ZeroAddress()
```

### LengthMismatch

```solidity
error LengthMismatch()
```

### ZeroStringLength

```solidity
error ZeroStringLength()
```

### TrustedAddressAdded

```solidity
event TrustedAddressAdded(string sourceChain, string sourceAddress)
```

### TrustedAddressRemoved

```solidity
event TrustedAddressRemoved(string sourceChain)
```

### GatewaySupportedChainAdded

```solidity
event GatewaySupportedChainAdded(string chain)
```

### GatewaySupportedChainRemoved

```solidity
event GatewaySupportedChainRemoved(string chain)
```

### validateSender

```solidity
function validateSender(string sourceChain, string sourceAddress) external view returns (bool)
```

_Validates that the sender is a valid interchain token service address_

#### Parameters

| Name          | Type   | Description                       |
| ------------- | ------ | --------------------------------- |
| sourceChain   | string | Source chain of the transaction   |
| sourceAddress | string | Source address of the transaction |

#### Return Values

| Name | Type | Description                                           |
| ---- | ---- | ----------------------------------------------------- |
| [0]  | bool | bool true if the sender is validated, false otherwise |

### addTrustedAddress

```solidity
function addTrustedAddress(string sourceChain, string sourceAddress) external
```

_Adds a trusted interchain token service address for the specified chain_

#### Parameters

| Name          | Type   | Description                                  |
| ------------- | ------ | -------------------------------------------- |
| sourceChain   | string | Chain name of the interchain token service   |
| sourceAddress | string | Interchain token service address to be added |

### removeTrustedAddress

```solidity
function removeTrustedAddress(string sourceChain) external
```

_Removes a trusted interchain token service address_

#### Parameters

| Name        | Type   | Description                                              |
| ----------- | ------ | -------------------------------------------------------- |
| sourceChain | string | Chain name of the interchain token service to be removed |

### getRemoteAddress

```solidity
function getRemoteAddress(string chainName) external view returns (string remoteAddress)
```

_Fetches the interchain token service address for the specified chain_

#### Parameters

| Name      | Type   | Description       |
| --------- | ------ | ----------------- |
| chainName | string | Name of the chain |

#### Return Values

| Name          | Type   | Description                                              |
| ------------- | ------ | -------------------------------------------------------- |
| remoteAddress | string | Interchain token service address for the specified chain |

### supportedByGateway

```solidity
function supportedByGateway(string chainName) external view returns (bool)
```

Returns true if the gateway delivers token to this chain.

#### Parameters

| Name      | Type   | Description       |
| --------- | ------ | ----------------- |
| chainName | string | Name of the chain |

### addGatewaySupportedChains

```solidity
function addGatewaySupportedChains(string[] chainNames) external
```

_Adds chains that are supported by the Axelar gateway_

#### Parameters

| Name       | Type     | Description                                  |
| ---------- | -------- | -------------------------------------------- |
| chainNames | string[] | List of chain names to be added as supported |

### removeGatewaySupportedChains

```solidity
function removeGatewaySupportedChains(string[] chainNames) external
```

_Removes chains that are no longer supported by the Axelar gateway_

#### Parameters

| Name       | Type     | Description                                    |
| ---------- | -------- | ---------------------------------------------- |
| chainNames | string[] | List of chain names to be removed as supported |

## InterchainTokenServiceProxy

_Proxy contract for interchain token service contracts. Inherits from the FinalProxy contract._

### constructor

```solidity
constructor(address implementationAddress, address owner, address operator) public
```

_Constructs the InterchainTokenServiceProxy contract._

#### Parameters

| Name                  | Type    | Description                                            |
| --------------------- | ------- | ------------------------------------------------------ |
| implementationAddress | address | Address of the interchain token service implementation |
| owner                 | address | Address of the owner of the proxy                      |
| operator              | address |                                                        |

### contractId

```solidity
function contractId() internal pure returns (bytes32)
```

_Override for the 'contractId' function in FinalProxy. Returns a unique identifier for this contract._

#### Return Values

| Name | Type    | Description                          |
| ---- | ------- | ------------------------------------ |
| [0]  | bytes32 | bytes32 identifier for this contract |

## TokenManagerProxy

_This contract is a proxy for token manager contracts. It implements ITokenManagerProxy and
inherits from FixedProxy from the gmp sdk repo_

### interchainTokenServiceAddress

```solidity
contract IInterchainTokenService interchainTokenServiceAddress
```

### implementationType

```solidity
uint256 implementationType
```

Returns implementation type of this token manager

### tokenId

```solidity
bytes32 tokenId
```

Returns token ID of the token manager.

### constructor

```solidity
constructor(address interchainTokenServiceAddress_, uint256 implementationType_, bytes32 tokenId_, bytes params) public
```

_Constructs the TokenManagerProxy contract._

#### Parameters

| Name                            | Type    | Description                                                  |
| ------------------------------- | ------- | ------------------------------------------------------------ |
| interchainTokenServiceAddress\_ | address | The address of the interchain token service                  |
| implementationType\_            | uint256 | The token manager type                                       |
| tokenId\_                       | bytes32 | The identifier for the token                                 |
| params                          | bytes   | The initialization parameters for the token manager contract |

### implementation

```solidity
function implementation() public view returns (address impl)
```

_Returns the address of the current implementation._

#### Return Values

| Name | Type    | Description                               |
| ---- | ------- | ----------------------------------------- |
| impl | address | The address of the current implementation |

### \_getImplementation

```solidity
function _getImplementation(contract IInterchainTokenService interchainTokenServiceAddress_, uint256 implementationType_) internal view returns (address impl)
```

_Returns the implementation address from the interchain token service for the provided type._

#### Parameters

| Name                            | Type                             | Description                                 |
| ------------------------------- | -------------------------------- | ------------------------------------------- |
| interchainTokenServiceAddress\_ | contract IInterchainTokenService | The address of the interchain token service |
| implementationType\_            | uint256                          | The token manager type                      |

#### Return Values

| Name | Type    | Description                       |
| ---- | ------- | --------------------------------- |
| impl | address | The address of the implementation |

### setup

```solidity
function setup(bytes setupParams) external
```

_Setup function. Empty in this contract._

#### Parameters

| Name        | Type  | Description               |
| ----------- | ----- | ------------------------- |
| setupParams | bytes | Initialization parameters |

### fallback

```solidity
fallback() external payable virtual
```

_Fallback function. Delegates the call to the token manager contract._

### receive

```solidity
receive() external payable virtual
```

_Receive function which allows this contract to receive ether._

## InterchainExecutableTest

### MessageReceived

```solidity
event MessageReceived(string sourceChain, bytes sourceAddress, address receiver, string message, bytes32 tokenId, uint256 amount)
```

### constructor

```solidity
constructor(address interchainTokenService_) public
```

### lastMessage

```solidity
string lastMessage
```

### \_executeWithInterchainToken

```solidity
function _executeWithInterchainToken(string sourceChain, bytes sourceAddress, bytes data, bytes32 tokenId, uint256 amount) internal
```

## InterchainTokenTest

### tokenManager

```solidity
contract ITokenManager tokenManager
```

### tokenManagerRequiresApproval\_

```solidity
bool tokenManagerRequiresApproval_
```

### name

```solidity
string name
```

### symbol

```solidity
string symbol
```

### decimals

```solidity
uint8 decimals
```

### constructor

```solidity
constructor(string name_, string symbol_, uint8 decimals_, address tokenManager_) public
```

### getTokenManager

```solidity
function getTokenManager() public view returns (contract ITokenManager)
```

Getter for the tokenManager used for this token.

_Needs to be overwitten._

#### Return Values

| Name | Type                   | Description |
| ---- | ---------------------- | ----------- |
| [0]  | contract ITokenManager |             |

### tokenManagerRequiresApproval

```solidity
function tokenManagerRequiresApproval() public view returns (bool)
```

Getter function specifying if the tokenManager requires approval to facilitate cross-chain transfers.
Usually, only mint/burn tokenManagers do not need approval.

_The return value depends on the implementation of ERC20.
In case of lock/unlock and liquidity pool TokenManagers it is possible to implement transferFrom to allow the
TokenManager specifically to do it permissionlessly.
On the other hand you can implement burn in a way that requires approval for a mint/burn TokenManager_

#### Return Values

| Name | Type | Description                                                               |
| ---- | ---- | ------------------------------------------------------------------------- |
| [0]  | bool | tokenManager the TokenManager called to facilitate cross chain transfers. |

### setTokenManagerRequiresApproval

```solidity
function setTokenManagerRequiresApproval(bool requiresApproval) public
```

### mint

```solidity
function mint(address account, uint256 amount) external
```

### burn

```solidity
function burn(address account, uint256 amount) external
```

### setTokenManager

```solidity
function setTokenManager(contract ITokenManager tokenManager_) external
```

## OperatorableTest

### nonce

```solidity
uint256 nonce
```

### constructor

```solidity
constructor(address operator) public
```

### testOperatorable

```solidity
function testOperatorable() external
```

## ERC20

\_Implementation of the {IERC20} interface.

This implementation is agnostic to the way tokens are created. This means
that a supply mechanism has to be added in a derived contract using {\_mint}.
For a generic mechanism see {ERC20PresetMinterPauser}.

TIP: For a detailed writeup see our guide
https://forum.zeppelin.solutions/t/how-to-implement-erc20-supply-mechanisms/226[How
to implement supply mechanisms].

We have followed general OpenZeppelin guidelines: functions revert instead
of returning `false` on failure. This behavior is nonetheless conventional
and does not conflict with the expectations of ERC20 applications.

Additionally, an {Approval} event is emitted on calls to {transferFrom}.
This allows applications to reconstruct the allowance for all accounts just
by listening to said events. Other implementations of the EIP may not emit
these events, as it isn't required by the specification.

Finally, the non-standard {decreaseAllowance} and {increaseAllowance}
functions have been added to mitigate the well-known issues around setting
allowances. See {IERC20-approve}.\_

### balanceOf

```solidity
mapping(address => uint256) balanceOf
```

_Returns the amount of tokens owned by `account`._

### allowance

```solidity
mapping(address => mapping(address => uint256)) allowance
```

\_Returns the remaining number of tokens that `spender` will be
allowed to spend on behalf of `owner` through {transferFrom}. This is
zero by default.

This value changes when {approve} or {transferFrom} are called.\_

### totalSupply

```solidity
uint256 totalSupply
```

_Returns the amount of tokens in existence._

### transfer

```solidity
function transfer(address recipient, uint256 amount) external virtual returns (bool)
```

\_See {IERC20-transfer}.

Requirements:

-   `recipient` cannot be the zero address.
-   the caller must have a balance of at least `amount`.\_

### approve

```solidity
function approve(address spender, uint256 amount) external virtual returns (bool)
```

\_See {IERC20-approve}.

NOTE: If `amount` is the maximum `uint256`, the allowance is not updated on
`transferFrom`. This is semantically equivalent to an infinite approval.

Requirements:

-   `spender` cannot be the zero address.\_

### transferFrom

```solidity
function transferFrom(address sender, address recipient, uint256 amount) external virtual returns (bool)
```

\_See {IERC20-transferFrom}.

Emits an {Approval} event indicating the updated allowance. This is not
required by the EIP. See the note at the beginning of {ERC20}.

Requirements:

-   `sender` and `recipient` cannot be the zero address.
-   `sender` must have a balance of at least `amount`.
-   the caller must have allowance for `sender`'s tokens of at least
    `amount`.\_

### increaseAllowance

```solidity
function increaseAllowance(address spender, uint256 addedValue) external virtual returns (bool)
```

\_Atomically increases the allowance granted to `spender` by the caller.

This is an alternative to {approve} that can be used as a mitigation for
problems described in {IERC20-approve}.

Emits an {Approval} event indicating the updated allowance.

Requirements:

-   `spender` cannot be the zero address.\_

### decreaseAllowance

```solidity
function decreaseAllowance(address spender, uint256 subtractedValue) external virtual returns (bool)
```

\_Atomically decreases the allowance granted to `spender` by the caller.

This is an alternative to {approve} that can be used as a mitigation for
problems described in {IERC20-approve}.

Emits an {Approval} event indicating the updated allowance.

Requirements:

-   `spender` cannot be the zero address.
-   `spender` must have allowance for the caller of at least
    `subtractedValue`.\_

### \_transfer

```solidity
function _transfer(address sender, address recipient, uint256 amount) internal virtual
```

\_Moves tokens `amount` from `sender` to `recipient`.

This is internal function is equivalent to {transfer}, and can be used to
e.g. implement automatic token fees, slashing mechanisms, etc.

Emits a {Transfer} event.

Requirements:

-   `sender` cannot be the zero address.
-   `recipient` cannot be the zero address.
-   `sender` must have a balance of at least `amount`.\_

### \_mint

```solidity
function _mint(address account, uint256 amount) internal virtual
```

\_Creates `amount` tokens and assigns them to `account`, increasing
the total supply.

Emits a {Transfer} event with `from` set to the zero address.

Requirements:

-   `to` cannot be the zero address.\_

### \_burn

```solidity
function _burn(address account, uint256 amount) internal virtual
```

\_Destroys `amount` tokens from `account`, reducing the
total supply.

Emits a {Transfer} event with `to` set to the zero address.

Requirements:

-   `account` cannot be the zero address.
-   `account` must have at least `amount` tokens.\_

### \_approve

```solidity
function _approve(address owner, address spender, uint256 amount) internal virtual
```

\_Sets `amount` as the allowance of `spender` over the `owner` s tokens.

This internal function is equivalent to `approve`, and can be used to
e.g. set automatic allowances for certain subsystems, etc.

Emits an {Approval} event.

Requirements:

-   `owner` cannot be the zero address.
-   `spender` cannot be the zero address.\_

## ERC20Permit

_Extension of ERC20 to include permit functionality (EIP-2612).
Allows for approval of ERC20 tokens by signature rather than transaction._

### PermitExpired

```solidity
error PermitExpired()
```

### InvalidS

```solidity
error InvalidS()
```

### InvalidV

```solidity
error InvalidV()
```

### InvalidSignature

```solidity
error InvalidSignature()
```

### DOMAIN_SEPARATOR

```solidity
bytes32 DOMAIN_SEPARATOR
```

_Represents hash of the EIP-712 Domain Separator._

### nonces

```solidity
mapping(address => uint256) nonces
```

_Mapping of nonces for each address._

### \_setDomainTypeSignatureHash

```solidity
function _setDomainTypeSignatureHash(string name) internal
```

Internal function to set the domain type signature hash

#### Parameters

| Name | Type   | Description    |
| ---- | ------ | -------------- |
| name | string | The token name |

### permit

```solidity
function permit(address issuer, address spender, uint256 value, uint256 deadline, uint8 v, bytes32 r, bytes32 s) external
```

Permit the designated spender to spend the holder's tokens

_The permit function is used to allow a holder to designate a spender
to spend tokens on their behalf via a signed message._

#### Parameters

| Name     | Type    | Description                                       |
| -------- | ------- | ------------------------------------------------- |
| issuer   | address | The address of the token holder                   |
| spender  | address | The address of the designated spender             |
| value    | uint256 | The number of tokens to be spent                  |
| deadline | uint256 | The time at which the permission to spend expires |
| v        | uint8   | The recovery id of the signature                  |
| r        | bytes32 | Half of the ECDSA signature pair                  |
| s        | bytes32 | Half of the ECDSA signature pair                  |

## StandardizedToken

This contract implements a standardized token which extends InterchainToken functionality.
This contract also inherits Distributable and Implementation logic.

### tokenManager

```solidity
address tokenManager
```

### name

```solidity
string name
```

### symbol

```solidity
string symbol
```

### decimals

```solidity
uint8 decimals
```

### CONTRACT_ID

```solidity
bytes32 CONTRACT_ID
```

### contractId

```solidity
function contractId() external pure returns (bytes32)
```

Getter for the contract id.

### getTokenManager

```solidity
function getTokenManager() public view returns (contract ITokenManager)
```

Returns the token manager for this token

#### Return Values

| Name | Type                   | Description                              |
| ---- | ---------------------- | ---------------------------------------- |
| [0]  | contract ITokenManager | ITokenManager The token manager contract |

### setup

```solidity
function setup(bytes params) external
```

Setup function to initialize contract parameters

#### Parameters

| Name   | Type  | Description                                                                                                                          |
| ------ | ----- | ------------------------------------------------------------------------------------------------------------------------------------ |
| params | bytes | The setup parameters in bytes The setup params include tokenManager, distributor, tokenName, symbol, decimals, mintAmount and mintTo |

### mint

```solidity
function mint(address account, uint256 amount) external
```

Function to mint new tokens
Can only be called by the distributor address.

#### Parameters

| Name    | Type    | Description                                     |
| ------- | ------- | ----------------------------------------------- |
| account | address | The address that will receive the minted tokens |
| amount  | uint256 | The amount of tokens to mint                    |

### burn

```solidity
function burn(address account, uint256 amount) external
```

Function to burn tokens
Can only be called by the distributor address.

#### Parameters

| Name    | Type    | Description                                 |
| ------- | ------- | ------------------------------------------- |
| account | address | The address that will have its tokens burnt |
| amount  | uint256 | The amount of tokens to burn                |

## StandardizedTokenLockUnlock

### tokenManagerRequiresApproval

```solidity
function tokenManagerRequiresApproval() public pure returns (bool)
```

Getter function specifying if the tokenManager requires approval to facilitate cross-chain transfers.
Usually, only mint/burn tokenManagers do not need approval.

_The return value depends on the implementation of ERC20.
In case of lock/unlock and liquidity pool TokenManagers it is possible to implement transferFrom to allow the
TokenManager specifically to do it permissionlessly.
On the other hand you can implement burn in a way that requires approval for a mint/burn TokenManager_

#### Return Values

| Name | Type | Description                                                               |
| ---- | ---- | ------------------------------------------------------------------------- |
| [0]  | bool | tokenManager the TokenManager called to facilitate cross chain transfers. |

## StandardizedTokenMintBurn

### tokenManagerRequiresApproval

```solidity
function tokenManagerRequiresApproval() public pure returns (bool)
```

Getter function specifying if the tokenManager requires approval to facilitate cross-chain transfers.
Usually, only mint/burn tokenManagers do not need approval.

_The return value depends on the implementation of ERC20.
In case of lock/unlock and liquidity pool TokenManagers it is possible to implement transferFrom to allow the
TokenManager specifically to do it permissionlessly.
On the other hand you can implement burn in a way that requires approval for a mint/burn TokenManager_

#### Return Values

| Name | Type | Description                                                               |
| ---- | ---- | ------------------------------------------------------------------------- |
| [0]  | bool | tokenManager the TokenManager called to facilitate cross chain transfers. |

## TokenManager

This contract is responsible for handling tokens before initiating a cross chain token transfer, or after receiving one.

### interchainTokenService

```solidity
contract IInterchainTokenService interchainTokenService
```

### constructor

```solidity
constructor(address interchainTokenService_) internal
```

Constructs the TokenManager contract.

#### Parameters

| Name                     | Type    | Description                                 |
| ------------------------ | ------- | ------------------------------------------- |
| interchainTokenService\_ | address | The address of the interchain token service |

### onlyService

```solidity
modifier onlyService()
```

_A modifier that allows only the interchain token service to execute the function._

### onlyToken

```solidity
modifier onlyToken()
```

_A modifier that allows only the token to execute the function._

### tokenAddress

```solidity
function tokenAddress() public view virtual returns (address)
```

A function that should return the address of the token.
Must be overridden in the inheriting contract.

#### Return Values

| Name | Type    | Description                   |
| ---- | ------- | ----------------------------- |
| [0]  | address | address address of the token. |

### setup

```solidity
function setup(bytes params) external
```

_This function should only be called by the proxy, and only once from the proxy constructor_

#### Parameters

| Name   | Type  | Description                                                                                                                                                                                                                                     |
| ------ | ----- | ----------------------------------------------------------------------------------------------------------------------------------------------------------------------------------------------------------------------------------------------- |
| params | bytes | the parameters to be used to initialize the TokenManager. The exact format depends on the type of TokenManager used but the first 32 bytes are reserved for the address of the operator, stored as bytes (to be compatible with non-EVM chains) |

### interchainTransfer

```solidity
function interchainTransfer(string destinationChain, bytes destinationAddress, uint256 amount, bytes metadata) external payable virtual
```

Calls the service to initiate a cross-chain transfer after taking the appropriate amount of tokens from the user.

#### Parameters

| Name               | Type    | Description                                   |
| ------------------ | ------- | --------------------------------------------- |
| destinationChain   | string  | the name of the chain to send tokens to.      |
| destinationAddress | bytes   | the address of the user to send tokens to.    |
| amount             | uint256 | the amount of tokens to take from msg.sender. |
| metadata           | bytes   |                                               |

### callContractWithInterchainToken

```solidity
function callContractWithInterchainToken(string destinationChain, bytes destinationAddress, uint256 amount, bytes data) external payable virtual
```

Calls the service to initiate a cross-chain transfer with data after taking the appropriate amount of tokens from the user.

#### Parameters

| Name               | Type    | Description                                   |
| ------------------ | ------- | --------------------------------------------- |
| destinationChain   | string  | the name of the chain to send tokens to.      |
| destinationAddress | bytes   | the address of the user to send tokens to.    |
| amount             | uint256 | the amount of tokens to take from msg.sender. |
| data               | bytes   | the data to pass to the destination contract. |

### transmitInterchainTransfer

```solidity
function transmitInterchainTransfer(address sender, string destinationChain, bytes destinationAddress, uint256 amount, bytes metadata) external payable virtual
```

Calls the service to initiate a cross-chain transfer after taking the appropriate amount of tokens from the user. This can only be called by the token itself.

#### Parameters

| Name               | Type    | Description                                                  |
| ------------------ | ------- | ------------------------------------------------------------ |
| sender             | address | the address of the user paying for the cross chain transfer. |
| destinationChain   | string  | the name of the chain to send tokens to.                     |
| destinationAddress | bytes   | the address of the user to send tokens to.                   |
| amount             | uint256 | the amount of tokens to take from msg.sender.                |
| metadata           | bytes   |                                                              |

### giveToken

```solidity
function giveToken(address destinationAddress, uint256 amount) external returns (uint256)
```

This function gives token to a specified address. Can only be called by the service.

#### Parameters

| Name               | Type    | Description                    |
| ------------------ | ------- | ------------------------------ |
| destinationAddress | address | the address to give tokens to. |
| amount             | uint256 | the amount of token to give.   |

#### Return Values

| Name | Type    | Description                                                                                                                         |
| ---- | ------- | ----------------------------------------------------------------------------------------------------------------------------------- |
| [0]  | uint256 | the amount of token actually given, which will only be different than `amount` in cases where the token takes some on-transfer fee. |

### setFlowLimit

```solidity
function setFlowLimit(uint256 flowLimit) external
```

This function sets the flow limit for this TokenManager. Can only be called by the operator.

#### Parameters

| Name      | Type    | Description                                                                                        |
| --------- | ------- | -------------------------------------------------------------------------------------------------- |
| flowLimit | uint256 | the maximum difference between the tokens flowing in and/or out at any given interval of time (6h) |

### \_takeToken

```solidity
function _takeToken(address from, uint256 amount) internal virtual returns (uint256)
```

Transfers tokens from a specific address to this contract.
Must be overridden in the inheriting contract.

#### Parameters

| Name   | Type    | Description                                    |
| ------ | ------- | ---------------------------------------------- |
| from   | address | The address from which the tokens will be sent |
| amount | uint256 | The amount of tokens to receive                |

#### Return Values

| Name | Type    | Description                    |
| ---- | ------- | ------------------------------ |
| [0]  | uint256 | uint amount of tokens received |

### \_giveToken

```solidity
function _giveToken(address receiver, uint256 amount) internal virtual returns (uint256)
```

Transfers tokens from this contract to a specific address.
Must be overridden in the inheriting contract.

#### Parameters

| Name   | Type    | Description                                  |
| ------ | ------- | -------------------------------------------- |
| from   | address | The address to which the tokens will be sent |
| amount | uint256 | The amount of tokens to send                 |

#### Return Values

| Name | Type    | Description                |
| ---- | ------- | -------------------------- |
| [0]  | uint256 | uint amount of tokens sent |

### \_setup

```solidity
function _setup(bytes params) internal virtual
```

_Additional setup logic to perform
Must be overridden in the inheriting contract._

#### Parameters

| Name   | Type  | Description          |
| ------ | ----- | -------------------- |
| params | bytes | The setup parameters |

### \_getTokenId

```solidity
function _getTokenId() internal view returns (bytes32 tokenId)
```

Gets the token ID from the token manager proxy.

#### Return Values

| Name    | Type    | Description         |
| ------- | ------- | ------------------- |
| tokenId | bytes32 | The ID of the token |

## TokenManagerAddressStorage

This contract extends the TokenManager contract and provides additional functionality to store and retrieve
the token address using a predetermined storage slot

### constructor

```solidity
constructor(address interchainTokenService_) internal
```

_Creates an instance of the TokenManagerAddressStorage contract._

#### Parameters

| Name                     | Type    | Description                                          |
| ------------------------ | ------- | ---------------------------------------------------- |
| interchainTokenService\_ | address | The address of the interchain token service contract |

### TOKEN_ADDRESS_SLOT

```solidity
uint256 TOKEN_ADDRESS_SLOT
```

### tokenAddress

```solidity
function tokenAddress() public view returns (address tokenAddress_)
```

_Reads the stored token address from the predetermined storage slot_

#### Return Values

| Name           | Type    | Description              |
| -------------- | ------- | ------------------------ |
| tokenAddress\_ | address | The address of the token |

### \_setTokenAddress

```solidity
function _setTokenAddress(address tokenAddress_) internal
```

_Stores the token address in the predetermined storage slot_

#### Parameters

| Name           | Type    | Description                       |
| -------------- | ------- | --------------------------------- |
| tokenAddress\_ | address | The address of the token to store |

## TokenManagerLiquidityPool

This contract is a an implementation of TokenManager that stores all tokens in a separate liquity pool
rather than within itself.

_This contract extends TokenManagerAddressStorage and provides implementation for its abstract methods.
It uses the Axelar SDK to safely transfer tokens._

### LIQUIDITY_POOL_SLOT

```solidity
uint256 LIQUIDITY_POOL_SLOT
```

### constructor

```solidity
constructor(address interchainTokenService_) public
```

_Constructs an instance of TokenManagerLiquidityPool. Calls the constructor
of TokenManagerAddressStorage which calls the constructor of TokenManager._

#### Parameters

| Name                     | Type    | Description                                          |
| ------------------------ | ------- | ---------------------------------------------------- |
| interchainTokenService\_ | address | The address of the interchain token service contract |

### implementationType

```solidity
function implementationType() external pure returns (uint256)
```

A function that should return the implementation type of the token manager.

### \_setup

```solidity
function _setup(bytes params) internal
```

_Sets up the token address and liquidity pool address._

#### Parameters

| Name   | Type  | Description                                                                                             |
| ------ | ----- | ------------------------------------------------------------------------------------------------------- |
| params | bytes | The setup parameters in bytes. Should be encoded with the token address and the liquidity pool address. |

### \_setLiquidityPool

```solidity
function _setLiquidityPool(address liquidityPool_) internal
```

_Stores the liquidity pool address at a specific storage slot_

#### Parameters

| Name            | Type    | Description                       |
| --------------- | ------- | --------------------------------- |
| liquidityPool\_ | address | The address of the liquidity pool |

### liquidityPool

```solidity
function liquidityPool() public view returns (address liquidityPool_)
```

_Reads the stored liquidity pool address from the specified storage slot_

#### Return Values

| Name            | Type    | Description                       |
| --------------- | ------- | --------------------------------- |
| liquidityPool\_ | address | The address of the liquidity pool |

### setLiquidityPool

```solidity
function setLiquidityPool(address newLiquidityPool) external
```

_Updates the address of the liquidity pool. Can only be called by the operator._

#### Parameters

| Name             | Type    | Description                           |
| ---------------- | ------- | ------------------------------------- |
| newLiquidityPool | address | The new address of the liquidity pool |

### \_takeToken

```solidity
function _takeToken(address from, uint256 amount) internal returns (uint256)
```

_Transfers a specified amount of tokens from a specified address to the liquidity pool._

#### Parameters

| Name   | Type    | Description                         |
| ------ | ------- | ----------------------------------- |
| from   | address | The address to transfer tokens from |
| amount | uint256 | The amount of tokens to transfer    |

#### Return Values

| Name | Type    | Description                                                                                   |
| ---- | ------- | --------------------------------------------------------------------------------------------- |
| [0]  | uint256 | uint The actual amount of tokens transferred. This allows support for fee-on-transfer tokens. |

### \_giveToken

```solidity
function _giveToken(address to, uint256 amount) internal returns (uint256)
```

_Transfers a specified amount of tokens from the liquidity pool to a specified address._

#### Parameters

| Name   | Type    | Description                       |
| ------ | ------- | --------------------------------- |
| to     | address | The address to transfer tokens to |
| amount | uint256 | The amount of tokens to transfer  |

#### Return Values

| Name | Type    | Description                                  |
| ---- | ------- | -------------------------------------------- |
| [0]  | uint256 | uint The actual amount of tokens transferred |

## TokenManagerLockUnlock

This contract is an implementation of TokenManager that locks and unlocks a specific token on behalf of the interchain token service.

_This contract extends TokenManagerAddressStorage and provides implementation for its abstract methods.
It uses the Axelar SDK to safely transfer tokens._

### constructor

```solidity
constructor(address interchainTokenService_) public
```

_Constructs an instance of TokenManagerLockUnlock. Calls the constructor
of TokenManagerAddressStorage which calls the constructor of TokenManager._

#### Parameters

| Name                     | Type    | Description                                          |
| ------------------------ | ------- | ---------------------------------------------------- |
| interchainTokenService\_ | address | The address of the interchain token service contract |

### implementationType

```solidity
function implementationType() external pure returns (uint256)
```

A function that should return the implementation type of the token manager.

### \_setup

```solidity
function _setup(bytes params) internal
```

_Sets up the token address._

#### Parameters

| Name   | Type  | Description                                                              |
| ------ | ----- | ------------------------------------------------------------------------ |
| params | bytes | The setup parameters in bytes. Should be encoded with the token address. |

### \_takeToken

```solidity
function _takeToken(address from, uint256 amount) internal returns (uint256)
```

_Transfers a specified amount of tokens from a specified address to this contract._

#### Parameters

| Name   | Type    | Description                         |
| ------ | ------- | ----------------------------------- |
| from   | address | The address to transfer tokens from |
| amount | uint256 | The amount of tokens to transfer    |

#### Return Values

| Name | Type    | Description                                                                                   |
| ---- | ------- | --------------------------------------------------------------------------------------------- |
| [0]  | uint256 | uint The actual amount of tokens transferred. This allows support for fee-on-transfer tokens. |

### \_giveToken

```solidity
function _giveToken(address to, uint256 amount) internal returns (uint256)
```

_Transfers a specified amount of tokens from this contract to a specified address._

#### Parameters

| Name   | Type    | Description                       |
| ------ | ------- | --------------------------------- |
| to     | address | The address to transfer tokens to |
| amount | uint256 | The amount of tokens to transfer  |

#### Return Values

| Name | Type    | Description                                  |
| ---- | ------- | -------------------------------------------- |
| [0]  | uint256 | uint The actual amount of tokens transferred |

## TokenManagerMintBurn

This contract is an implementation of TokenManager that mints and burns a specific token on behalf of the interchain token service.

_This contract extends TokenManagerAddressStorage and provides implementation for its abstract methods.
It uses the Axelar SDK to safely transfer tokens._

### constructor

```solidity
constructor(address interchainTokenService_) public
```

_Constructs an instance of TokenManagerMintBurn. Calls the constructor
of TokenManagerAddressStorage which calls the constructor of TokenManager._

#### Parameters

| Name                     | Type    | Description                                          |
| ------------------------ | ------- | ---------------------------------------------------- |
| interchainTokenService\_ | address | The address of the interchain token service contract |

### implementationType

```solidity
function implementationType() external pure returns (uint256)
```

A function that should return the implementation type of the token manager.

### \_setup

```solidity
function _setup(bytes params) internal
```

_Sets up the token address._

#### Parameters

| Name   | Type  | Description                                                              |
| ------ | ----- | ------------------------------------------------------------------------ |
| params | bytes | The setup parameters in bytes. Should be encoded with the token address. |

### \_takeToken

```solidity
function _takeToken(address from, uint256 amount) internal returns (uint256)
```

_Burns the specified amount of tokens from a particular address._

#### Parameters

| Name   | Type    | Description                 |
| ------ | ------- | --------------------------- |
| from   | address | Address to burn tokens from |
| amount | uint256 | Amount of tokens to burn    |

#### Return Values

| Name | Type    | Description                  |
| ---- | ------- | ---------------------------- |
| [0]  | uint256 | uint Amount of tokens burned |

### \_giveToken

```solidity
function _giveToken(address to, uint256 amount) internal returns (uint256)
```

_Mints the specified amount of tokens to a particular address_

#### Parameters

| Name   | Type    | Description               |
| ------ | ------- | ------------------------- |
| to     | address | Address to mint tokens to |
| amount | uint256 | Amount of tokens to mint  |

#### Return Values

| Name | Type    | Description                  |
| ---- | ------- | ---------------------------- |
| [0]  | uint256 | uint Amount of tokens minted |

## Distributable

_A contract module which provides a basic access control mechanism, where
there is an account (a distributor) that can be granted exclusive access to
specific functions. This module is used through inheritance._

### DISTRIBUTOR_SLOT

```solidity
uint256 DISTRIBUTOR_SLOT
```

### onlyDistributor

```solidity
modifier onlyDistributor()
```

_Throws a NotDistributor custom error if called by any account other than the distributor._

### distributor

```solidity
function distributor() public view returns (address distributor_)
```

Get the address of the distributor

#### Return Values

| Name          | Type    | Description        |
| ------------- | ------- | ------------------ |
| distributor\_ | address | of the distributor |

### \_setDistributor

```solidity
function _setDistributor(address distributor_) internal
```

_Internal function that stores the new distributor address in the correct storage slot_

#### Parameters

| Name          | Type    | Description                        |
| ------------- | ------- | ---------------------------------- |
| distributor\_ | address | The address of the new distributor |

### transferDistributorship

```solidity
function transferDistributorship(address distributor_) external
```

Change the distributor of the contract

_Can only be called by the current distributor_

#### Parameters

| Name          | Type    | Description                        |
| ------------- | ------- | ---------------------------------- |
| distributor\_ | address | The address of the new distributor |

## FlowLimit

Implements flow limit logic for interchain token transfers.

_This contract implements low-level assembly for optimization purposes._

### FLOW_LIMIT_SLOT

```solidity
uint256 FLOW_LIMIT_SLOT
```

### PREFIX_FLOW_OUT_AMOUNT

```solidity
uint256 PREFIX_FLOW_OUT_AMOUNT
```

### PREFIX_FLOW_IN_AMOUNT

```solidity
uint256 PREFIX_FLOW_IN_AMOUNT
```

### EPOCH_TIME

```solidity
uint256 EPOCH_TIME
```

### getFlowLimit

```solidity
function getFlowLimit() public view returns (uint256 flowLimit)
```

Returns the current flow limit

#### Return Values

| Name      | Type    | Description                  |
| --------- | ------- | ---------------------------- |
| flowLimit | uint256 | The current flow limit value |

### \_setFlowLimit

```solidity
function _setFlowLimit(uint256 flowLimit) internal
```

_Internal function to set the flow limit_

#### Parameters

| Name      | Type    | Description                        |
| --------- | ------- | ---------------------------------- |
| flowLimit | uint256 | The value to set the flow limit to |

### \_getFlowOutSlot

```solidity
function _getFlowOutSlot(uint256 epoch) internal pure returns (uint256 slot)
```

_Returns the slot which is used to get the flow out amount for a specific epoch_

#### Parameters

| Name  | Type    | Description                              |
| ----- | ------- | ---------------------------------------- |
| epoch | uint256 | The epoch to get the flow out amount for |

#### Return Values

| Name | Type    | Description                              |
| ---- | ------- | ---------------------------------------- |
| slot | uint256 | The slot to get the flow out amount from |

### \_getFlowInSlot

```solidity
function _getFlowInSlot(uint256 epoch) internal pure returns (uint256 slot)
```

_Returns the slot which is used to get the flow in amount for a specific epoch_

#### Parameters

| Name  | Type    | Description                             |
| ----- | ------- | --------------------------------------- |
| epoch | uint256 | The epoch to get the flow in amount for |

#### Return Values

| Name | Type    | Description                             |
| ---- | ------- | --------------------------------------- |
| slot | uint256 | The slot to get the flow in amount from |

### getFlowOutAmount

```solidity
function getFlowOutAmount() external view returns (uint256 flowOutAmount)
```

Returns the current flow out amount

#### Return Values

| Name          | Type    | Description                 |
| ------------- | ------- | --------------------------- |
| flowOutAmount | uint256 | The current flow out amount |

### getFlowInAmount

```solidity
function getFlowInAmount() external view returns (uint256 flowInAmount)
```

Returns the current flow in amount

#### Return Values

| Name         | Type    | Description                |
| ------------ | ------- | -------------------------- |
| flowInAmount | uint256 | The current flow in amount |

### \_addFlow

```solidity
function _addFlow(uint256 flowLimit, uint256 slotToAdd, uint256 slotToCompare, uint256 flowAmount) internal
```

_Adds a flow amount while ensuring it does not exceed the flow limit_

#### Parameters

| Name          | Type    | Description                          |
| ------------- | ------- | ------------------------------------ |
| flowLimit     | uint256 |                                      |
| slotToAdd     | uint256 | The slot to add the flow to          |
| slotToCompare | uint256 | The slot to compare the flow against |
| flowAmount    | uint256 | The flow amount to add               |

### \_addFlowOut

```solidity
function _addFlowOut(uint256 flowOutAmount) internal
```

_Adds a flow out amount_

#### Parameters

| Name          | Type    | Description                |
| ------------- | ------- | -------------------------- |
| flowOutAmount | uint256 | The flow out amount to add |

### \_addFlowIn

```solidity
function _addFlowIn(uint256 flowInAmount) internal
```

_Adds a flow in amount_

#### Parameters

| Name         | Type    | Description               |
| ------------ | ------- | ------------------------- |
| flowInAmount | uint256 | The flow in amount to add |

## Implementation

This contract serves as a base for other contracts and enforces a proxy-first access restriction.

_Derived contracts must implement the setup function._

### constructor

```solidity
constructor() internal
```

_Contract constructor that sets the implementation address to the address of this contract._

### onlyProxy

```solidity
modifier onlyProxy()
```

_Modifier to require the caller to be the proxy contract.
Reverts if the caller is the current contract (i.e., the implementation contract itself)._

### setup

```solidity
function setup(bytes params) external virtual
```

Initializes contract parameters.
This function is intended to be overridden by derived contracts.
The overriding function must have the onlyProxy modifier.

#### Parameters

| Name   | Type  | Description                                  |
| ------ | ----- | -------------------------------------------- |
| params | bytes | The parameters to be used for initialization |

## TokenManagerDeployer

This contract is used to deploy new instances of the TokenManagerProxy contract.

### deployer

```solidity
contract Create3Deployer deployer
```

Getter for the Create3Deployer.

### constructor

```solidity
constructor(address deployer_) public
```

Constructor for the TokenManagerDeployer contract

#### Parameters

| Name       | Type    | Description                             |
| ---------- | ------- | --------------------------------------- |
| deployer\_ | address | Address of the Create3Deployer contract |

### deployTokenManager

```solidity
function deployTokenManager(bytes32 tokenId, uint256 implementationType, bytes params) external payable
```

Deploys a new instance of the TokenManagerProxy contract

#### Parameters

| Name               | Type    | Description                                                  |
| ------------------ | ------- | ------------------------------------------------------------ |
| tokenId            | bytes32 | The unique identifier for the token                          |
| implementationType | uint256 | Token manager implementation type                            |
| params             | bytes   | Additional parameters used in the setup of the token manager |

## IStandardizedToken

This contract implements a standardized token which extends InterchainToken functionality.
This contract also inherits Distributable and Implementation logic.

### contractId

```solidity
function contractId() external view returns (bytes32)
```

Returns the contract id, which a proxy can check to ensure no false implementation was used.

### setup

```solidity
function setup(bytes params) external
```

Called by the proxy to setup itself.

_This should be hidden by the proxy._

#### Parameters

| Name   | Type  | Description                                 |
| ------ | ----- | ------------------------------------------- |
| params | bytes | the data to be used for the initialization. |

## IStandardizedTokenProxy

_Proxy contract for StandardizedToken contracts. Inherits from FixedProxy and implements IStandardizedTokenProxy._

### WrongImplementation

```solidity
error WrongImplementation()
```

### contractId

```solidity
function contractId() external view returns (bytes32)
```

Returns the contract id, which a proxy can check to ensure no false implementation was used.

## StandardizedTokenProxy

_Proxy contract for StandardizedToken contracts. Inherits from FixedProxy and implements IStandardizedTokenProxy._

### contractId

```solidity
bytes32 contractId
```

Returns the contract id, which a proxy can check to ensure no false implementation was used.

### constructor

```solidity
constructor(address implementationAddress, bytes params) public
```

_Constructs the StandardizedTokenProxy contract._

#### Parameters

| Name                  | Type    | Description                                                  |
| --------------------- | ------- | ------------------------------------------------------------ |
| implementationAddress | address | Address of the StandardizedToken implementation              |
| params                | bytes   | Initialization parameters for the StandardizedToken contract |

## StandardizedTokenDeployer

This contract is used to deploy new instances of the StandardizedTokenProxy contract.

### deployer

```solidity
contract Create3Deployer deployer
```

Getter for the Create3Deployer.

### implementationMintBurnAddress

```solidity
address implementationMintBurnAddress
```

### implementationLockUnlockAddress

```solidity
address implementationLockUnlockAddress
```

### constructor

```solidity
constructor(address deployer_, address implementationLockUnlockAddress_, address implementationMintBurnAddress_) public
```

Constructor for the StandardizedTokenDeployer contract

#### Parameters

| Name                              | Type    | Description                                         |
| --------------------------------- | ------- | --------------------------------------------------- |
| deployer\_                        | address | Address of the Create3Deployer contract             |
| implementationLockUnlockAddress\_ | address | Address of the StandardizedTokenLockUnlock contract |
| implementationMintBurnAddress\_   | address | Address of the StandardizedTokenMintBurn contract   |

### deployStandardizedToken

```solidity
function deployStandardizedToken(bytes32 salt, address tokenManager, address distributor, string name, string symbol, uint8 decimals, uint256 mintAmount, address mintTo) external payable
```

Deploys a new instance of the StandardizedTokenProxy contract

#### Parameters

| Name         | Type    | Description                        |
| ------------ | ------- | ---------------------------------- |
| salt         | bytes32 | The salt used by Create3Deployer   |
| tokenManager | address | Address of the token manager       |
| distributor  | address | Address of the distributor         |
| name         | string  | Name of the token                  |
| symbol       | string  | Symbol of the token                |
| decimals     | uint8   | Decimals of the token              |
| mintAmount   | uint256 | Amount of tokens to mint initially |
| mintTo       | address | Address to mint initial tokens to  |<|MERGE_RESOLUTION|>--- conflicted
+++ resolved
@@ -570,21 +570,12 @@
 
 #### Parameters
 
-<<<<<<< HEAD
-| Name | Type | Description |
-| ---- | ---- | ----------- |
-| tokenId | bytes32 | the tokenId of the TokenManager used. |
-| destinationAddress | address | the destinationAddress for the interchainTransfer. |
-| amount | uint256 | the amount of token to give. |
-| commandId | bytes32 | the sendHash detected at the sourceChain. |
-=======
 | Name               | Type    | Description                               |
 | ------------------ | ------- | ----------------------------------------- |
 | tokenId            | bytes32 | the tokenId of the TokenManager used.     |
-| destinationAddress | address | the destinationAddress for the sendToken. |
+| destinationAddress | address | the destinationAddress for the interchainTransfer. |
 | amount             | uint256 | the amount of token to give.              |
 | commandId          | bytes32 | the sendHash detected at the sourceChain. |
->>>>>>> ab323893
 
 ### expressReceiveTokenWithData
 
@@ -597,27 +588,15 @@
 
 #### Parameters
 
-<<<<<<< HEAD
-| Name | Type | Description |
-| ---- | ---- | ----------- |
-| tokenId | bytes32 | the tokenId of the TokenManager used. |
-| sourceChain | string | the name of the chain where the call came from. |
-| sourceAddress | bytes | the caller of callContractWithInterchainToken. |
-| destinationAddress | address | the destinationAddress for the interchainTransfer. |
-| amount | uint256 | the amount of token to give. |
-| data | bytes | the data to be passed to destinationAddress after giving them the tokens specified. |
-| commandId | bytes32 | the sendHash detected at the sourceChain. |
-=======
 | Name               | Type    | Description                                                                         |
 | ------------------ | ------- | ----------------------------------------------------------------------------------- |
 | tokenId            | bytes32 | the tokenId of the TokenManager used.                                               |
 | sourceChain        | string  | the name of the chain where the call came from.                                     |
 | sourceAddress      | bytes   | the caller of callContractWithInterchainToken.                                      |
-| destinationAddress | address | the destinationAddress for the sendToken.                                           |
+| destinationAddress | address | the destinationAddress for the interchainTransfer.                                           |
 | amount             | uint256 | the amount of token to give.                                                        |
 | data               | bytes   | the data to be passed to destinationAddress after giving them the tokens specified. |
 | commandId          | bytes32 | the sendHash detected at the sourceChain.                                           |
->>>>>>> ab323893
 
 ### transmitSendToken
 
@@ -629,25 +608,14 @@
 
 #### Parameters
 
-<<<<<<< HEAD
-| Name | Type | Description |
-| ---- | ---- | ----------- |
-| tokenId | bytes32 | the tokenId of the TokenManager (which must be the msg.sender). |
-| sourceAddress | address | the address where the token is coming from, which will also be used for reimburment of gas. |
-| destinationChain | string | the name of the chain to send tokens to. |
-| destinationAddress | bytes | the destinationAddress for the interchainTransfer. |
-| amount | uint256 | the amount of token to give. |
-| metadata | bytes | the data to be passed to the destiantion. |
-=======
 | Name               | Type    | Description                                                                                   |
 | ------------------ | ------- | --------------------------------------------------------------------------------------------- |
 | tokenId            | bytes32 | the tokenId of the TokenManager (which must be the msg.sender).                               |
 | sourceAddress      | address | the address where the token is coming from, which will also be used for reimbursement of gas. |
 | destinationChain   | string  | the name of the chain to send tokens to.                                                      |
-| destinationAddress | bytes   | the destinationAddress for the sendToken.                                                     |
+| destinationAddress | bytes   | the destinationAddress for the interchainTransfer.                                                     |
 | amount             | uint256 | the amount of token to give.                                                                  |
 | metadata           | bytes   | the data to be passed to the destination.                                                     |
->>>>>>> ab323893
 
 ### setFlowLimit
 
@@ -1748,21 +1716,12 @@
 
 #### Parameters
 
-<<<<<<< HEAD
-| Name | Type | Description |
-| ---- | ---- | ----------- |
-| tokenId | bytes32 | the tokenId of the TokenManager used. |
-| destinationAddress | address | the destinationAddress for the interchainTransfer. |
-| amount | uint256 | the amount of token to give. |
-| commandId | bytes32 | the commandId calculated from the event at the sourceChain. |
-=======
 | Name               | Type    | Description                                                 |
 | ------------------ | ------- | ----------------------------------------------------------- |
 | tokenId            | bytes32 | the tokenId of the TokenManager used.                       |
-| destinationAddress | address | the destinationAddress for the sendToken.                   |
+| destinationAddress | address | the destinationAddress for the interchainTransfer.                   |
 | amount             | uint256 | the amount of token to give.                                |
 | commandId          | bytes32 | the commandId calculated from the event at the sourceChain. |
->>>>>>> ab323893
 
 ### expressReceiveTokenWithData
 
@@ -1774,27 +1733,15 @@
 
 #### Parameters
 
-<<<<<<< HEAD
-| Name | Type | Description |
-| ---- | ---- | ----------- |
-| tokenId | bytes32 | the tokenId of the TokenManager used. |
-| sourceChain | string | the name of the chain where the call came from. |
-| sourceAddress | bytes | the caller of callContractWithInterchainToken. |
-| destinationAddress | address | the destinationAddress for the interchainTransfer. |
-| amount | uint256 | the amount of token to give. |
-| data | bytes | the data to be passed to destinationAddress after giving them the tokens specified. |
-| commandId | bytes32 | the commandId calculated from the event at the sourceChain. |
-=======
 | Name               | Type    | Description                                                                         |
 | ------------------ | ------- | ----------------------------------------------------------------------------------- |
 | tokenId            | bytes32 | the tokenId of the TokenManager used.                                               |
 | sourceChain        | string  | the name of the chain where the call came from.                                     |
 | sourceAddress      | bytes   | the caller of callContractWithInterchainToken.                                      |
-| destinationAddress | address | the destinationAddress for the sendToken.                                           |
+| destinationAddress | address | the destinationAddress for the interchainTransfer.                                           |
 | amount             | uint256 | the amount of token to give.                                                        |
 | data               | bytes   | the data to be passed to destinationAddress after giving them the tokens specified. |
 | commandId          | bytes32 | the commandId calculated from the event at the sourceChain.                         |
->>>>>>> ab323893
 
 ## IMulticall
 
