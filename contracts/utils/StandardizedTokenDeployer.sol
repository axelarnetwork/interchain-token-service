// SPDX-License-Identifier: MIT

pragma solidity ^0.8.0;

import { Create3 } from '@axelar-network/axelar-gmp-sdk-solidity/contracts/deploy/Create3.sol';

import { IStandardizedTokenDeployer } from '../interfaces/IStandardizedTokenDeployer.sol';

import { StandardizedTokenProxy } from '../proxies/StandardizedTokenProxy.sol';

/**
 * @title StandardizedTokenDeployer
 * @notice This contract is used to deploy new instances of the StandardizedTokenProxy contract.
 */
contract StandardizedTokenDeployer is IStandardizedTokenDeployer, Create3 {
    address public immutable implementationAddress;

    /**
     * @notice Constructor for the StandardizedTokenDeployer contract.
     * @param implementationAddress_ Address of the StandardizedToken contract.
     */
    constructor(address implementationAddress_) {
        if (implementationAddress_ == address(0)) revert AddressZero();
        implementationAddress = implementationAddress_;
    }

    /**
<<<<<<< HEAD
     * @notice Deploys a new instance of the StandardizedTokenProxy contract.
     * @param salt The salt used by Create3Deployer.
     * @param tokenManager Address of the token manager.
     * @param distributor Address of the distributor.
     * @param name Name of the token.
     * @param symbol Symbol of the token.
     * @param decimals Decimals of the token.
     * @param mintAmount Amount of tokens to mint initially.
     * @param mintTo Address to mint initial tokens to.
=======
     * @notice Deploys a new instance of the StandardizedTokenProxy contract
     * @param salt The salt used by Create3Deployer
     * @param tokenManager Address of the token manager
     * @param distributor Address of the distributor
     * @param name Name of the token
     * @param symbol Symbol of the token
     * @param decimals Decimals of the token
     * @param mintAmount Amount of tokens to mint initially
     * @param mintTo Address to mint initial tokens to
     * @return tokenAddress Address of the deployed token
>>>>>>> 9f89c148
     */
    // slither-disable-next-line locked-ether
    function deployStandardizedToken(
        bytes32 salt,
        address tokenManager,
        address distributor,
        string calldata name,
        string calldata symbol,
        uint8 decimals,
        uint256 mintAmount,
        address mintTo
    ) external payable returns (address tokenAddress) {
        bytes memory params = abi.encode(tokenManager, distributor, name, symbol, decimals, mintAmount, mintTo);
        // slither-disable-next-line too-many-digits
        bytes memory bytecode = bytes.concat(type(StandardizedTokenProxy).creationCode, abi.encode(implementationAddress, params));

        tokenAddress = _create3(bytecode, salt);
        if (tokenAddress.code.length == 0) revert TokenDeploymentFailed();
    }

    function deployedAddress(bytes32 salt) external view returns (address tokenAddress) {
        return _create3Address(salt);
    }
}<|MERGE_RESOLUTION|>--- conflicted
+++ resolved
@@ -25,17 +25,6 @@
     }
 
     /**
-<<<<<<< HEAD
-     * @notice Deploys a new instance of the StandardizedTokenProxy contract.
-     * @param salt The salt used by Create3Deployer.
-     * @param tokenManager Address of the token manager.
-     * @param distributor Address of the distributor.
-     * @param name Name of the token.
-     * @param symbol Symbol of the token.
-     * @param decimals Decimals of the token.
-     * @param mintAmount Amount of tokens to mint initially.
-     * @param mintTo Address to mint initial tokens to.
-=======
      * @notice Deploys a new instance of the StandardizedTokenProxy contract
      * @param salt The salt used by Create3Deployer
      * @param tokenManager Address of the token manager
@@ -46,7 +35,6 @@
      * @param mintAmount Amount of tokens to mint initially
      * @param mintTo Address to mint initial tokens to
      * @return tokenAddress Address of the deployed token
->>>>>>> 9f89c148
      */
     // slither-disable-next-line locked-ether
     function deployStandardizedToken(
