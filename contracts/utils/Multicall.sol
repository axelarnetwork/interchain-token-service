// SPDX-License-Identifier: MIT

pragma solidity 0.8.9;

import { IMulticall } from '../interfaces/IMulticall.sol';

/**
 * @title Multicall
 * @author Foivos Antoulinakis
 * @notice This contract is a multi-functional smart contract which allows for multiple
 * contract calls in a single transaction.
 */
contract Multicall is IMulticall {
<<<<<<< HEAD
    error MulticallFailed(bytes err);

=======
    /**
     * @notice Performs multiple delegate calls and returns the results of all calls as an array
     * @dev This function requires that the contract has sufficient balance for the delegate calls.
     * If any of the calls fail, the function will revert with the failure message.
     * @param data An array of encoded function calls
     * @return results An bytes array with the return data of each function call
     */
>>>>>>> b2693df8
    function multicall(bytes[] calldata data) public payable returns (bytes[] memory results) {
        results = new bytes[](data.length);
        for (uint256 i = 0; i < data.length; ++i) {
            // solhint-disable-next-line avoid-low-level-calls
            (bool success, bytes memory result) = address(this).delegatecall(data[i]);

            if (!success) {
<<<<<<< HEAD
                // TODO: Wrap this in a typed MulticallFailed error
                revert MulticallFailed(result);
=======
                revert(string(result));
>>>>>>> b2693df8
            }

            results[i] = result;
        }
    }
}<|MERGE_RESOLUTION|>--- conflicted
+++ resolved
@@ -11,10 +11,8 @@
  * contract calls in a single transaction.
  */
 contract Multicall is IMulticall {
-<<<<<<< HEAD
     error MulticallFailed(bytes err);
 
-=======
     /**
      * @notice Performs multiple delegate calls and returns the results of all calls as an array
      * @dev This function requires that the contract has sufficient balance for the delegate calls.
@@ -22,7 +20,6 @@
      * @param data An array of encoded function calls
      * @return results An bytes array with the return data of each function call
      */
->>>>>>> b2693df8
     function multicall(bytes[] calldata data) public payable returns (bytes[] memory results) {
         results = new bytes[](data.length);
         for (uint256 i = 0; i < data.length; ++i) {
@@ -30,12 +27,7 @@
             (bool success, bytes memory result) = address(this).delegatecall(data[i]);
 
             if (!success) {
-<<<<<<< HEAD
-                // TODO: Wrap this in a typed MulticallFailed error
-                revert MulticallFailed(result);
-=======
                 revert(string(result));
->>>>>>> b2693df8
             }
 
             results[i] = result;
