--- conflicted
+++ resolved
@@ -10,15 +10,7 @@
 
 
 import { ITokenManagerType } from './ITokenManagerType.sol';
-<<<<<<< HEAD
 interface IInterchainTokenService is ITokenManagerType, IExpressCallHandler, IAxelarExecutable, IPausable, IMulticall, IContractIdentifier {
-=======
-import { IPausable } from './IPausable.sol';
-import { IMulticall } from './IMulticall.sol';
-import { IRemoteAddressValidator } from './IRemoteAddressValidator.sol';
-
-interface IInterchainTokenService is ITokenManagerType, IAxelarValuedExpressExecutable, IPausable, IMulticall, IContractIdentifier {
->>>>>>> 9f89c148
     error ZeroAddress();
     error LengthMismatch();
     error InvalidTokenManagerImplementationType(address implementation);
@@ -34,12 +26,8 @@
     error SelectorUnknown(uint256 selector);
     error InvalidMetadataVersion(uint32 version);
     error ExecuteWithTokenNotSupported();
-<<<<<<< HEAD
-    error InvalidExpressSelector();
     error UntrustedChain(string chainName);
-=======
     error InvalidExpressSelector(uint256 selector);
->>>>>>> 9f89c148
 
     event TokenSent(bytes32 indexed tokenId, string destinationChain, bytes destinationAddress, uint256 indexed amount);
     event TokenSentWithData(
