// SPDX-License-Identifier: MIT

pragma solidity ^0.8.0;

import { AddressBytes } from '@axelar-network/axelar-gmp-sdk-solidity/contracts/libs/AddressBytes.sol';
import { IImplementation } from '@axelar-network/axelar-gmp-sdk-solidity/contracts/interfaces/IImplementation.sol';
import { Implementation } from '@axelar-network/axelar-gmp-sdk-solidity/contracts/upgradable/Implementation.sol';

import { ITokenManager } from '../interfaces/ITokenManager.sol';
import { ITokenManagerType } from '../interfaces/ITokenManagerType.sol';
import { IInterchainTokenService } from '../interfaces/IInterchainTokenService.sol';

import { Operatable } from '../utils/Operatable.sol';
import { FlowLimit } from '../utils/FlowLimit.sol';

/**
 * @title TokenManager
 * @notice This contract is responsible for handling tokens before initiating an interchain token transfer, or after receiving one.
 */
abstract contract TokenManager is ITokenManager, ITokenManagerType, Operatable, FlowLimit, Implementation {
    using AddressBytes for bytes;

    IInterchainTokenService public immutable interchainTokenService;

    bytes32 private constant CONTRACT_ID = keccak256('token-manager');

    /**
     * @dev Latest version of metadata that's supported.
     */
    uint32 private constant LATEST_METADATA_VERSION = 0;

    /**
     * @notice Constructs the TokenManager contract.
     * @param interchainTokenService_ The address of the interchain token service.
     */
    constructor(address interchainTokenService_) {
        if (interchainTokenService_ == address(0)) revert TokenLinkerZeroAddress();

        interchainTokenService = IInterchainTokenService(interchainTokenService_);
    }

    /**
     * @notice A modifier that allows only the interchain token service to execute the function.
     */
    modifier onlyService() {
        if (msg.sender != address(interchainTokenService)) revert NotService(msg.sender);
        _;
    }

    /**
     * @notice A modifier that allows only the token to execute the function.
     */
    modifier onlyToken() {
        if (msg.sender != this.tokenAddress()) revert NotToken(msg.sender);
        _;
    }

    /**
     * @notice Getter for the contract id.
     * @return bytes32 The contract id.
     */
    function contractId() external pure override returns (bytes32) {
        return CONTRACT_ID;
    }

    /**
     * @dev Reads the token address from the proxy.
     * @return tokenAddress_ The address of the token.
     */
    function tokenAddress() external view virtual returns (address tokenAddress_) {
        // Ask the proxy what the token address is.
        tokenAddress_ = this.tokenAddress();
    }

    /**
     * @notice A function that returns the token id.
     * @dev This will only work when implementation is called by a proxy, which stores the tokenId as an immutable.
     * @return bytes32 The interchain token ID.
     */
    function interchainTokenId() public view returns (bytes32) {
        // slither-disable-next-line var-read-using-this
        return this.interchainTokenId();
    }

    /**
     * @notice A function that should return the token address from the setup params.
     * @param params The setup parameters.
     * @return tokenAddress_ The token address.
     */
    function getTokenAddressFromParams(bytes calldata params) external pure returns (address tokenAddress_) {
        (, tokenAddress_) = abi.decode(params, (bytes, address));
    }

    /**
     * @notice Setup function for the TokenManager.
     * @dev This function should only be called by the proxy, and only once from the proxy constructor.
     * The exact format of params depends on the type of TokenManager used but the first 32 bytes are reserved
     * for the address of the operator, stored as bytes (to be compatible with non-EVM chains)
     * @param params The parameters to be used to initialize the TokenManager.
     */
    function setup(bytes calldata params) external override(Implementation, IImplementation) onlyProxy {
        bytes memory operatorBytes = abi.decode(params, (bytes));
        address operator;

        /**
         * @dev Specifying an empty operator will default to the service being the operator. This makes it easy to deploy
         * remote interchain tokens without knowing anything about the service address at the destination.
         */
        if (operatorBytes.length == 0) {
            operator = address(interchainTokenService);
        } else {
            operator = operatorBytes.toAddress();

            // Add flow limiter role to the service by default. The operator can remove this if they so choose.
            _addAccountRoles(address(interchainTokenService), 1 << uint8(Roles.FLOW_LIMITER));
        }

        _addAccountRoles(operator, (1 << uint8(Roles.FLOW_LIMITER)) | (1 << uint8(Roles.OPERATOR)));

        _setup(params);
    }

    /**
     * @notice Calls the service to initiate an interchain transfer after taking the appropriate amount of tokens from the user.
     * @param destinationChain The name of the chain to send tokens to.
     * @param destinationAddress The address on the destination chain to send tokens to.
     * @param amount The amount of tokens to take from msg.sender.
     * @param metadata Any additional data to be sent with the transfer.
     */
    function interchainTransfer(
        string calldata destinationChain,
        bytes calldata destinationAddress,
        uint256 amount,
        bytes calldata metadata
    ) external payable virtual {
        address sender = msg.sender;

        amount = _takeToken(sender, amount);

        // rate limit the outgoing amount to destination
        _addFlowOut(amount);

        interchainTokenService.transmitInterchainTransfer{ value: msg.value }(
            interchainTokenId(),
            sender,
            destinationChain,
            destinationAddress,
            amount,
            metadata
        );
    }

    /**
     * @notice Calls the service to initiate an interchain transfer with data after taking the appropriate amount of tokens from the user.
     * @param destinationChain The name of the chain to send tokens to.
     * @param destinationAddress The address on the destination chain to send tokens to.
     * @param amount The amount of tokens to take from msg.sender.
     * @param data The data to pass to the destination contract.
     */
    function callContractWithInterchainToken(
        string calldata destinationChain,
        bytes calldata destinationAddress,
        uint256 amount,
        bytes calldata data
    ) external payable virtual {
        address sender = msg.sender;

        amount = _takeToken(sender, amount);

        // rate limit the outgoing amount to destination
        _addFlowOut(amount);

        interchainTokenService.transmitInterchainTransfer{ value: msg.value }(
            interchainTokenId(),
            sender,
            destinationChain,
            destinationAddress,
            amount,
            abi.encodePacked(LATEST_METADATA_VERSION, data)
        );
    }

    /**
     * @notice Calls the service to initiate an interchain transfer after taking the appropriate amount of tokens from the user. This can only be called by the token itself.
     * @param sender The address of the sender paying for the interchain transfer.
     * @param destinationChain The name of the chain to send tokens to.
     * @param destinationAddress  The address on the destination chain to send tokens to.
     * @param amount The amount of tokens to take from msg.sender.
     * @param metadata Any additional data to be sent with the transfer.
     */
    function transmitInterchainTransfer(
        address sender,
        string calldata destinationChain,
        bytes calldata destinationAddress,
        uint256 amount,
        bytes calldata metadata
    ) external payable virtual onlyToken {
        amount = _takeToken(sender, amount);

        // rate limit the outgoing amount to destination
        _addFlowOut(amount);

        interchainTokenService.transmitInterchainTransfer{ value: msg.value }(
            interchainTokenId(),
            sender,
            destinationChain,
            destinationAddress,
            amount,
            metadata
        );
    }

    /**
<<<<<<< HEAD
     * @notice This function gives token to a specified address.
     * @dev Can only be called by the service.
     * @param destinationAddress The address to give tokens to.
     * @param amount The amount of tokens to give.
     * @return uint256 The amount of token actually given, which will only be different than `amount` in cases where the token takes some on-transfer fee.
=======
     * @notice This function gives token to a specified address. Can only be called by the service.
     * @param destinationAddress the address to give tokens to.
     * @param amount the amount of token to give.
     * @return uint the amount of token actually given, which will only be different than `amount` in cases where the token takes some on-transfer fee.
>>>>>>> d4242731
     */
    function giveToken(address destinationAddress, uint256 amount) external onlyService returns (uint256) {
        // rate limit the incoming amount from source
        _addFlowIn(amount);

        amount = _giveToken(destinationAddress, amount);

        return amount;
    }

    /**
<<<<<<< HEAD
     * @notice This function gives token to a specified address.
     * @dev Can only be called by the service.
     * @param sourceAddress The address to give tokens to.
     * @param amount The amount of tokens to give.
     * @return uint256 The amount of token actually given, which will onle be differen than `amount` in cases where the token takes some on-transfer fee.
=======
     * @notice This function gives token to a specified address. Can only be called by the service.
     * @param sourceAddress the address to give tokens to.
     * @param amount the amount of token to give.
     * @return uint the amount of token actually given, which will onle be differen than `amount` in cases where the token takes some on-transfer fee.
>>>>>>> d4242731
     */
    function takeToken(address sourceAddress, uint256 amount) external onlyService returns (uint256) {
        amount = _takeToken(sourceAddress, amount);

        // rate limit the outgoing amount to destination
        _addFlowOut(amount);

        return amount;
    }

    /**
     * @notice This function adds a flow limiter for this TokenManager.
     * @dev Can only be called by the operator.
     * @param flowLimiter the address of the new flow limiter.
     */
    function addFlowLimiter(address flowLimiter) external onlyRole(uint8(Roles.OPERATOR)) {
        if (flowLimiter == address(0)) revert ZeroAddress();

        _addRole(flowLimiter, uint8(Roles.FLOW_LIMITER));
    }

    /**
     * @notice This function removes a flow limiter for this TokenManager.
     * @dev Can only be called by the operator.
     * @param flowLimiter the address of an existing flow limiter.
     */
    function removeFlowLimiter(address flowLimiter) external onlyRole(uint8(Roles.OPERATOR)) {
        if (flowLimiter == address(0)) revert ZeroAddress();

        _removeRole(flowLimiter, uint8(Roles.FLOW_LIMITER));
    }

    /**
     * @notice This function sets the flow limit for this TokenManager.
     * @dev Can only be called by the flow limiters.
     * @param flowLimit_ The maximum difference between the tokens flowing in and/or out at any given interval of time (6h).
     */
    function setFlowLimit(uint256 flowLimit_) external onlyRole(uint8(Roles.FLOW_LIMITER)) {
        _setFlowLimit(flowLimit_, interchainTokenId());
    }

    /**
     * @notice Transfers tokens from a specific address to this contract.
     * @dev Must be overridden in the inheriting contract.
     * @param from The address from which the tokens will be sent.
     * @param amount The amount of tokens to receive.
     * @return uint256 The amount of tokens received.
     */
    function _takeToken(address from, uint256 amount) internal virtual returns (uint256);

    /**
     * @notice Transfers tokens from this contract to a specific address.
     * @dev Must be overridden in the inheriting contract.
     * @param receiver The address to which the tokens will be sent.
     * @param amount The amount of tokens to send.
     * @return uint256 The amount of tokens sent.
     */
    function _giveToken(address receiver, uint256 amount) internal virtual returns (uint256);

    /**
     * @notice Additional setup logic to perform
     * @dev Must be overridden in the inheriting contract.
     * @param params The setup parameters.
     */
    function _setup(bytes calldata params) internal virtual {}
}<|MERGE_RESOLUTION|>--- conflicted
+++ resolved
@@ -211,18 +211,11 @@
     }
 
     /**
-<<<<<<< HEAD
      * @notice This function gives token to a specified address.
      * @dev Can only be called by the service.
      * @param destinationAddress The address to give tokens to.
      * @param amount The amount of tokens to give.
      * @return uint256 The amount of token actually given, which will only be different than `amount` in cases where the token takes some on-transfer fee.
-=======
-     * @notice This function gives token to a specified address. Can only be called by the service.
-     * @param destinationAddress the address to give tokens to.
-     * @param amount the amount of token to give.
-     * @return uint the amount of token actually given, which will only be different than `amount` in cases where the token takes some on-transfer fee.
->>>>>>> d4242731
      */
     function giveToken(address destinationAddress, uint256 amount) external onlyService returns (uint256) {
         // rate limit the incoming amount from source
@@ -234,18 +227,11 @@
     }
 
     /**
-<<<<<<< HEAD
      * @notice This function gives token to a specified address.
      * @dev Can only be called by the service.
      * @param sourceAddress The address to give tokens to.
      * @param amount The amount of tokens to give.
-     * @return uint256 The amount of token actually given, which will onle be differen than `amount` in cases where the token takes some on-transfer fee.
-=======
-     * @notice This function gives token to a specified address. Can only be called by the service.
-     * @param sourceAddress the address to give tokens to.
-     * @param amount the amount of token to give.
-     * @return uint the amount of token actually given, which will onle be differen than `amount` in cases where the token takes some on-transfer fee.
->>>>>>> d4242731
+     * @return uint256 The amount of token actually given, which will only be different than `amount` in cases where the token takes some on-transfer fee.
      */
     function takeToken(address sourceAddress, uint256 amount) external onlyService returns (uint256) {
         amount = _takeToken(sourceAddress, amount);
