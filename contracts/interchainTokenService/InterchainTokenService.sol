--- conflicted
+++ resolved
@@ -283,21 +283,6 @@
         IERC20Named(tokenAddress).approve(address(gateway), type(uint256).max);
     }
 
-<<<<<<< HEAD
-    // what's this for?
-    function _helper(
-        bytes32 tokenId,
-        string calldata symbol,
-        string memory destinationChain,
-        bytes memory destinationAddress,
-        uint256 amount,
-        address sourceAddress,
-        bytes memory data,
-        bytes32 sendHash
-    ) internal {}
-
-=======
->>>>>>> 20e0bcd2
     /****************\
     INTERNAL FUNCTIONS
     \****************/
