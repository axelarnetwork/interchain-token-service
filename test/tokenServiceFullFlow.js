'use strict';

const chai = require('chai');
const { expect } = chai;
require('dotenv').config();
const { ethers } = require('hardhat');
const { AddressZero } = ethers.constants;
const { defaultAbiCoder, keccak256 } = ethers.utils;
const { Contract, Wallet } = ethers;

const IStandardizedToken = require('../artifacts/contracts/interfaces/IStandardizedToken.sol/IStandardizedToken.json');
const ITokenManager = require('../artifacts/contracts/interfaces/ITokenManager.sol/ITokenManager.json');
const ITokenManagerMintBurn = require('../artifacts/contracts/interfaces/ITokenManagerMintBurn.sol/ITokenManagerMintBurn.json');

const { getRandomBytes32, expectRevert } = require('../scripts/utils');
const { deployAll, deployContract } = require('../scripts/deploy');

const SELECTOR_SEND_TOKEN = 1;
const SELECTOR_DEPLOY_TOKEN_MANAGER = 3;
const SELECTOR_DEPLOY_AND_REGISTER_STANDARDIZED_TOKEN = 4;

<<<<<<< HEAD
const LOCK_UNLOCK = 0;
const MINT_BURN = 1;

describe('Interchain Token Service Full Flow', () => {
=======
const MINT_BURN = 0;
// const MINT_BURN_FROM = 1;
const LOCK_UNLOCK = 2;
// const LOCK_UNLOCK_FEE_ON_TRANSFER = 3;
// const LIQUIDITY_POOL = 4;

describe('Interchain Token Service Flow', () => {
>>>>>>> a5fe9015
    let wallet;
    let service, gateway, gasService, tokenManager, tokenId;
    const name = 'tokenName';
    const symbol = 'tokenSymbol';
    const decimals = 18;

    before(async () => {
        const wallets = await ethers.getSigners();
        wallet = wallets[0];
        [service, gateway, gasService] = await deployAll(wallet, 'Test');
    });

    describe('Full canonical token registration, remote deployment and token send', async () => {
        let token;
        const otherChains = ['chain 1', 'chain 2'];
        const gasValues = [1234, 5678];
        const tokenCap = BigInt(1e18);

        before(async () => {
            // The below is used to deploy a token, but any ERC20 can be used instead.
            token = await deployContract(wallet, 'InterchainTokenTest', [name, symbol, decimals, wallet.address]);
            tokenId = await service.getCanonicalTokenId(token.address);
            const tokenManagerAddress = await service.getTokenManagerAddress(tokenId);
            await (await token.mint(wallet.address, tokenCap)).wait();
            await (await token.setTokenManager(tokenManagerAddress)).wait();
            tokenManager = new Contract(tokenManagerAddress, ITokenManager.abi, wallet);
        });

        it('Should register the token and initiate its deployment on other chains', async () => {
            const tx1 = await service.populateTransaction.registerCanonicalToken(token.address);
            const data = [tx1.data];
            let value = 0;

            for (const i in otherChains) {
                const tx = await service.populateTransaction.deployRemoteCanonicalToken(tokenId, otherChains[i], gasValues[i]);
                data.push(tx.data);
                value += gasValues[i];
            }

            const params = defaultAbiCoder.encode(['bytes', 'address'], ['0x', token.address]);
            const payload = defaultAbiCoder.encode(
                ['uint256', 'bytes32', 'string', 'string', 'uint8', 'bytes', 'bytes', 'uint256', 'bytes'],
                [SELECTOR_DEPLOY_AND_REGISTER_STANDARDIZED_TOKEN, tokenId, name, symbol, decimals, '0x', '0x', 0, '0x'],
            );
            await expect(service.multicall(data, { value }))
                .to.emit(service, 'TokenManagerDeployed')
                .withArgs(tokenId, LOCK_UNLOCK, params)
                .and.to.emit(service, 'RemoteStandardizedTokenAndManagerDeploymentInitialized')
                .withArgs(tokenId, name, symbol, decimals, '0x', '0x', 0, '0x', otherChains[0], gasValues[0])
                .and.to.emit(gasService, 'NativeGasPaidForContractCall')
                .withArgs(service.address, otherChains[0], service.address.toLowerCase(), keccak256(payload), gasValues[0], wallet.address)
                .and.to.emit(gateway, 'ContractCall')
                .withArgs(service.address, otherChains[0], service.address.toLowerCase(), keccak256(payload), payload)
                .and.to.emit(service, 'RemoteStandardizedTokenAndManagerDeploymentInitialized')
                .withArgs(tokenId, name, symbol, decimals, '0x', '0x', 0, '0x', otherChains[1], gasValues[1])
                .and.to.emit(gasService, 'NativeGasPaidForContractCall')
                .withArgs(service.address, otherChains[1], service.address.toLowerCase(), keccak256(payload), gasValues[1], wallet.address)
                .and.to.emit(gateway, 'ContractCall')
                .withArgs(service.address, otherChains[1], service.address.toLowerCase(), keccak256(payload), payload);
        });

        it('Should send some token to another chain', async () => {
            const amount = 1234;
            const destAddress = '0x1234';
            const destChain = otherChains[0];
            const gasValue = 6789;

            const payload = defaultAbiCoder.encode(
                ['uint256', 'bytes32', 'bytes', 'uint256'],
                [SELECTOR_SEND_TOKEN, tokenId, destAddress, amount],
            );
            const payloadHash = keccak256(payload);

            await expect(token.approve(tokenManager.address, amount))
                .to.emit(token, 'Approval')
                .withArgs(wallet.address, tokenManager.address, amount);

            await expect(tokenManager.interchainTransfer(destChain, destAddress, amount, '0x', { value: gasValue }))
                .and.to.emit(token, 'Transfer')
                .withArgs(wallet.address, tokenManager.address, amount)
                .and.to.emit(gateway, 'ContractCall')
                .withArgs(service.address, destChain, service.address.toLowerCase(), payloadHash, payload)
                .and.to.emit(gasService, 'NativeGasPaidForContractCall')
                .withArgs(service.address, destChain, service.address.toLowerCase(), payloadHash, gasValue, wallet.address)
                .to.emit(service, 'TokenSent')
                .withArgs(tokenId, destChain, destAddress, amount);
        });

        // For this test the token must be a standardized token (or a distributable token in general)
        it('Should be able to change the token distributor', async () => {
            const newAddress = new Wallet(getRandomBytes32()).address;
            const amount = 1234;

            await expect(token.mint(newAddress, amount)).to.emit(token, 'Transfer').withArgs(AddressZero, newAddress, amount);
            await expect(token.burn(newAddress, amount)).to.emit(token, 'Transfer').withArgs(newAddress, AddressZero, amount);

            await expect(token.transferDistributorship(newAddress)).to.emit(token, 'DistributorshipTransferred').withArgs(newAddress);

            await expectRevert((gasOptions) => token.mint(newAddress, amount, gasOptions), token, 'NotDistributor');
            await expectRevert((gasOptions) => token.burn(newAddress, amount, gasOptions), token, 'NotDistributor');
        });
    });

    describe('Full standardized token registration, remote deployment and token send', async () => {
        let token;
        let tokenId;
        const salt = getRandomBytes32();
        const otherChains = ['chain 1', 'chain 2'];
        const gasValues = [1234, 5678];
        const tokenCap = BigInt(1e18);

        before(async () => {
            tokenId = await service.getCustomTokenId(wallet.address, salt);
            const tokenAddress = await service.getStandardizedTokenAddress(tokenId);
            token = new Contract(tokenAddress, IStandardizedToken.abi, wallet);
            const tokenManagerAddress = await service.getTokenManagerAddress(tokenId);
            tokenManager = new Contract(tokenManagerAddress, ITokenManager.abi, wallet);
        });

        it('Should register the token and initiate its deployment on other chains', async () => {
            const tx1 = await service.populateTransaction.deployAndRegisterStandardizedToken(
                salt,
                name,
                symbol,
                decimals,
                tokenCap,
                wallet.address,
            );
            const data = [tx1.data];
            let value = 0;

            for (const i in otherChains) {
                const tx = await service.populateTransaction.deployAndRegisterRemoteStandardizedToken(
                    salt,
                    name,
                    symbol,
                    decimals,
                    '0x',
                    '0x',
                    0,
                    wallet.address,
                    otherChains[i],
                    gasValues[i],
                );
                data.push(tx.data);
                value += gasValues[i];
            }

            const params = defaultAbiCoder.encode(['bytes', 'address'], [wallet.address, token.address]);
            const payload = defaultAbiCoder.encode(
                ['uint256', 'bytes32', 'string', 'string', 'uint8', 'bytes', 'bytes', 'uint256', 'bytes'],
                [SELECTOR_DEPLOY_AND_REGISTER_STANDARDIZED_TOKEN, tokenId, name, symbol, decimals, '0x', '0x', 0, wallet.address],
            );
            const tx = service.multicall(data, { value });

            await expect(tx)
                .to.emit(service, 'StandardizedTokenDeployed')
                .withArgs(tokenId, wallet.address, name, symbol, decimals, tokenCap, wallet.address)
                .and.to.emit(service, 'TokenManagerDeployed')
                .withArgs(tokenId, MINT_BURN, params)
                .and.to.emit(service, 'RemoteStandardizedTokenAndManagerDeploymentInitialized')
                .withArgs(tokenId, name, symbol, decimals, '0x', '0x', 0, wallet.address.toLowerCase(), otherChains[0], gasValues[0])
                .and.to.emit(gasService, 'NativeGasPaidForContractCall')
                .withArgs(service.address, otherChains[0], service.address.toLowerCase(), keccak256(payload), gasValues[0], wallet.address)
                .and.to.emit(gateway, 'ContractCall')
                .withArgs(service.address, otherChains[0], service.address.toLowerCase(), keccak256(payload), payload)
                .and.to.emit(service, 'RemoteStandardizedTokenAndManagerDeploymentInitialized')
                .withArgs(tokenId, name, symbol, decimals, '0x', '0x', 0, wallet.address.toLowerCase(), otherChains[1], gasValues[1])
                .and.to.emit(gasService, 'NativeGasPaidForContractCall')
                .withArgs(service.address, otherChains[1], service.address.toLowerCase(), keccak256(payload), gasValues[1], wallet.address)
                .and.to.emit(gateway, 'ContractCall')
                .withArgs(service.address, otherChains[1], service.address.toLowerCase(), keccak256(payload), payload);
        });

        it('Should send some token to another chain', async () => {
            const amount = 1234;
            const destAddress = '0x1234';
            const destChain = otherChains[0];
            const gasValue = 6789;

            const payload = defaultAbiCoder.encode(
                ['uint256', 'bytes32', 'bytes', 'uint256'],
                [SELECTOR_SEND_TOKEN, tokenId, destAddress, amount],
            );
            const payloadHash = keccak256(payload);

            await expect(tokenManager.interchainTransfer(destChain, destAddress, amount, '0x', { value: gasValue }))
                .and.to.emit(token, 'Transfer')
                .withArgs(wallet.address, AddressZero, amount)
                .and.to.emit(gateway, 'ContractCall')
                .withArgs(service.address, destChain, service.address.toLowerCase(), payloadHash, payload)
                .and.to.emit(gasService, 'NativeGasPaidForContractCall')
                .withArgs(service.address, destChain, service.address.toLowerCase(), payloadHash, gasValue, wallet.address)
                .to.emit(service, 'TokenSent')
                .withArgs(tokenId, destChain, destAddress, amount);
        });

        // For this test the token must be a standardized token (or a distributable token in general)
        it('Should be able to change the token distributor', async () => {
            const newAddress = new Wallet(getRandomBytes32()).address;
            const amount = 1234;

            await expect(token.mint(newAddress, amount)).to.emit(token, 'Transfer').withArgs(AddressZero, newAddress, amount);
            await expect(token.burn(newAddress, amount)).to.emit(token, 'Transfer').withArgs(newAddress, AddressZero, amount);

            await expect(token.transferDistributorship(newAddress)).to.emit(token, 'DistributorshipTransferred').withArgs(newAddress);

            await expectRevert((gasOptions) => token.mint(newAddress, amount, gasOptions), token, 'NotDistributor');
            await expectRevert((gasOptions) => token.burn(newAddress, amount, gasOptions), token, 'NotDistributor');
        });
    });

    describe('Full pre-existing token registration and token send', async () => {
        let token;
        const otherChains = ['chain 1', 'chain 2'];
        const gasValues = [1234, 5678];
        const tokenCap = BigInt(1e18);
        const salt = keccak256('0x697858');

        before(async () => {
            // The below is used to deploy a token, but any ERC20 that has a mint capability can be used instead.
            token = await deployContract(wallet, 'InterchainTokenTest', [name, symbol, decimals, wallet.address]);

            tokenId = await service.getCustomTokenId(wallet.address, salt);
            const tokenManagerAddress = await service.getTokenManagerAddress(tokenId);
            await (await token.mint(wallet.address, tokenCap)).wait();
            await (await token.setTokenManager(tokenManagerAddress)).wait();
            tokenManager = new Contract(tokenManagerAddress, ITokenManager.abi, wallet);
        });

        it('Should register the token and initiate its deployment on other chains', async () => {
            const implAddress = await service.getImplementation(MINT_BURN);
            const impl = new Contract(implAddress, ITokenManagerMintBurn.abi, wallet);
            const params = await impl.getParams(wallet.address, token.address);
            const tx1 = await service.populateTransaction.deployCustomTokenManager(salt, MINT_BURN, params);
            const data = [tx1.data];
            let value = 0;

            for (const i in otherChains) {
                const tx = await service.populateTransaction.deployRemoteCustomTokenManager(
                    salt,
                    otherChains[i],
                    MINT_BURN,
                    params,
                    gasValues[i],
                );
                data.push(tx.data);
                value += gasValues[i];
            }

            const payload = defaultAbiCoder.encode(
                ['uint256', 'bytes32', 'uint256', 'bytes'],
                [SELECTOR_DEPLOY_TOKEN_MANAGER, tokenId, MINT_BURN, params],
            );
            await expect(service.multicall(data, { value }))
                .to.emit(service, 'TokenManagerDeployed')
                .withArgs(tokenId, MINT_BURN, params)
                .and.to.emit(service, 'RemoteTokenManagerDeploymentInitialized')
                .withArgs(tokenId, otherChains[0], gasValues[0], MINT_BURN, params)
                .and.to.emit(gasService, 'NativeGasPaidForContractCall')
                .withArgs(service.address, otherChains[0], service.address.toLowerCase(), keccak256(payload), gasValues[0], wallet.address)
                .and.to.emit(gateway, 'ContractCall')
                .withArgs(service.address, otherChains[0], service.address.toLowerCase(), keccak256(payload), payload)
                .and.to.emit(service, 'RemoteTokenManagerDeploymentInitialized')
                .withArgs(tokenId, otherChains[1], gasValues[1], MINT_BURN, params)
                .and.to.emit(gasService, 'NativeGasPaidForContractCall')
                .withArgs(service.address, otherChains[1], service.address.toLowerCase(), keccak256(payload), gasValues[1], wallet.address)
                .and.to.emit(gateway, 'ContractCall')
                .withArgs(service.address, otherChains[1], service.address.toLowerCase(), keccak256(payload), payload);
        });

        // For this test the token must be a standardized token (or a distributable token in general)
        it('Should be able to change the token distributor', async () => {
            const newAddress = new Wallet(getRandomBytes32()).address;
            const amount = 1234;

            await expect(token.mint(newAddress, amount)).to.emit(token, 'Transfer').withArgs(AddressZero, newAddress, amount);
            await expect(token.burn(newAddress, amount)).to.emit(token, 'Transfer').withArgs(newAddress, AddressZero, amount);

            await expect(token.transferDistributorship(tokenManager.address))
                .to.emit(token, 'DistributorshipTransferred')
                .withArgs(tokenManager.address);

            await expectRevert((gasOptions) => token.mint(newAddress, amount, gasOptions), token, 'NotDistributor');
            await expectRevert((gasOptions) => token.burn(newAddress, amount, gasOptions), token, 'NotDistributor');
        });

        // In order to be able to receive tokens the distributorship should be changed on other chains as well.
        it('Should send some token to another chain', async () => {
            const amount = 1234;
            const destAddress = '0x1234';
            const destChain = otherChains[0];
            const gasValue = 6789;

            const payload = defaultAbiCoder.encode(
                ['uint256', 'bytes32', 'bytes', 'uint256'],
                [SELECTOR_SEND_TOKEN, tokenId, destAddress, amount],
            );
            const payloadHash = keccak256(payload);

            await expect(tokenManager.interchainTransfer(destChain, destAddress, amount, '0x', { value: gasValue }))
                .and.to.emit(token, 'Transfer')
                .withArgs(wallet.address, AddressZero, amount)
                .and.to.emit(gateway, 'ContractCall')
                .withArgs(service.address, destChain, service.address.toLowerCase(), payloadHash, payload)
                .and.to.emit(gasService, 'NativeGasPaidForContractCall')
                .withArgs(service.address, destChain, service.address.toLowerCase(), payloadHash, gasValue, wallet.address)
                .to.emit(service, 'TokenSent')
                .withArgs(tokenId, destChain, destAddress, amount);
        });
    });
});<|MERGE_RESOLUTION|>--- conflicted
+++ resolved
@@ -19,20 +19,13 @@
 const SELECTOR_DEPLOY_TOKEN_MANAGER = 3;
 const SELECTOR_DEPLOY_AND_REGISTER_STANDARDIZED_TOKEN = 4;
 
-<<<<<<< HEAD
-const LOCK_UNLOCK = 0;
-const MINT_BURN = 1;
-
-describe('Interchain Token Service Full Flow', () => {
-=======
 const MINT_BURN = 0;
 // const MINT_BURN_FROM = 1;
 const LOCK_UNLOCK = 2;
 // const LOCK_UNLOCK_FEE_ON_TRANSFER = 3;
 // const LIQUIDITY_POOL = 4;
 
-describe('Interchain Token Service Flow', () => {
->>>>>>> a5fe9015
+describe('Interchain Token Service Full Flow', () => {
     let wallet;
     let service, gateway, gasService, tokenManager, tokenId;
     const name = 'tokenName';
