--- conflicted
+++ resolved
@@ -19,18 +19,11 @@
 const SELECTOR_DEPLOY_TOKEN_MANAGER = 3;
 const SELECTOR_DEPLOY_AND_REGISTER_STANDARDIZED_TOKEN = 4;
 
-<<<<<<< HEAD
-const LOCK_UNLOCK = 0;
-const MINT_BURN = 1;
-const LOCK_UNLOCK_FEE_ON_TRANSFER = 2;
-const LIQUIDITY_POOL = 3;
-=======
 const MINT_BURN = 0;
 const MINT_BURN_FROM = 1;
 const LOCK_UNLOCK = 2;
 const LOCK_UNLOCK_FEE_ON_TRANSFER = 3;
 const LIQUIDITY_POOL = 4;
->>>>>>> 67ec36a1
 
 describe('Interchain Token Service', () => {
     let wallet, liquidityPool;
@@ -69,7 +62,6 @@
         mintAmount = 0,
         skipApprove = false,
     ) {
-<<<<<<< HEAD
         const salt = getRandomBytes32();
         const tokenId = await service.getCustomTokenId(wallet.address, salt);
         const tokenManager = new Contract(await service.getTokenManagerAddress(tokenId), TokenManager.abi, wallet);
@@ -87,9 +79,13 @@
         return [token, tokenManager, tokenId];
     };
 
-    deployFunctions.mintBurn = async function deployNewMintBurn(tokenName, tokenSymbol, tokenDecimals, mintAmount = 0) {
-=======
->>>>>>> 67ec36a1
+    deployFunctions.lockUnlockFee = async function deployNewLockUnlock(
+        tokenName,
+        tokenSymbol,
+        tokenDecimals,
+        mintAmount = 0,
+        skipApprove = false,
+    ) {
         const salt = getRandomBytes32();
         const tokenId = await service.getCustomTokenId(wallet.address, salt);
         const tokenManager = new Contract(await service.getTokenManagerAddress(tokenId), TokenManager.abi, wallet);
