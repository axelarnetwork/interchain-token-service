--- conflicted
+++ resolved
@@ -16,14 +16,10 @@
     error NotService(address caller);
     error TakeTokenFailed();
     error GiveTokenFailed();
-<<<<<<< HEAD
     error NotToken(address caller);
-=======
-    error NotToken();
     error ZeroAddress();
     error AlreadyFlowLimiter(address flowLimiter);
     error NotFlowLimiter(address flowLimiter);
->>>>>>> 3ef1db2a
 
     /**
      * @notice A function that returns the token id.
