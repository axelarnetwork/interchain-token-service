// SPDX-License-Identifier: MIT

pragma solidity ^0.8.0;

import { IAxelarGateway } from '@axelar-network/axelar-gmp-sdk-solidity/contracts/interfaces/IAxelarGateway.sol';
import { IAxelarGasService } from '@axelar-network/axelar-gmp-sdk-solidity/contracts/interfaces/IAxelarGasService.sol';
import { AxelarExecutable } from '@axelar-network/axelar-gmp-sdk-solidity/contracts/executable/AxelarExecutable.sol';
import { SafeTokenTransferFrom } from '@axelar-network/axelar-gmp-sdk-solidity/contracts/utils/SafeTransfer.sol';
import { IERC20 } from '@axelar-network/axelar-gmp-sdk-solidity/contracts/interfaces/IERC20.sol';

import { IInterchainTokenService } from '../interfaces/IInterchainTokenService.sol';
import { ITokenManagerDeployer } from '../interfaces/ITokenManagerDeployer.sol';
import { IStandardizedTokenDeployer } from '../interfaces/IStandardizedTokenDeployer.sol';
import { IRemoteAddressValidator } from '../interfaces/IRemoteAddressValidator.sol';
import { IInterchainTokenExpressExecutable } from '../interfaces/IInterchainTokenExpressExecutable.sol';
import { ITokenManager } from '../interfaces/ITokenManager.sol';
import { ITokenManagerProxy } from '../interfaces/ITokenManagerProxy.sol';
import { IERC20Named } from '../interfaces/IERC20Named.sol';

import { AddressBytesUtils } from '../libraries/AddressBytesUtils.sol';
import { StringToBytes32, Bytes32ToString } from '@axelar-network/axelar-gmp-sdk-solidity/contracts/utils/Bytes32String.sol';

import { Upgradable } from '@axelar-network/axelar-gmp-sdk-solidity/contracts/upgradable/Upgradable.sol';
import { Create3 } from '@axelar-network/axelar-gmp-sdk-solidity/contracts/deploy/Create3.sol';

import { ExpressCallHandler } from '../utils/ExpressCallHandler.sol';
import { Pausable } from '../utils/Pausable.sol';
import { Operatable } from '../utils/Operatable.sol';
import { Multicall } from '../utils/Multicall.sol';

/**
 * @title The Interchain Token Service
 * @notice This contract is responsible for facilitating cross chain token transfers.
 * It (mostly) does not handle tokens, but is responsible for the messaging that needs to occur for cross chain transfers to happen.
 * @dev The only storage used here is for ExpressCalls
 */
contract InterchainTokenService is
    IInterchainTokenService,
    AxelarExecutable,
    Upgradable,
    Operatable,
    ExpressCallHandler,
    Pausable,
    Multicall
{
    using StringToBytes32 for string;
    using Bytes32ToString for bytes32;
    using AddressBytesUtils for bytes;
    using AddressBytesUtils for address;

    address internal immutable implementationLockUnlock;
    address internal immutable implementationMintBurn;
    address internal immutable implementationLockUnlockFee;
    address internal immutable implementationLiquidityPool;
    IAxelarGasService public immutable gasService;
    IRemoteAddressValidator public immutable remoteAddressValidator;
    address public immutable tokenManagerDeployer;
    address public immutable standardizedTokenDeployer;
<<<<<<< HEAD
    bytes32 public immutable chainNameHash;
=======
    bytes32 internal immutable chainNameHash;
>>>>>>> c04aaa39
    bytes32 internal immutable chainName;

    bytes32 internal constant PREFIX_CUSTOM_TOKEN_ID = keccak256('its-custom-token-id');
    bytes32 internal constant PREFIX_STANDARDIZED_TOKEN_ID = keccak256('its-standardized-token-id');
    bytes32 internal constant PREFIX_STANDARDIZED_TOKEN_SALT = keccak256('its-standardized-token-salt');

    uint256 private constant SELECTOR_SEND_TOKEN = 1;
    uint256 private constant SELECTOR_SEND_TOKEN_WITH_DATA = 2;
    uint256 private constant SELECTOR_DEPLOY_TOKEN_MANAGER = 3;
    uint256 private constant SELECTOR_DEPLOY_AND_REGISTER_STANDARDIZED_TOKEN = 4;

    bytes32 private constant CONTRACT_ID = keccak256('interchain-token-service');

    /**
     * @dev All of the variables passed here are stored as immutable variables.
     * @param tokenManagerDeployer_ the address of the TokenManagerDeployer.
     * @param standardizedTokenDeployer_ the address of the StandardizedTokenDeployer.
     * @param gateway_ the address of the AxelarGateway.
     * @param gasService_ the address of the AxelarGasService.
     * @param remoteAddressValidator_ the address of the RemoteAddressValidator.
     * @param tokenManagerImplementations this need to have exactly 3 implementations in the following order: Lock/Unlock, mint/burn and then liquidity pool.
     * @param chainName_ the name of the current chain.
     */
    constructor(
        address tokenManagerDeployer_,
        address standardizedTokenDeployer_,
        address gateway_,
        address gasService_,
        address remoteAddressValidator_,
        address[] memory tokenManagerImplementations,
        string memory chainName_
    ) AxelarExecutable(gateway_) {
        if (
            remoteAddressValidator_ == address(0) ||
            gasService_ == address(0) ||
            tokenManagerDeployer_ == address(0) ||
            standardizedTokenDeployer_ == address(0)
        ) revert ZeroAddress();
        remoteAddressValidator = IRemoteAddressValidator(remoteAddressValidator_);
        gasService = IAxelarGasService(gasService_);
        tokenManagerDeployer = tokenManagerDeployer_;
        standardizedTokenDeployer = standardizedTokenDeployer_;

        if (tokenManagerImplementations.length != uint256(type(TokenManagerType).max) + 1) revert LengthMismatch();

        implementationLockUnlock = _sanitizeTokenManagerImplementation(tokenManagerImplementations, TokenManagerType.LOCK_UNLOCK);
        implementationMintBurn = _sanitizeTokenManagerImplementation(tokenManagerImplementations, TokenManagerType.MINT_BURN);
        implementationLockUnlockFee = _sanitizeTokenManagerImplementation(
            tokenManagerImplementations,
            TokenManagerType.LOCK_UNLOCK_FEE_ON_TRANSFER
        );
        implementationLiquidityPool = _sanitizeTokenManagerImplementation(tokenManagerImplementations, TokenManagerType.LIQUIDITY_POOL);

        chainName = chainName_.toBytes32();
        chainNameHash = keccak256(bytes(chainName_));
    }

    /*******\
    MODIFIERS
    \*******/

    /**
     * @notice This modifier is used to ensure that only a remote InterchainTokenService can _execute this one.
     * @param sourceChain the source of the contract call.
     * @param sourceAddress the address that the call came from.
     */
    modifier onlyRemoteService(string calldata sourceChain, string calldata sourceAddress) {
        if (!remoteAddressValidator.validateSender(sourceChain, sourceAddress)) revert NotRemoteService();
        _;
    }

    /**
     * @notice This modifier is used to ensure certain functions can only be called by TokenManagers.
     * @param tokenId the `tokenId` of the TokenManager trying to perform the call.
     */
    modifier onlyTokenManager(bytes32 tokenId) {
        if (msg.sender != getTokenManagerAddress(tokenId)) revert NotTokenManager();
        _;
    }

    /*****\
    GETTERS
    \*****/

    /**
     * @notice Getter for the contract id.
     */
    function contractId() external pure returns (bytes32) {
        return CONTRACT_ID;
    }

    /**
     * @notice Calculates the address of a TokenManager from a specific tokenId. The TokenManager does not need to exist already.
     * @param tokenId the tokenId.
     * @return tokenManagerAddress deployment address of the TokenManager.
     */
    // TODO: Maybe copy the code of the create3Deployer to save gas, but would introduce duplicate code problems.
    function getTokenManagerAddress(bytes32 tokenId) public view returns (address tokenManagerAddress) {
        tokenManagerAddress = Create3.deployedAddress(address(this), tokenId);
    }

    /**
     * @notice Returns the address of a TokenManager from a specific tokenId. The TokenManager needs to exist already.
     * @param tokenId the tokenId.
     * @return tokenManagerAddress deployment address of the TokenManager.
     */
    function getValidTokenManagerAddress(bytes32 tokenId) public view returns (address tokenManagerAddress) {
        tokenManagerAddress = getTokenManagerAddress(tokenId);
        if (tokenManagerAddress.code.length == 0) revert TokenManagerDoesNotExist(tokenId);
    }

    /**
     * @notice Returns the address of the token that an existing tokenManager points to.
     * @param tokenId the tokenId.
     * @return tokenAddress the address of the token.
     */
    function getTokenAddress(bytes32 tokenId) external view returns (address tokenAddress) {
        address tokenManagerAddress = getValidTokenManagerAddress(tokenId);
        tokenAddress = ITokenManager(tokenManagerAddress).tokenAddress();
    }

    /**
     * @notice Returns the address of the standardized token that would be deployed with a given tokenId.
     * The token does not need to exist.
     * @param tokenId the tokenId.
     * @return tokenAddress the address of the standardized token.
     */
    function getStandardizedTokenAddress(bytes32 tokenId) public view returns (address tokenAddress) {
        tokenId = _getStandardizedTokenSalt(tokenId);
        tokenAddress = Create3.deployedAddress(address(this), tokenId);
    }

    /**
     * @notice Calculates the tokenId that would correspond to a canonical link for a given token.
     * This will depend on what chain it is called from, unlike custom tokenIds.
     * @param tokenAddress the address of the token.
     * @return tokenId the tokenId that the canonical TokenManager would get (or has gotten) for the token.
     */
    function getCanonicalTokenId(address tokenAddress) public view returns (bytes32 tokenId) {
        tokenId = keccak256(abi.encode(PREFIX_STANDARDIZED_TOKEN_ID, chainNameHash, tokenAddress));
    }

    /**
     * @notice Calculates the tokenId that would correspond to a custom link for a given deployer with a specified salt.
     * This will not depend on what chain it is called from, unlike canonical tokenIds.
     * @param sender the address of the TokenManager deployer.
     * @param salt the salt that the deployer uses for the deployment.
     * @return tokenId the tokenId that the custom TokenManager would get (or has gotten).
     */
    function getCustomTokenId(address sender, bytes32 salt) public pure returns (bytes32 tokenId) {
        tokenId = keccak256(abi.encode(PREFIX_CUSTOM_TOKEN_ID, sender, salt));
    }

    /**
     * @notice Getter function for TokenManager implementations. This will mainly be called by TokenManagerProxies
     * to figure out their implementations
     * @param tokenManagerType the type of the TokenManager.
     * @return tokenManagerAddress the address of the TokenManagerImplementation.
     */
    function getImplementation(uint256 tokenManagerType) external view returns (address tokenManagerAddress) {
        if (tokenManagerType > uint256(type(TokenManagerType).max)) revert InvalidImplementation();
        if (TokenManagerType(tokenManagerType) == TokenManagerType.LOCK_UNLOCK) {
            return implementationLockUnlock;
        } else if (TokenManagerType(tokenManagerType) == TokenManagerType.MINT_BURN) {
            return implementationMintBurn;
        } else if (TokenManagerType(tokenManagerType) == TokenManagerType.LOCK_UNLOCK_FEE_ON_TRANSFER) {
            return implementationLockUnlockFee;
        } else if (TokenManagerType(tokenManagerType) == TokenManagerType.LIQUIDITY_POOL) {
            return implementationLiquidityPool;
        }
    }

    /**
     * @notice Getter function for the parameters of a lock/unlock TokenManager. Mainly to be used by frontends.
     * @param operator the operator of the TokenManager.
     * @param tokenAddress the token to be managed.
     * @return params the resulting params to be passed to custom TokenManager deployments.
     */
    function getParamsLockUnlock(bytes memory operator, address tokenAddress) public pure returns (bytes memory params) {
        params = abi.encode(operator, tokenAddress);
    }

    /**
     * @notice Getter function for the parameters of a mint/burn TokenManager. Mainly to be used by frontends.
     * @param operator the operator of the TokenManager.
     * @param tokenAddress the token to be managed.
     * @return params the resulting params to be passed to custom TokenManager deployments.
     */
    function getParamsMintBurn(bytes memory operator, address tokenAddress) public pure returns (bytes memory params) {
        params = abi.encode(operator, tokenAddress);
    }

    /**
     * @notice Getter function for the parameters of a liquidity pool TokenManager. Mainly to be used by frontends.
     * @param operator the operator of the TokenManager.
     * @param tokenAddress the token to be managed.
     * @param liquidityPoolAddress the liquidity pool to be used to store the bridged tokens.
     * @return params the resulting params to be passed to custom TokenManager deployments.
     */
    function getParamsLiquidityPool(
        bytes memory operator,
        address tokenAddress,
        address liquidityPoolAddress
    ) public pure returns (bytes memory params) {
        params = abi.encode(operator, tokenAddress, liquidityPoolAddress);
    }

    /**
     * @notice Getter function for the flow limit of an existing token manager with a give token ID.
     * @param tokenId the token ID of the TokenManager.
     * @return flowLimit the flow limit.
     */
    function getFlowLimit(bytes32 tokenId) external view returns (uint256 flowLimit) {
        ITokenManager tokenManager = ITokenManager(getValidTokenManagerAddress(tokenId));
        flowLimit = tokenManager.getFlowLimit();
    }

    /**
     * @notice Getter function for the flow out amount of an existing token manager with a give token ID.
     * @param tokenId the token ID of the TokenManager.
     * @return flowOutAmount the flow out amount.
     */
    function getFlowOutAmount(bytes32 tokenId) external view returns (uint256 flowOutAmount) {
        ITokenManager tokenManager = ITokenManager(getValidTokenManagerAddress(tokenId));
        flowOutAmount = tokenManager.getFlowOutAmount();
    }

    /**
     * @notice Getter function for the flow in amount of an existing token manager with a give token ID.
     * @param tokenId the token ID of the TokenManager.
     * @return flowInAmount the flow in amount.
     */
    function getFlowInAmount(bytes32 tokenId) external view returns (uint256 flowInAmount) {
        ITokenManager tokenManager = ITokenManager(getValidTokenManagerAddress(tokenId));
        flowInAmount = tokenManager.getFlowInAmount();
    }

    /************\
    USER FUNCTIONS
    \************/

    /**
     * @notice Used to register canonical tokens. Caller does not matter.
     * @param tokenAddress the token to be bridged.
     * @return tokenId the tokenId that was used for this canonical token.
     */
    function registerCanonicalToken(address tokenAddress) external payable notPaused returns (bytes32 tokenId) {
        (, string memory tokenSymbol, ) = _validateToken(tokenAddress);
        if (gateway.tokenAddresses(tokenSymbol) == tokenAddress) revert GatewayToken();
        tokenId = getCanonicalTokenId(tokenAddress);
        _deployTokenManager(tokenId, TokenManagerType.LOCK_UNLOCK, abi.encode('', tokenAddress));
    }

    /**
     * @notice Used to deploy remote TokenManagers and standardized tokens for a canonical token. This needs to be
     * called from the chain that registered the canonical token, and anyone can call it.
     * @param tokenId the tokenId of the canonical token.
     * @param destinationChain the name of the chain to deploy the TokenManager and standardized token to.
     * @param gasValue the amount of native tokens to be used to pay for gas for the remote deployment.
     * At least the amount specified needs to be passed to the call
     * @dev `gasValue` exists because this function can be part of a multicall involving multiple functions that could make remote contract calls.
     */
    function deployRemoteCanonicalToken(bytes32 tokenId, string calldata destinationChain, uint256 gasValue) public payable notPaused {
        address tokenAddress = getValidTokenManagerAddress(tokenId);
        tokenAddress = ITokenManager(tokenAddress).tokenAddress();
        if (getCanonicalTokenId(tokenAddress) != tokenId) revert NotCanonicalTokenManager();
        (string memory tokenName, string memory tokenSymbol, uint8 tokenDecimals) = _validateToken(tokenAddress);
        _deployRemoteStandardizedToken(tokenId, tokenName, tokenSymbol, tokenDecimals, '', '', 0, '', destinationChain, gasValue);
    }

    /**
     * @notice Used to deploy custom TokenManagers with the specified salt. Different callers would result in different tokenIds.
     * @param salt the salt to be used.
     * @param tokenManagerType the type of TokenManager to be deployed.
     * @param params the params that will be used to initialize the TokenManager.
     */
    function deployCustomTokenManager(
        bytes32 salt,
        TokenManagerType tokenManagerType,
        bytes memory params
    ) public payable notPaused returns (bytes32 tokenId) {
        address deployer_ = msg.sender;
        tokenId = getCustomTokenId(deployer_, salt);
        _deployTokenManager(tokenId, tokenManagerType, params);
        emit CustomTokenIdClaimed(tokenId, deployer_, salt);
    }

    /**
     * @notice Used to deploy remote custom TokenManagers.
     * @param salt the salt to be used.
     * @param destinationChain the name of the chain to deploy the TokenManager and standardized token to.
     * @param tokenManagerType the type of TokenManager to be deployed.
     * @param params the params that will be used to initialize the TokenManager.
     * @param gasValue the amount of native tokens to be used to pay for gas for the remote deployment. At least
     * the amount specified needs to be passed to the call
     * @dev `gasValue` exists because this function can be part of a multicall involving multiple functions
     * that could make remote contract calls.
     */
    function deployRemoteCustomTokenManager(
        bytes32 salt,
        string calldata destinationChain,
        TokenManagerType tokenManagerType,
        bytes calldata params,
        uint256 gasValue
    ) external payable notPaused returns (bytes32 tokenId) {
        address deployer_ = msg.sender;
        tokenId = getCustomTokenId(deployer_, salt);
        _deployRemoteTokenManager(tokenId, destinationChain, gasValue, tokenManagerType, params);
        emit CustomTokenIdClaimed(tokenId, deployer_, salt);
    }

    /**
     * @notice Used to deploy a standardized token alongside a TokenManager. If the `distributor` is the address of the TokenManager (which
     * can be calculated ahead of time) then a mint/burn TokenManager is used. Otherwise a lock/unlock TokenManager is used.
     * @param salt the salt to be used.
     * @param name the name of the token to be deployed.
     * @param symbol the symbol of the token to be deployed.
     * @param decimals the decimals of the token to be deployed.
     * @param mintAmount the amount of token to be mint during deployment to msg.sender.
     * @param distributor the address that will be able to mint and burn the deployed token.
     */
    function deployAndRegisterStandardizedToken(
        bytes32 salt,
        string calldata name,
        string calldata symbol,
        uint8 decimals,
        uint256 mintAmount,
        address distributor
    ) external payable notPaused {
        bytes32 tokenId = getCustomTokenId(msg.sender, salt);
        _deployStandardizedToken(tokenId, distributor, name, symbol, decimals, mintAmount, msg.sender);
        address tokenAddress = getStandardizedTokenAddress(tokenId);
        _deployTokenManager(tokenId, TokenManagerType.MINT_BURN, abi.encode(msg.sender.toBytes(), tokenAddress));
    }

    /**
     * @notice Used to deploy a standardized token alongside a TokenManager in another chain. If the `distributor` is empty
     * bytes then a mint/burn TokenManager is used. Otherwise a lock/unlock TokenManager is used.
     * @param salt the salt to be used.
     * @param name the name of the token to be deployed.
     * @param symbol the symbol of the token to be deployed.
     * @param decimals the decimals of the token to be deployed.
     * @param distributor the address that will be able to mint and burn the deployed token.
     * @param mintTo The address where the minted tokens will be sent upon deployment
     * @param mintAmount The amount of tokens to be minted upon deployment
     * @param operator The operator data for standardized tokens
     * @param destinationChain the name of the destination chain to deploy to.
     * @param gasValue the amount of native tokens to be used to pay for gas for the remote deployment. At least the amount
     * specified needs to be passed to the call
     * @dev `gasValue` exists because this function can be part of a multicall involving multiple functions that could make remote contract calls.
     */
    function deployAndRegisterRemoteStandardizedToken(
        bytes32 salt,
        string memory name,
        string memory symbol,
        uint8 decimals,
        bytes memory distributor,
        bytes memory mintTo,
        uint256 mintAmount,
        bytes memory operator,
        string calldata destinationChain,
        uint256 gasValue
    ) external payable notPaused {
        bytes32 tokenId = getCustomTokenId(msg.sender, salt);
        _deployRemoteStandardizedToken(
            tokenId,
            name,
            symbol,
            decimals,
            distributor,
            mintTo,
            mintAmount,
            operator,
            destinationChain,
            gasValue
        );
    }

    /**
     * @notice Uses the caller's tokens to fullfill a sendCall ahead of time. Use this only if you have detected an outgoing
     * sendToken that matches the parameters passed here.
     * @dev This is not to be used with fee on transfer tokens as it will incur losses for the express caller.
     * @param tokenId the tokenId of the TokenManager used.
     * @param destinationAddress the destinationAddress for the sendToken.
     * @param amount the amount of token to give.
     * @param commandId the sendHash detected at the sourceChain.
     */
    function expressReceiveToken(bytes32 tokenId, address destinationAddress, uint256 amount, bytes32 commandId) external {
        if (gateway.isCommandExecuted(commandId)) revert AlreadyExecuted(commandId);

        address caller = msg.sender;
        ITokenManager tokenManager = ITokenManager(getValidTokenManagerAddress(tokenId));
        IERC20 token = IERC20(tokenManager.tokenAddress());

        SafeTokenTransferFrom.safeTransferFrom(token, caller, destinationAddress, amount);

        _setExpressReceiveToken(tokenId, destinationAddress, amount, commandId, caller);
    }

    /**
     * @notice Uses the caller's tokens to fullfill a callContractWithInterchainToken ahead of time. Use this only if you have
     * detected an outgoing sendToken that matches the parameters passed here.
     * @dev This is not to be used with fee on transfer tokens as it will incur losses for the express caller and it will pass an incorrect amount to the contract.
     * @param tokenId the tokenId of the TokenManager used.
     * @param sourceChain the name of the chain where the call came from.
     * @param sourceAddress the caller of callContractWithInterchainToken.
     * @param destinationAddress the destinationAddress for the sendToken.
     * @param amount the amount of token to give.
     * @param data the data to be passed to destinationAddress after giving them the tokens specified.
     * @param commandId the sendHash detected at the sourceChain.
     */
    function expressReceiveTokenWithData(
        bytes32 tokenId,
        string memory sourceChain,
        bytes memory sourceAddress,
        address destinationAddress,
        uint256 amount,
        bytes calldata data,
        bytes32 commandId
    ) external {
        if (gateway.isCommandExecuted(commandId)) revert AlreadyExecuted(commandId);

        address caller = msg.sender;
        ITokenManager tokenManager = ITokenManager(getValidTokenManagerAddress(tokenId));
        IERC20 token = IERC20(tokenManager.tokenAddress());

        SafeTokenTransferFrom.safeTransferFrom(token, caller, destinationAddress, amount);

        _expressExecuteWithInterchainTokenToken(tokenId, destinationAddress, sourceChain, sourceAddress, data, amount);

        _setExpressReceiveTokenWithData(tokenId, sourceChain, sourceAddress, destinationAddress, amount, data, commandId, caller);
    }

    /*********************\
    TOKEN MANAGER FUNCTIONS
    \*********************/

    /**
     * @notice Transmit a sendTokenWithData for the given tokenId. Only callable by a token manager.
     * @param tokenId the tokenId of the TokenManager (which must be the msg.sender).
     * @param sourceAddress the address where the token is coming from, which will also be used for reimbursement of gas.
     * @param destinationChain the name of the chain to send tokens to.
     * @param destinationAddress the destinationAddress for the sendToken.
     * @param amount the amount of token to give.
     * @param metadata the data to be passed to the destination.
     */
    function transmitSendToken(
        bytes32 tokenId,
        address sourceAddress,
        string calldata destinationChain,
        bytes memory destinationAddress,
        uint256 amount,
        bytes calldata metadata
    ) external payable onlyTokenManager(tokenId) notPaused {
        bytes memory payload;
        if (metadata.length < 4) {
            payload = abi.encode(SELECTOR_SEND_TOKEN, tokenId, destinationAddress, amount);
            _callContract(destinationChain, payload, msg.value);
            emit TokenSent(tokenId, destinationChain, destinationAddress, amount);
            return;
        }
        uint32 version;
        (version, metadata) = _decodeMetadata(metadata);
        if (version > 0) revert InvalidMetadataVersion(version);
        payload = abi.encode(SELECTOR_SEND_TOKEN_WITH_DATA, tokenId, destinationAddress, amount, sourceAddress.toBytes(), metadata);
        _callContract(destinationChain, payload, msg.value);
        emit TokenSentWithData(tokenId, destinationChain, destinationAddress, amount, sourceAddress, metadata);
    }

    /*************\
    OWNER FUNCTIONS
    \*************/

    /**
     * @notice Used to set a flow limit for a token manager that has the service as its operator.
     * @param tokenIds an array of the token Ids of the tokenManagers to set the flow limit of.
     * @param flowLimits the flowLimits to set
     */
    function setFlowLimit(bytes32[] calldata tokenIds, uint256[] calldata flowLimits) external onlyOperator {
        uint256 length = tokenIds.length;
        if (length != flowLimits.length) revert LengthMismatch();
        for (uint256 i; i < length; ++i) {
            ITokenManager tokenManager = ITokenManager(getValidTokenManagerAddress(tokenIds[i]));
            tokenManager.setFlowLimit(flowLimits[i]);
        }
    }

    /**
     * @notice Used to pause the entire service.
     * @param paused what value to set paused to.
     */
    function setPaused(bool paused) external onlyOwner {
        _setPaused(paused);
    }

    /****************\
    INTERNAL FUNCTIONS
    \****************/

    function _setup(bytes calldata params) internal override {
        _setOperator(params.toAddress());
    }

    function _sanitizeTokenManagerImplementation(
        address[] memory implementations,
        TokenManagerType tokenManagerType
    ) internal pure returns (address implementation) {
        implementation = implementations[uint256(tokenManagerType)];
        if (implementation == address(0)) revert ZeroAddress();
        if (ITokenManager(implementation).implementationType() != uint256(tokenManagerType)) revert InvalidTokenManagerImplementation();
    }

    /**
     * @notice Executes operations based on the payload and selector.
     * @param sourceChain The chain where the transaction originates from
     * @param sourceAddress The address where the transaction originates from
     * @param payload The encoded data payload for the transaction
     */
    function _execute(
        string calldata sourceChain,
        string calldata sourceAddress,
        bytes calldata payload
    ) internal override onlyRemoteService(sourceChain, sourceAddress) notPaused {
        uint256 selector = abi.decode(payload, (uint256));
        if (selector == SELECTOR_SEND_TOKEN) {
            _processSendTokenPayload(sourceChain, payload);
        } else if (selector == SELECTOR_SEND_TOKEN_WITH_DATA) {
            _processSendTokenWithDataPayload(sourceChain, payload);
        } else if (selector == SELECTOR_DEPLOY_TOKEN_MANAGER) {
            _processDeployTokenManagerPayload(payload);
        } else if (selector == SELECTOR_DEPLOY_AND_REGISTER_STANDARDIZED_TOKEN) {
            _processDeployStandardizedTokenAndManagerPayload(payload);
        } else {
            revert SelectorUnknown();
        }
    }

    /**
     * @notice Processes the payload data for a send token call
     * @param sourceChain The chain where the transaction originates from
     * @param payload The encoded data payload to be processed
     */
    function _processSendTokenPayload(string calldata sourceChain, bytes calldata payload) internal {
        (, bytes32 tokenId, bytes memory destinationAddressBytes, uint256 amount) = abi.decode(payload, (uint256, bytes32, bytes, uint256));
        bytes32 commandId;

        assembly {
            commandId := calldataload(4)
        }
        address destinationAddress = destinationAddressBytes.toAddress();
        ITokenManager tokenManager = ITokenManager(getValidTokenManagerAddress(tokenId));
        address expressCaller = _popExpressReceiveToken(tokenId, destinationAddress, amount, commandId);
        if (expressCaller == address(0)) {
            amount = tokenManager.giveToken(destinationAddress, amount);
            emit TokenReceived(tokenId, sourceChain, destinationAddress, amount);
        } else {
            amount = tokenManager.giveToken(expressCaller, amount);
        }
    }

    /**
     * @notice Processes a send token with data payload.
     * @param sourceChain The chain where the transaction originates from
     * @param payload The encoded data payload to be processed
     */
    function _processSendTokenWithDataPayload(string calldata sourceChain, bytes calldata payload) internal {
        bytes32 tokenId;
        uint256 amount;
        bytes memory sourceAddress;
        bytes memory data;
        address destinationAddress;
        bytes32 commandId;

        assembly {
            commandId := calldataload(4)
        }
        {
            bytes memory destinationAddressBytes;
            (, tokenId, destinationAddressBytes, amount, sourceAddress, data) = abi.decode(
                payload,
                (uint256, bytes32, bytes, uint256, bytes, bytes)
            );
            destinationAddress = destinationAddressBytes.toAddress();
        }
        ITokenManager tokenManager = ITokenManager(getTokenManagerAddress(tokenId));
        {
            address expressCaller = _popExpressReceiveTokenWithData(
                tokenId,
                sourceChain,
                sourceAddress,
                destinationAddress,
                amount,
                data,
                commandId
            );
            if (expressCaller != address(0)) {
                amount = tokenManager.giveToken(expressCaller, amount);
                return;
            }
        }
        amount = tokenManager.giveToken(destinationAddress, amount);
        IInterchainTokenExpressExecutable(destinationAddress).executeWithInterchainToken(sourceChain, sourceAddress, data, tokenId, amount);
        emit TokenReceivedWithData(tokenId, sourceChain, destinationAddress, amount, sourceAddress, data);
    }

    /**
     * @notice Processes a deploy token manager payload.
     * @param payload The encoded data payload to be processed
     */
    function _processDeployTokenManagerPayload(bytes calldata payload) internal {
        (, bytes32 tokenId, TokenManagerType tokenManagerType, bytes memory params) = abi.decode(
            payload,
            (uint256, bytes32, TokenManagerType, bytes)
        );
        _deployTokenManager(tokenId, tokenManagerType, params);
    }

    /**
     * @notice Process a deploy standardized token and manager payload.
     * @param payload The encoded data payload to be processed
     */
    function _processDeployStandardizedTokenAndManagerPayload(bytes calldata payload) internal {
        (
            ,
            bytes32 tokenId,
            string memory name,
            string memory symbol,
            uint8 decimals,
            bytes memory distributorBytes,
            bytes memory mintToBytes,
            uint256 mintAmount,
            bytes memory operatorBytes
        ) = abi.decode(payload, (uint256, bytes32, string, string, uint8, bytes, bytes, uint256, bytes));
        address tokenAddress = getStandardizedTokenAddress(tokenId);
        address tokenManagerAddress = getTokenManagerAddress(tokenId);
        address distributor;
        address mintTo;

        if (distributorBytes.length == 0) {
            distributor = tokenManagerAddress;
        } else {
            distributor = distributorBytes.toAddress();
        }

        if (mintToBytes.length == 0) {
            mintTo = distributor;
        } else {
            mintTo = mintToBytes.toAddress();
        }

        if (operatorBytes.length == 0) {
            operatorBytes = address(this).toBytes();
        }

        _deployStandardizedToken(tokenId, distributor, name, symbol, decimals, mintAmount, mintTo);
        _deployTokenManager(tokenId, TokenManagerType.MINT_BURN, abi.encode(operatorBytes, tokenAddress));
    }

    /**
     * @notice Calls a contract on a specific destination chain with the given payload
     * @param destinationChain The target chain where the contract will be called
     * @param payload The data payload for the transaction
     * @param gasValue The amount of gas to be paid for the transaction
     */
    function _callContract(string calldata destinationChain, bytes memory payload, uint256 gasValue) internal {
        string memory destinationAddress = remoteAddressValidator.getRemoteAddress(destinationChain);
        if (gasValue > 0) {
            gasService.payNativeGasForContractCall{ value: gasValue }(
                address(this),
                destinationChain,
                destinationAddress,
                payload, // solhint-disable-next-line avoid-tx-origin
                tx.origin
            );
        }
        gateway.callContract(destinationChain, destinationAddress, payload);
    }

    function _validateToken(address tokenAddress) internal returns (string memory name, string memory symbol, uint8 decimals) {
        IERC20Named token = IERC20Named(tokenAddress);
        name = token.name();
        symbol = token.symbol();
        decimals = token.decimals();
    }

    /**
     * @notice Deploys a token manager on a destination chain.
     * @param tokenId The ID of the token
     * @param destinationChain The chain where the token manager will be deployed
     * @param gasValue The amount of gas to be paid for the transaction
     * @param tokenManagerType The type of token manager to be deployed
     * @param params Additional parameters for the token manager deployment
     */
    function _deployRemoteTokenManager(
        bytes32 tokenId,
        string calldata destinationChain,
        uint256 gasValue,
        TokenManagerType tokenManagerType,
        bytes memory params
    ) internal {
        bytes memory payload = abi.encode(SELECTOR_DEPLOY_TOKEN_MANAGER, tokenId, tokenManagerType, params);
        _callContract(destinationChain, payload, gasValue);
        emit RemoteTokenManagerDeploymentInitialized(tokenId, destinationChain, gasValue, tokenManagerType, params);
    }

    /**
     * @notice Deploys a standardized token on a destination chain.
     * @param tokenId The ID of the token
     * @param name The name of the token
     * @param symbol The symbol of the token
     * @param decimals The number of decimals of the token
     * @param distributor The distributor address for the token
     * @param mintTo The address where the minted tokens will be sent upon deployment
     * @param mintAmount The amount of tokens to be minted upon deployment
     * @param operator The operator data for standardized tokens
     * @param destinationChain The destination chain where the token will be deployed
     * @param gasValue The amount of gas to be paid for the transaction
     */
    function _deployRemoteStandardizedToken(
        bytes32 tokenId,
        string memory name,
        string memory symbol,
        uint8 decimals,
        bytes memory distributor,
        bytes memory mintTo,
        uint256 mintAmount,
        bytes memory operator,
        string calldata destinationChain,
        uint256 gasValue
    ) internal {
        bytes memory payload = abi.encode(
            SELECTOR_DEPLOY_AND_REGISTER_STANDARDIZED_TOKEN,
            tokenId,
            name,
            symbol,
            decimals,
            distributor,
            mintTo,
            mintAmount,
            operator
        );
        _callContract(destinationChain, payload, gasValue);
        emit RemoteStandardizedTokenAndManagerDeploymentInitialized(
            tokenId,
            name,
            symbol,
            decimals,
            distributor,
            mintTo,
            mintAmount,
            operator,
            destinationChain,
            gasValue
        );
    }

    /**
     * @notice Deploys a token manager
     * @param tokenId The ID of the token
     * @param tokenManagerType The type of the token manager to be deployed
     * @param params Additional parameters for the token manager deployment
     */
    function _deployTokenManager(bytes32 tokenId, TokenManagerType tokenManagerType, bytes memory params) internal {
        (bool success, ) = tokenManagerDeployer.delegatecall(
            abi.encodeWithSelector(ITokenManagerDeployer.deployTokenManager.selector, tokenId, tokenManagerType, params)
        );
        if (!success) {
            revert TokenManagerDeploymentFailed();
        }
        emit TokenManagerDeployed(tokenId, tokenManagerType, params);
    }

    /**
     * @notice Compute the salt for a standardized token deployment.
     * @param tokenId The ID of the token
     * @return salt The computed salt for the token deployment
     */
    function _getStandardizedTokenSalt(bytes32 tokenId) internal pure returns (bytes32 salt) {
        return keccak256(abi.encode(PREFIX_STANDARDIZED_TOKEN_SALT, tokenId));
    }

    /**
     * @notice Deploys a standardized token.
     * @param tokenId The ID of the token
     * @param distributor The distributor address for the token
     * @param name The name of the token
     * @param symbol The symbol of the token
     * @param decimals The number of decimals of the token
     * @param mintAmount The amount of tokens to be minted upon deployment
     * @param mintTo The address where the minted tokens will be sent upon deployment
     */
    function _deployStandardizedToken(
        bytes32 tokenId,
        address distributor,
        string memory name,
        string memory symbol,
        uint8 decimals,
        uint256 mintAmount,
        address mintTo
    ) internal {
        bytes32 salt = _getStandardizedTokenSalt(tokenId);
        address tokenManagerAddress = getTokenManagerAddress(tokenId);

        (bool success, ) = standardizedTokenDeployer.delegatecall(
            abi.encodeWithSelector(
                IStandardizedTokenDeployer.deployStandardizedToken.selector,
                salt,
                tokenManagerAddress,
                distributor,
                name,
                symbol,
                decimals,
                mintAmount,
                mintTo
            )
        );
        if (!success) {
            revert StandardizedTokenDeploymentFailed();
        }
        emit StandardizedTokenDeployed(tokenId, distributor, name, symbol, decimals, mintAmount, mintTo);
    }

    function _decodeMetadata(bytes calldata metadata) internal pure returns (uint32 version, bytes calldata data) {
        assembly {
            data.length := sub(metadata.length, 4)
            data.offset := add(metadata.offset, 4)
            version := calldataload(sub(metadata.offset, 28))
        }
    }

    function _expressExecuteWithInterchainTokenToken(
        bytes32 tokenId,
        address destinationAddress,
        string memory sourceChain,
        bytes memory sourceAddress,
        bytes calldata data,
        uint256 amount
    ) internal {
        IInterchainTokenExpressExecutable(destinationAddress).expressExecuteWithInterchainToken(
            sourceChain,
            sourceAddress,
            data,
            tokenId,
            amount
        );
    }
}<|MERGE_RESOLUTION|>--- conflicted
+++ resolved
@@ -56,11 +56,7 @@
     IRemoteAddressValidator public immutable remoteAddressValidator;
     address public immutable tokenManagerDeployer;
     address public immutable standardizedTokenDeployer;
-<<<<<<< HEAD
-    bytes32 public immutable chainNameHash;
-=======
     bytes32 internal immutable chainNameHash;
->>>>>>> c04aaa39
     bytes32 internal immutable chainName;
 
     bytes32 internal constant PREFIX_CUSTOM_TOKEN_ID = keccak256('its-custom-token-id');
