--- conflicted
+++ resolved
@@ -1,10 +1,6 @@
 {
   "name": "@axelar-network/interchain-token-service",
-<<<<<<< HEAD
-  "version": "1.2.1",
-=======
   "version": "1.2.4",
->>>>>>> cd8f7be5
   "repository": {
     "type": "git",
     "url": "https://github.com/axelarnetwork/interchain-token-service"
