--- conflicted
+++ resolved
@@ -37,13 +37,8 @@
     "dotenv": "^16.0.1",
     "eslint": "^8.43.0",
     "eslint-config-richardpringle": "^2.0.0",
-<<<<<<< HEAD
-    "fs-extra": "^11.1.1",
-    "hardhat": "^2.13.0",
+    "hardhat": "~2.18.0",
     "hardhat-contract-sizer": "^2.10.0",
-=======
-    "hardhat": "~2.18.0",
->>>>>>> cde99243
     "mocha": "^10.2.0",
     "prettier": "^2.8.8",
     "prettier-plugin-solidity": "^1.1.3",
