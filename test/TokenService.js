--- conflicted
+++ resolved
@@ -446,16 +446,7 @@
             const salt = getRandomBytes32();
             const tokenId = await service.interchainTokenId(wallet.address, salt);
             const validParams = defaultAbiCoder.encode(['bytes', 'address'], ['0x', wallet.address]);
-<<<<<<< HEAD
-            const tokenManagerProxy = await deployContract(wallet, `TokenManagerProxyTest`, [
-                service.address,
-                LOCK_UNLOCK,
-                tokenId,
-                validParams,
-            ]);
-=======
             const tokenManagerProxy = await deployContract(wallet, `TokenManagerProxy`, [service.address, MINT_BURN, tokenId, validParams]);
->>>>>>> 74e25246
             const invalidParams = '0x1234';
 
             const contractId = await tokenManagerProxy.getContractId();
@@ -615,23 +606,11 @@
         });
 
         it('Should initialize a remote interchain token deployment', async () => {
-<<<<<<< HEAD
             salt = getRandomBytes32();
 
             await service
                 .deployTokenManager(salt, '', LOCK_UNLOCK, defaultAbiCoder.encode(['bytes', 'address'], ['0x', wallet.address]), 0)
                 .then((tx) => tx.wait());
-=======
-            await (
-                await service.deployTokenManager(
-                    salt,
-                    '',
-                    MINT_BURN,
-                    defaultAbiCoder.encode(['bytes', 'address'], ['0x', wallet.address]),
-                    0,
-                )
-            ).wait();
->>>>>>> 74e25246
 
             const tokenId = await service.interchainTokenId(wallet.address, salt);
             const payload = defaultAbiCoder.encode(
