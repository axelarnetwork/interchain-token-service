--- conflicted
+++ resolved
@@ -7,11 +7,7 @@
 import { IERC20MintableBurnable } from '../interfaces/IERC20MintableBurnable.sol';
 
 contract InterchainTokenTest is BaseInterchainToken, Distributable, IERC20MintableBurnable {
-<<<<<<< HEAD
-    ITokenManager public tokenManager_;
-=======
     address public tokenManager_;
->>>>>>> 10b8017e
     bool internal tokenManagerRequiresApproval_ = true;
     string public name;
     string public symbol;
