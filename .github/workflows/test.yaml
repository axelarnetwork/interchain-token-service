name: Testing

on:
  - pull_request

jobs:
  test:
    strategy:
      matrix:
        node-version:
          - 18.x
        os:
          - ubuntu-latest
    runs-on: ${{ matrix.os }}
    steps:
      - uses: actions/checkout@v3

      - name: Install Node.js
        uses: actions/setup-node@v3
        with:
          node-version: ${{ matrix.node-version }}

      - name: Install Dependencies
        run: npm ci

<<<<<<< HEAD
      - name: Build project and capture output
        run: npm run build > build.log 2>&1

      - name: Check for build errors
        run: |
          if grep -q "error" build.log || grep -q "Error" build.log || grep -q "warning" build.log || grep -q "Warning" build.log; then
            echo "Build contains following errors or warnings..."

            cat build.log

            exit 1
          else
            exit 0;
          fi
=======
      - name: Set environment variable
        run: export FAIL_COMPILE_IF_SIZE_EXCEEDS=true
>>>>>>> da32bfc1

      - name: Test
        run: npm run test<|MERGE_RESOLUTION|>--- conflicted
+++ resolved
@@ -23,7 +23,6 @@
       - name: Install Dependencies
         run: npm ci
 
-<<<<<<< HEAD
       - name: Build project and capture output
         run: npm run build > build.log 2>&1
 
@@ -38,10 +37,8 @@
           else
             exit 0;
           fi
-=======
       - name: Set environment variable
         run: export FAIL_COMPILE_IF_SIZE_EXCEEDS=true
->>>>>>> da32bfc1
 
       - name: Test
         run: npm run test