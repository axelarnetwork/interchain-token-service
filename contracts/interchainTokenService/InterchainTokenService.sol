--- conflicted
+++ resolved
@@ -27,12 +27,6 @@
 import { Pausable } from '../utils/Pausable.sol';
 import { Multicall } from '../utils/Multicall.sol';
 
-<<<<<<< HEAD
-/// @title The Interchain Token Service
-/// @notice This contract is responsible for facilitating cross chain token transfers.
-/// It (mostly) does not handle tokens, but is responsible for the messaging that needs to occur for cross chain transfers to happen.
-/// @dev The only storage used here is for ExpressCalls
-=======
 /**
  * @title The Interchain Token Service
  * @author Foivos Antoulinakis
@@ -40,7 +34,6 @@
  * It (mostly) does not handle tokens, but is responsible for the messaging that needs to occur for cross chain transfers to happen.
  * @dev The only storage used here is for ExpressCalls
  */
->>>>>>> ee800869
 contract InterchainTokenService is IInterchainTokenService, AxelarExecutable, Upgradable, ExpressCallHandler, Pausable, Multicall {
     using StringToBytes32 for string;
     using Bytes32ToString for bytes32;
@@ -71,16 +64,6 @@
     // solhint-disable-next-line const-name-snakecase
     bytes32 public constant contractId = 0xf407da03daa7b4243ffb261daad9b01d221ea90ab941948cd48101563654ea85;
 
-<<<<<<< HEAD
-    /// @dev All of the varaibles passed here are stored as immutable variables.
-    /// @param tokenManagerDeployer_ the address of the TokenManagerDeployer.
-    /// @param standardizedTokenDeployer_ the address of the StandardizedTokenDeployer.
-    /// @param gateway_ the address of the AxelarGateway.
-    /// @param gasService_ the address of the AxelarGasService.
-    /// @param linkerRouter_ the address of the LinkerRouter.
-    /// @param tokenManagerImplementations this need to have exactly 3 implementations in the following order: Lock/Unlock, mint/burn and then liquidity pool.
-    /// @param chainName_ the name of the current chain.
-=======
     /**
      * @dev All of the varaibles passed here are stored as immutable variables.
      * @param tokenManagerDeployer_ the address of the TokenManagerDeployer.
@@ -91,7 +74,6 @@
      * @param tokenManagerImplementations this need to have exactly 3 implementations in the following order: Lock/Unlock, mint/burn and then liquidity pool.
      * @param chainName_ the name of the current chain.
      */
->>>>>>> ee800869
     constructor(
         address tokenManagerDeployer_,
         address standardizedTokenDeployer_,
@@ -130,31 +112,20 @@
     MODIFIERS
     \*******/
 
-<<<<<<< HEAD
-    /// @notice This modifier is used to ensure that only a remote InterchainTokenService can _execute this one.
-    /// @param sourceChain the source of the contract call.
-    /// @param sourceAddress the address that the call came from.
-=======
     /**
      * @notice This modifier is used to ensure that only a remote InterchainTokenService can _execute this one.
      * @param sourceChain the source of the contract call.
      * @param sourceAddress the address that the call came from.
      */
->>>>>>> ee800869
     modifier onlyRemoteService(string calldata sourceChain, string calldata sourceAddress) {
         if (!linkerRouter.validateSender(sourceChain, sourceAddress)) revert NotRemoteService();
         _;
     }
 
-<<<<<<< HEAD
-    /// @notice This modifier is used to ensure certain functions can only be called by TokenManagers.
-    /// @param tokenId the `tokenId` of the TokenManager trying to perform the call.
-=======
     /**
      * @notice This modifier is used to ensure certain functions can only be called by TokenManagers.
      * @param tokenId the `tokenId` of the TokenManager trying to perform the call.
      */
->>>>>>> ee800869
     modifier onlyTokenManager(bytes32 tokenId) {
         if (msg.sender != getTokenManagerAddress(tokenId)) revert NotTokenManager();
         _;
@@ -164,121 +135,73 @@
     GETTERS
     \*****/
 
-<<<<<<< HEAD
-    /// @notice Getter for the chain name.
-    /// @return name the name of the chain
-=======
     /**
      * @notice Getter for the chain name.
      * @return name the name of the chain
      */
->>>>>>> ee800869
     function getChainName() public view returns (string memory name) {
         name = chainName.toTrimmedString();
     }
 
-<<<<<<< HEAD
-    /// @notice Calculates the address of a TokenManager from a specific tokenId. The TokenManager does not need to exist already.
-    /// @param tokenId the tokenId.
-    /// @return tokenManagerAddress deployement address of the TokenManager.
-=======
     /**
      * @notice Calculates the address of a TokenManager from a specific tokenId. The TokenManager does not need to exist already.
      * @param tokenId the tokenId.
      * @return tokenManagerAddress deployement address of the TokenManager.
      */
->>>>>>> ee800869
     function getTokenManagerAddress(bytes32 tokenId) public view returns (address tokenManagerAddress) {
         tokenManagerAddress = deployer.deployedAddress(address(this), tokenId);
     }
 
-<<<<<<< HEAD
-    /// @notice Returns the address of a TokenManager from a specific tokenId. The TokenManager needs to exist already.
-    /// @param tokenId the tokenId.
-    /// @return tokenManagerAddress deployement address of the TokenManager.
-=======
     /**
      * @notice Returns the address of a TokenManager from a specific tokenId. The TokenManager needs to exist already.
      * @param tokenId the tokenId.
      * @return tokenManagerAddress deployement address of the TokenManager.
      */
->>>>>>> ee800869
     function getValidTokenManagerAddress(bytes32 tokenId) public view returns (address tokenManagerAddress) {
         tokenManagerAddress = getTokenManagerAddress(tokenId);
         if (ITokenManagerProxy(tokenManagerAddress).tokenId() != tokenId) revert TokenManagerNotDeployed(tokenId);
     }
 
-<<<<<<< HEAD
-    /// @notice Returns the address of the token that an existing tokenManager points to.
-    /// @param tokenId the tokenId.
-    /// @return tokenAddress the address of the token.
-=======
     /**
      * @notice Returns the address of the token that an existing tokenManager points to.
      * @param tokenId the tokenId.
      * @return tokenAddress the address of the token.
      */
->>>>>>> ee800869
     function getTokenAddress(bytes32 tokenId) external view returns (address tokenAddress) {
         address tokenManagerAddress = getValidTokenManagerAddress(tokenId);
         tokenAddress = ITokenManager(tokenManagerAddress).tokenAddress();
     }
 
-<<<<<<< HEAD
-    /// @notice Returns the address of the standardized token that would be deployed with a given tokenId. The token does not need to exist.
-    /// @param tokenId the tokenId.
-    /// @return tokenAddress the address of the standardized token.
-=======
     /**
      * @notice Returns the address of the standardized token that would be deployed with a given tokenId.
      * The token does not need to exist.
      * @param tokenId the tokenId.
      * @return tokenAddress the address of the standardized token.
      */
->>>>>>> ee800869
     function getStandardizedTokenAddress(bytes32 tokenId) public view returns (address tokenAddress) {
         tokenId = _getStandardizedTokenSalt(tokenId);
         tokenAddress = deployer.deployedAddress(address(this), tokenId);
     }
 
-<<<<<<< HEAD
-    /// @notice Calculates the tokenId that would correspond to a canonical link for a given token. This will depend on what chain it is called from, unlike custom tokenIds.
-    /// @param tokenAddress the address of the token.
-    /// @return tokenId the tokenId that the canonical TokenManager would get (or has gotten) for the token.
-=======
     /**
      * @notice Calculates the tokenId that would correspond to a canonical link for a given token.
      * This will depend on what chain it is called from, unlike custom tokenIds.
      * @param tokenAddress the address of the token.
      * @return tokenId the tokenId that the canonical TokenManager would get (or has gotten) for the token.
      */
->>>>>>> ee800869
     function getCanonicalTokenId(address tokenAddress) public view returns (bytes32 tokenId) {
         tokenId = keccak256(abi.encode(PREFIX_STANDARDIZED_TOKEN_ID, chainNameHash, tokenAddress));
     }
 
-<<<<<<< HEAD
-    /// @notice Calculates the tokenId that would correspond to a custom link for a given deployer with a specified salt. This will not depend on what chain it is called from, unlike canonical tokenIds.
-    /// @param sender the address of the TokenManager deployer.
-    /// @param salt the salt that the deployer uses for the deployment.
-    /// @return tokenId the tokenId that the custom TokenManager would get (or has gotten).
-    function getCustomTokenId(address sender, bytes32 salt) public pure returns (bytes32 tokenId) {
-        tokenId = keccak256(abi.encode(PREFIX_CUSTOM_TOKEN_ID, sender, salt));
-    }
-
-    /// @notice Getter function for TokenManager implementations. This will mainly be called by TokenManagerProxies to figure out their implementations
-    /// @param tokenManagerType the type of the TokenManager.
-    /// @return tokenManagerAddress the address of the TokenManagerImplementation.
-=======
     /**
      * @notice Calculates the tokenId that would correspond to a custom link for a given deployer with a specified salt.
      * This will not depend on what chain it is called from, unlike canonical tokenIds.
-     * @param admin the address of the TokenManager deployer.
+     * @param deployer the address of the TokenManager deployer.
      * @param salt the salt that the deployer uses for the deployment.
      * @return tokenId the tokenId that the custom TokenManager would get (or has gotten).
      */
-    function getCustomTokenId(address admin, bytes32 salt) public pure returns (bytes32 tokenId) {
-        tokenId = keccak256(abi.encode(PREFIX_CUSTOM_TOKEN_ID, admin, salt));
+    function getCustomTokenId(address deployer, bytes32 salt) public pure returns (bytes32 tokenId) {
+        tokenId = keccak256(abi.encode(PREFIX_CUSTOM_TOKEN_ID, deployer, salt));
     }
 
     /**
@@ -287,7 +210,6 @@
      * @param tokenManagerType the type of the TokenManager.
      * @return tokenManagerAddress the address of the TokenManagerImplementation.
      */
->>>>>>> ee800869
     function getImplementation(uint256 tokenManagerType) external view returns (address tokenManagerAddress) {
         // There could be a way to rewrite the following using assembly switch statements, which would be more gas efficient,
         // but accessing immutable variables and/or enum values seems to be tricky, and would reduce code readability.
@@ -300,47 +222,26 @@
         }
     }
 
-<<<<<<< HEAD
-    /// @notice Getter function for the parameters of a lock/unlock TokenManager. Mainly to be used by frontends.
-    /// @param admin the admin of the TokenManager.
-    /// @param tokenAddress the token to be managed.
-    /// @return params the resulting params to be passed to custom TokenManager deployments.
-=======
     /**
      * @notice Getter function for the parameters of a lock/unlock TokenManager. Mainly to be used by frontends.
      * @param admin the admin of the TokenManager.
      * @param tokenAddress the token to be managed.
      * @return params the resulting params to be passed to custom TokenManager deployments.
      */
->>>>>>> ee800869
     function getParamsLockUnlock(bytes memory admin, address tokenAddress) public pure returns (bytes memory params) {
         params = abi.encode(admin, tokenAddress);
     }
 
-<<<<<<< HEAD
-    /// @notice Getter function for the parameters of a mint/burn TokenManager. Mainly to be used by frontends.
-    /// @param admin the admin of the TokenManager.
-    /// @param tokenAddress the token to be managed.
-    /// @return params the resulting params to be passed to custom TokenManager deployments.
-=======
     /**
      * @notice Getter function for the parameters of a mint/burn TokenManager. Mainly to be used by frontends.
      * @param admin the admin of the TokenManager.
      * @param tokenAddress the token to be managed.
      * @return params the resulting params to be passed to custom TokenManager deployments.
      */
->>>>>>> ee800869
     function getParamsMintBurn(bytes memory admin, address tokenAddress) public pure returns (bytes memory params) {
         params = abi.encode(admin, tokenAddress);
     }
 
-<<<<<<< HEAD
-    /// @notice Getter function for the parameters of a liquidity pool TokenManager. Mainly to be used by frontends.
-    /// @param admin the admin of the TokenManager.
-    /// @param tokenAddress the token to be managed.
-    /// @param liquidityPoolAddress the liquidity pool to be used to store the bridged tokens.
-    /// @return params the resulting params to be passed to custom TokenManager deployments.
-=======
     /**
      * @notice Getter function for the parameters of a liquidity pool TokenManager. Mainly to be used by frontends.
      * @param admin the admin of the TokenManager.
@@ -348,7 +249,6 @@
      * @param liquidityPoolAddress the liquidity pool to be used to store the bridged tokens.
      * @return params the resulting params to be passed to custom TokenManager deployments.
      */
->>>>>>> ee800869
     function getParamsLiquidityPool(
         bytes memory admin,
         address tokenAddress,
@@ -361,17 +261,11 @@
     USER FUNCTIONS
     \************/
 
-<<<<<<< HEAD
-    /// @notice Used to register canonical tokens. Caller does not matter.
-    /// @param tokenAddress the token to be bridged.
-    /// @return tokenId the tokenId that was used for this canonical token.
-=======
     /**
      * @notice Used to register canonical tokens. Caller does not matter.
      * @param tokenAddress the token to be bridged.
      * @return tokenId the tokenId that was used for this canonical token.
      */
->>>>>>> ee800869
     function registerCanonicalToken(address tokenAddress) external payable notPaused returns (bytes32 tokenId) {
         (, string memory tokenSymbol, ) = _validateToken(tokenAddress);
         if (gateway.tokenAddresses(tokenSymbol) == tokenAddress) revert GatewayToken();
@@ -379,13 +273,6 @@
         _deployTokenManager(tokenId, TokenManagerType.LOCK_UNLOCK, abi.encode(address(this).toBytes(), tokenAddress));
     }
 
-<<<<<<< HEAD
-    /// @notice Used to deploy remote TokenManagers and standardized tokens for a canonical token. This needs to be called from the chain that registered the canonical token, and anyone can call it.
-    /// @param tokenId the tokenId of the canonical token.
-    /// @param destinationChain the name of the chain to deploy the TokenManager and standardized token to.
-    /// @param gasValue the amount of native tokens to be used to pay for gas for the remote deployment. At least the amount specified needs to be passed to the call
-    /// @dev `gasValue` exists because this function can be part of a multicall involving multiple functions that could make remote contract calls.
-=======
     /**
      * @notice Used to deploy remote TokenManagers and standardized tokens for a canonical token. This needs to be
      * called from the chain that registered the canonical token, and anyone can call it.
@@ -395,7 +282,6 @@
      * At least the amount specified needs to be passed to the call
      * @dev `gasValue` exists because this function can be part of a multicall involving multiple functions that could make remote contract calls.
      */
->>>>>>> ee800869
     function deployRemoteCanonicalToken(bytes32 tokenId, string calldata destinationChain, uint256 gasValue) public payable notPaused {
         address tokenAddress = getValidTokenManagerAddress(tokenId);
         tokenAddress = ITokenManager(tokenAddress).tokenAddress();
@@ -404,33 +290,17 @@
         _deployRemoteStandardizedToken(tokenId, tokenName, tokenSymbol, tokenDecimals, '', '', destinationChain, gasValue);
     }
 
-<<<<<<< HEAD
-    /// @notice Used to deploy custom TokenManagers with the specified salt. Different callers would result in different tokenIds.
-    /// @param salt the salt to be used.
-    /// @param tokenManagerType the type of TokenManager to be deployed.
-    /// @param params the params that will be used to initialize the TokenManager.
-=======
     /**
      * @notice Used to deploy custom TokenManagers with the specified salt. Different callers would result in different tokenIds.
      * @param salt the salt to be used.
      * @param tokenManagerType the type of TokenManager to be deployed.
      * @param params the params that will be used to initialize the TokenManager.
      */
->>>>>>> ee800869
     function deployCustomTokenManager(bytes32 salt, TokenManagerType tokenManagerType, bytes memory params) public payable notPaused {
         bytes32 tokenId = getCustomTokenId(msg.sender, salt);
         _deployTokenManager(tokenId, tokenManagerType, params);
     }
 
-<<<<<<< HEAD
-    /// @notice Used to deploy remote custom TokenManagers.
-    /// @param salt the salt to be used.
-    /// @param destinationChain the name of the chain to deploy the TokenManager and standardized token to.
-    /// @param tokenManagerType the type of TokenManager to be deployed.
-    /// @param params the params that will be used to initialize the TokenManager.
-    /// @param gasValue the amount of native tokens to be used to pay for gas for the remote deployment. At least the amount specified needs to be passed to the call
-    /// @dev `gasValue` exists because this function can be part of a multicall involving multiple functions that could make remote contract calls.
-=======
     /**
      * @notice Used to deploy remote custom TokenManagers.
      * @param salt the salt to be used.
@@ -442,7 +312,6 @@
      * @dev `gasValue` exists because this function can be part of a multicall involving multiple functions
      * that could make remote contract calls.
      */
->>>>>>> ee800869
     function deployRemoteCustomTokenManager(
         bytes32 salt,
         string calldata destinationChain,
@@ -454,15 +323,6 @@
         _deployRemoteTokenManager(tokenId, destinationChain, gasValue, tokenManagerType, params);
     }
 
-<<<<<<< HEAD
-    /// @notice Used to deploy a standardized token alongside a TokenManager. If the `distributor` is the address of the TokenManager (which can be calculated ahead of time) then a mint/burn TokenManager is used. Otherwise a lock/unlcok TokenManager is used.
-    /// @param salt the salt to be used.
-    /// @param name the name of the token to be deployed.
-    /// @param symbol the symbol of the token to be deployed.
-    /// @param decimals the decimals of the token to be deployed.
-    /// @param mintAmount the amount of token to be mint during deployment to msg.sender.
-    /// @param distributor the address that will be able to mint and burn the deployed token.
-=======
     /**
      * @notice Used to deploy a standardized token alongside a TokenManager. If the `distributor` is the address of the TokenManager (which
      * can be calculated ahead of time) then a mint/burn TokenManager is used. Otherwise a lock/unlcok TokenManager is used.
@@ -473,7 +333,6 @@
      * @param mintAmount the amount of token to be mint during deployment to msg.sender.
      * @param distributor the address that will be able to mint and burn the deployed token.
      */
->>>>>>> ee800869
     function deployAndRegisterStandardizedToken(
         bytes32 salt,
         string calldata name,
@@ -487,21 +346,7 @@
         address tokenManagerAddress = getTokenManagerAddress(tokenId);
         TokenManagerType tokenManagerType = distributor == tokenManagerAddress ? TokenManagerType.MINT_BURN : TokenManagerType.LOCK_UNLOCK;
         address tokenAddress = getStandardizedTokenAddress(tokenId);
-<<<<<<< HEAD
         _deployTokenManager(tokenId, tokenManagerType, abi.encode(msg.sender.toBytes(), tokenAddress));
-    }
-
-    /// @notice Used to deploy a standardized token alongside a TokenManager in another chain. If the `distributor` is empty bytes then a mint/burn TokenManager is used. Otherwise a lock/unlcok TokenManager is used.
-    /// @param salt the salt to be used.
-    /// @param name the name of the token to be deployed.
-    /// @param symbol the symbol of the token to be deployed.
-    /// @param decimals the decimals of the token to be deployed.
-    /// @param distributor the address that will be able to mint and burn the deployed token.
-    /// @param destinationChain the name of the destination chain to deploy to.
-    /// @param gasValue the amount of native tokens to be used to pay for gas for the remote deployment. At least the amount specified needs to be passed to the call
-    /// @dev `gasValue` exists because this function can be part of a multicall involving multiple functions that could make remote contract calls.
-=======
-        deployCustomTokenManager(salt, tokenManagerType, abi.encode(msg.sender.toBytes(), tokenAddress));
     }
 
     /**
@@ -517,7 +362,6 @@
      * specified needs to be passed to the call
      * @dev `gasValue` exists because this function can be part of a multicall involving multiple functions that could make remote contract calls.
      */
->>>>>>> ee800869
     function deployAndRegisterRemoteStandardizedTokens(
         bytes32 salt,
         string calldata name,
@@ -532,13 +376,6 @@
         _deployRemoteStandardizedToken(tokenId, name, symbol, decimals, distributor, admin, destinationChain, gasValue);
     }
 
-<<<<<<< HEAD
-    /// @notice Uses the caller's tokens to fullfill a sendCall ahead of time. Use this only if you have detected an outgoing sendToken that matches the parameters passed here.
-    /// @param tokenId the tokenId of the TokenManager used.
-    /// @param destinationAddress the destinationAddress for the sendToken.
-    /// @param amount the amount of token to give.
-    /// @param sendHash the sendHash detected at the sourceChain.
-=======
     /**
      * @notice Uses the caller's tokens to fullfill a sendCall ahead of time. Use this only if you have detected an outgoing
      * sendToken that matches the parameters passed here.
@@ -547,7 +384,6 @@
      * @param amount the amount of token to give.
      * @param sendHash the sendHash detected at the sourceChain.
      */
->>>>>>> ee800869
     function expressReceiveToken(bytes32 tokenId, address destinationAddress, uint256 amount, bytes32 sendHash) external notPaused {
         address caller = msg.sender;
         ITokenManager tokenManager = ITokenManager(getValidTokenManagerAddress(tokenId));
@@ -558,16 +394,6 @@
         _setExpressSendToken(tokenId, destinationAddress, amount, sendHash, caller);
     }
 
-<<<<<<< HEAD
-    /// @notice Uses the caller's tokens to fullfill a callContractWithInterchainToken ahead of time. Use this only if you have detected an outgoing sendToken that matches the parameters passed here.
-    /// @param tokenId the tokenId of the TokenManager used.
-    /// @param sourceChain the name of the chain where the call came from.
-    /// @param sourceAddress the caller of callContractWithInterchainToken.
-    /// @param destinationAddress the destinationAddress for the sendToken.
-    /// @param amount the amount of token to give.
-    /// @param data the data to be passed to destinationAddress after giving them the tokens specified.
-    /// @param sendHash the sendHash detected at the sourceChain.
-=======
     /**
      * @notice Uses the caller's tokens to fullfill a callContractWithInterchainToken ahead of time. Use this only if you have
      * detected an outgoing sendToken that matches the parameters passed here.
@@ -579,7 +405,6 @@
      * @param data the data to be passed to destinationAddress after giving them the tokens specified.
      * @param sendHash the sendHash detected at the sourceChain.
      */
->>>>>>> ee800869
     function expressReceiveTokenWithData(
         bytes32 tokenId,
         string memory sourceChain,
@@ -603,14 +428,6 @@
     TOKEN MANAGER FUNCTIONS
     \*********************/
 
-<<<<<<< HEAD
-    /// @notice Transmit a sendToken for the given tokenId.
-    /// @param tokenId the tokenId of the TokenManager (which must be the msg.sender).
-    /// @param sourceAddress the address where the token is coming from, which will also be used for reimburment of gas.
-    /// @param destinationChain the name of the chain to send tokens to.
-    /// @param destinationAddress the destinationAddress for the sendToken.
-    /// @param amount the amount of token to give.
-=======
     /**
      * @notice Transmit a sendToken for the given tokenId.
      * @param tokenId the tokenId of the TokenManager (which must be the msg.sender).
@@ -619,7 +436,6 @@
      * @param destinationAddress the destinationAddress for the sendToken.
      * @param amount the amount of token to give.
      */
->>>>>>> ee800869
     function transmitSendToken(
         bytes32 tokenId,
         address sourceAddress,
@@ -633,15 +449,6 @@
         emit TokenSent(tokenId, destinationChain, destinationAddress, amount, sendHash);
     }
 
-<<<<<<< HEAD
-    /// @notice Transmit a sendTokenWithData for the given tokenId.
-    /// @param tokenId the tokenId of the TokenManager (which must be the msg.sender).
-    /// @param sourceAddress the address where the token is coming from, which will also be used for reimburment of gas.
-    /// @param destinationChain the name of the chain to send tokens to.
-    /// @param destinationAddress the destinationAddress for the sendToken.
-    /// @param amount the amount of token to give.
-    /// @param data the data to be passed to the destiantion.
-=======
     /**
      * @notice Transmit a sendTokenWithData for the given tokenId.
      * @param tokenId the tokenId of the TokenManager (which must be the msg.sender).
@@ -651,7 +458,6 @@
      * @param amount the amount of token to give.
      * @param data the data to be passed to the destiantion.
      */
->>>>>>> ee800869
     function transmitSendTokenWithData(
         bytes32 tokenId,
         address sourceAddress,
@@ -676,84 +482,24 @@
         emit TokenSentWithData(tokenId, destinationChain, destinationAddress, amount, sourceAddress, data, sendHash);
     }
 
-<<<<<<< HEAD
-=======
-    /**
-     * @notice This is not currently used, it is meant for forward compatibility with gateway tokens.
-     */
-    function transmitSendTokenWithToken(
-        bytes32 tokenId,
-        string calldata symbol,
-        address sourceAddress,
-        string calldata destinationChain,
-        bytes calldata destinationAddress,
-        uint256 amount
-    ) external payable onlyTokenManager(tokenId) notPaused {
-        bytes32 sendHash = keccak256(abi.encode(tokenId, block.number, amount, sourceAddress));
-        bytes memory payload = abi.encode(SELECTOR_SEND_TOKEN, tokenId, destinationAddress, amount, sendHash);
-        _callContractWithToken(destinationChain, symbol, amount, payload, sourceAddress);
-        emit TokenSent(tokenId, destinationChain, destinationAddress, amount, sendHash);
-    }
-
-    /**
-     * @notice This is not currently used, it is meant for forward compatibility with gateway tokens.
-     */
-    function transmitSendTokenWithDataWithToken(
-        bytes32 tokenId,
-        string memory symbol,
-        address sourceAddress,
-        string calldata destinationChain,
-        bytes memory destinationAddress,
-        uint256 amount,
-        bytes memory data
-    ) external payable onlyTokenManager(tokenId) notPaused {
-        bytes32 sendHash = keccak256(abi.encode(tokenId, block.number, amount, sourceAddress));
-        {
-            bytes memory sourceAddressBytes = sourceAddress.toBytes();
-            bytes memory payload = abi.encode(
-                SELECTOR_SEND_TOKEN_WITH_DATA,
-                tokenId,
-                destinationAddress,
-                amount,
-                sourceAddressBytes,
-                data,
-                sendHash
-            );
-            _callContractWithToken(destinationChain, symbol, amount, payload, sourceAddress);
-        }
-        emit TokenSentWithData(tokenId, destinationChain, destinationAddress, amount, sourceAddress, data, sendHash);
-    }
-
->>>>>>> ee800869
     /*************\
     OWNER FUNCTIONS
     \*************/
 
-<<<<<<< HEAD
-    /// @notice Used to set a flow limit for a token manager that has the service as its admin.
-    /// @param tokenId the token Id of the tokenManager to set the flow limit.
-    /// @param flowLimit the flowLimit to set
-=======
     /**
      * @notice Used to set a flow limit for a token manager that has the service as its admin.
      * @param tokenId the token Id of the tokenManager to set the flow limit.
      * @param flowLimit the flowLimit to set
      */
->>>>>>> ee800869
     function setFlowLimit(bytes32 tokenId, uint256 flowLimit) external onlyOwner {
         ITokenManager tokenManager = ITokenManager(getValidTokenManagerAddress(tokenId));
         tokenManager.setFlowLimit(flowLimit);
     }
 
-<<<<<<< HEAD
-    /// @notice Used to pause the entire service.
-    /// @param paused what value to set paused to.
-=======
     /**
      * @notice Used to pause the entire service.
      * @param paused what value to set paused to.
      */
->>>>>>> ee800869
     function setPaused(bool paused) external onlyOwner {
         _setPaused(paused);
     }
@@ -785,8 +531,6 @@
         }
     }
 
-<<<<<<< HEAD
-=======
     /**
      * @notice Executes operations with token based on the payload.
      * @param sourceChain The chain where the transaction originates from
@@ -808,7 +552,6 @@
      * @param sourceChain The chain where the transaction originates from
      * @param payload The encoded data payload to be processed
      */
->>>>>>> ee800869
     function _processSendTokenPayload(string calldata sourceChain, bytes calldata payload) internal {
         (, bytes32 tokenId, bytes memory destinationAddressBytes, uint256 amount, bytes32 sendHash) = abi.decode(
             payload,
@@ -924,47 +667,6 @@
         gateway.callContract(destinationChain, destinationAddress, payload);
     }
 
-<<<<<<< HEAD
-=======
-    /**
-     * @notice Calls a contract with a token on a specific destination chain with the given payload.
-     * @param destinationChain The target chain where the contract will be called
-     * @param symbol The symbol of the token to be transferred
-     * @param amount The amount of tokens to be transferred
-     * @param payload The data payload for the transaction
-     * @param refundTo The address where the unused gas amount should be refunded to
-     */
-    function _callContractWithToken(
-        string calldata destinationChain,
-        string memory symbol,
-        uint256 amount,
-        bytes memory payload,
-        address refundTo
-    ) internal {
-        string memory destinationAddress = linkerRouter.getRemoteAddress(destinationChain);
-        uint256 gasValue = msg.value;
-        if (gasValue > 0) {
-            gasService.payNativeGasForContractCallWithToken{ value: gasValue }(
-                address(this),
-                destinationChain,
-                destinationAddress,
-                payload,
-                symbol,
-                amount,
-                refundTo
-            );
-        }
-        gateway.callContractWithToken(destinationChain, destinationAddress, payload, symbol, amount);
-    }
-
-    /**
-     * @notice Validate a token by retrieving its name, symbol, and decimals.
-     * @param tokenAddress The address of the token
-     * @return name The name of the token
-     * @return symbol The symbol of the token
-     * @return decimals The number of decimals of the token
-     */
->>>>>>> ee800869
     function _validateToken(address tokenAddress) internal returns (string memory name, string memory symbol, uint8 decimals) {
         IERC20Named token = IERC20Named(tokenAddress);
         name = token.name();
