'use strict';

const chai = require('chai');
const { expect } = chai;
require('dotenv').config();
const { ethers } = require('hardhat');
const { AddressZero } = ethers.constants;
const { defaultAbiCoder, keccak256 } = ethers.utils;
const { Contract } = ethers;
const { anyValue } = require('@nomicfoundation/hardhat-chai-matchers/withArgs');

const TokenManager = require('../artifacts/contracts/tokenManager/TokenManager.sol/TokenManager.json');
<<<<<<< HEAD
const ERC20 = require('../artifacts/contracts/interfaces/IERC20BurnableMintable.sol/IERC20BurnableMintable.json');

const { approveContractCall, getRandomBytes32 } = require('../scripts/utils');
=======
const TokenManagerGateway = require('../artifacts/contracts/tokenManager/implementations/TokenManagerGateway.sol/TokenManagerGateway.json');
const ERC20 = require('../artifacts/contracts/interfaces/IERC20BurnableMintable.sol/IERC20BurnableMintable.json');

const { approveContractCall, getRandomBytes32, deployGatewayToken } = require('../scripts/utils');
>>>>>>> 3ce30eeb
const { deployAll, deployContract } = require('../scripts/deploy');

const SELECTOR_SEND_TOKEN = 1;
// const SELECTOR_SEND_TOKEN_WITH_DATA = 2;
const SELECTOR_DEPLOY_TOKEN_MANAGER = 3;

const LOCK_UNLOCK = 0;
const MINT_BURN = 1;
const CANONICAL = 2;
<<<<<<< HEAD
=======
const GATEWAY = 3;
>>>>>>> 3ce30eeb

describe('Interchain Token Service', () => {
    let wallet;
    let service, gateway, gasService;

    const deployFunctions = {};

    deployFunctions.lockUnlock = async function deployNewLockUnlock(tokenName, tokenSymbol, tokenDecimals, mintAmount = 0) {
        const salt = getRandomBytes32();
        const tokenId = await service.getCustomTokenId(wallet.address, salt);
        const tokenManager = new Contract(await service.getTokenManagerAddress(tokenId), TokenManager.abi, wallet);

        const token = await deployContract(wallet, 'InterchainTokenTest', [tokenName, tokenSymbol, tokenDecimals, tokenManager.address]);
        const params = defaultAbiCoder.encode(['bytes', 'address'], [wallet.address, token.address]);

        await (await service.deployCustomTokenManager(salt, LOCK_UNLOCK, params)).wait();

        if (mintAmount > 0) {
            await (await token.mint(wallet.address, mintAmount)).wait();
            await (await token.approve(tokenManager.address, mintAmount)).wait();
        }

        return [token, tokenManager, tokenId];
    };

    deployFunctions.mintBurn = async function deployNewMintBurn(tokenName, tokenSymbol, tokenDecimals, mintAmount = 0) {
        const salt = getRandomBytes32();
        const tokenId = await service.getCustomTokenId(wallet.address, salt);
        const tokenManagerAddress = await service.getTokenManagerAddress(tokenId);
        const token = await deployContract(wallet, 'InterchainTokenTest', [tokenName, tokenSymbol, tokenDecimals, tokenManagerAddress]);

        const tokenManager = new Contract(await service.getTokenManagerAddress(tokenId), TokenManager.abi, wallet);

        if (mintAmount > 0) {
            await (await token.mint(wallet.address, mintAmount)).wait();
        }

        await (await token.setDistributor(tokenManagerAddress)).wait();
<<<<<<< HEAD

        const params = defaultAbiCoder.encode(['bytes', 'address'], [wallet.address, token.address]);
        await (await service.deployCustomTokenManager(salt, MINT_BURN, params)).wait();

=======

        const params = defaultAbiCoder.encode(['bytes', 'address'], [wallet.address, token.address]);
        await (await service.deployCustomTokenManager(salt, MINT_BURN, params)).wait();

>>>>>>> 3ce30eeb
        return [token, tokenManager, tokenId];
    };

    deployFunctions.canonical = async function deployNewCanonical(tokenName, tokenSymbol, tokenDecimals, mintAmount = 0) {
        const params = defaultAbiCoder.encode(
            ['bytes', 'string', 'string', 'uint8', 'uint256'],
            [wallet.address, tokenName, tokenSymbol, tokenDecimals, mintAmount],
        );
        const salt = getRandomBytes32();
        await (await service.deployCustomTokenManager(salt, CANONICAL, params)).wait();

        const tokenId = await service.getCustomTokenId(wallet.address, salt);
        const tokenManagerAddress = await service.getTokenManagerAddress(tokenId);
        const tokenManager = new Contract(tokenManagerAddress, TokenManager.abi, wallet);
        const token = new Contract(tokenManagerAddress, ERC20.abi, wallet);

        return [token, tokenManager, tokenId];
    };
<<<<<<< HEAD
=======

    deployFunctions.gateway = async function deployNewGateway(tokenName, tokenSymbol, tokenDecimals, mintAmount = 0) {
        await deployGatewayToken(gateway, tokenName, tokenSymbol, tokenDecimals, mintAmount === 0 ? null : wallet);
        const tokenAddress = await gateway.tokenAddresses(tokenSymbol);
        const token = new Contract(tokenAddress, ERC20.abi, wallet);

        const params = defaultAbiCoder.encode(['bytes', 'string'], [wallet.address, tokenSymbol]);
        const salt = getRandomBytes32();
        await (await service.deployCustomTokenManager(salt, GATEWAY, params)).wait();
        const tokenId = await service.getCustomTokenId(wallet.address, salt);
        const tokenManager = new Contract(await service.getTokenManagerAddress(tokenId), TokenManagerGateway.abi, wallet);
        await (await tokenManager.gatewayApprove()).wait();

        if (mintAmount > 0) {
            await (await token.mint(wallet.address, mintAmount)).wait();
            await (await token.approve(tokenManager.address, mintAmount)).wait();
        }

        return [token, tokenManager, tokenId];
    };
>>>>>>> 3ce30eeb

    before(async () => {
        const wallets = await ethers.getSigners();
        wallet = wallets[0];

        [service, gateway, gasService] = await deployAll(wallet, 'Test');
    });

    describe('Register Canonical Token', () => {
        let token;
        const tokenName = 'Token Name';
        const tokenSymbol = 'TN';
        const tokenDecimals = 13;
        let tokenId;
        before(async () => {
            token = await deployContract(wallet, 'InterchainTokenTestCanonical', [tokenName, tokenSymbol, tokenDecimals, service.address]);
        });
        it('Should register a canonical token', async () => {
            const params = defaultAbiCoder.encode(['bytes', 'address'], [service.address, token.address]);
            tokenId = await service.getCanonicalTokenId(token.address);
            await expect(service.registerCanonicalToken(token.address))
                .to.emit(service, 'TokenManagerDeployed')
                .withArgs(tokenId, LOCK_UNLOCK, params);
            const tokenManagerAddress = await service.getValidTokenManagerAddress(tokenId);
            expect(tokenManagerAddress).to.not.equal(AddressZero);
            const tokenManager = new Contract(tokenManagerAddress, TokenManager.abi, wallet);

            expect(await tokenManager.admin()).to.equal(service.address);
        });
    });

    describe('Initiate Remote Canonical Token Deployment', () => {
        let token;
        const tokenName = 'Token Name';
        const tokenSymbol = 'TN';
        const tokenDecimals = 13;
        let tokenId;
        before(async () => {
            token = await deployContract(wallet, 'InterchainTokenTestCanonical', [tokenName, tokenSymbol, tokenDecimals, service.address]);
            await (await service.registerCanonicalToken(token.address)).wait();
            tokenId = await service.getCanonicalTokenId(token.address);
            const tokenManagerAddress = await service.getValidTokenManagerAddress(tokenId);
            expect(tokenManagerAddress).to.not.equal(AddressZero);
        });

        it('Should be able to initiate a remote canonical token deployment', async () => {
            const chains = ['chain1', 'chain2'];
            const gasValues = [1e6, 0];
            const params = defaultAbiCoder.encode(['bytes', 'string', ' string', 'uint8'], ['0x', tokenName, tokenSymbol, tokenDecimals]);
            const payload = defaultAbiCoder.encode(
                ['uint256', 'bytes32', 'uint256', 'bytes'],
                [SELECTOR_DEPLOY_TOKEN_MANAGER, tokenId, CANONICAL, params],
            );
            await expect(service.deployRemoteCanonicalTokens(tokenId, chains, gasValues, { value: 1e6 }))
                .to.emit(service, 'RemoteTokenManagerDeploymentInitialized')
                .withArgs(tokenId, chains[0], gasValues[0], CANONICAL, params)
                .and.to.emit(service, 'RemoteTokenManagerDeploymentInitialized')
                .withArgs(tokenId, chains[1], gasValues[1], CANONICAL, params)
                .and.to.emit(gasService, 'NativeGasPaidForContractCall')
                .withArgs(service.address, chains[0], service.address.toLowerCase(), keccak256(payload), gasValues[0], wallet.address)
                .and.to.emit(gateway, 'ContractCall')
                .withArgs(service.address, chains[0], service.address.toLowerCase(), keccak256(payload), payload)
                .and.to.emit(gateway, 'ContractCall')
                .withArgs(service.address, chains[1], service.address.toLowerCase(), keccak256(payload), payload);
        });
    });

    describe('Register Canonical Token and Deploy Remote Tokens', async () => {
        let token;
        const tokenName = 'Token Name';
        const tokenSymbol = 'TN';
        const tokenDecimals = 13;
        let tokenId;
        before(async () => {
            token = await deployContract(wallet, 'InterchainTokenTestCanonical', [tokenName, tokenSymbol, tokenDecimals, service.address]);
            tokenId = await service.getCanonicalTokenId(token.address);
        });

        it('Should be able to register a canonical token and initiate a remote canonical token deployment', async () => {
            const chains = ['chain1', 'chain2'];
            const gasValues = [1e6, 0];
            const originParams = defaultAbiCoder.encode(['bytes', 'address'], [service.address, token.address]);
            const remoteParams = defaultAbiCoder.encode(
                ['bytes', 'string', ' string', 'uint8'],
                ['0x', tokenName, tokenSymbol, tokenDecimals],
            );
            const payload = defaultAbiCoder.encode(
                ['uint256', 'bytes32', 'uint256', 'bytes'],
                [SELECTOR_DEPLOY_TOKEN_MANAGER, tokenId, CANONICAL, remoteParams],
            );
            tokenId = await service.getCanonicalTokenId(token.address);

            await expect(service.registerCanonicalTokenAndDeployRemoteCanonicalTokens(token.address, chains, gasValues, { value: 1e6 }))
                .to.emit(service, 'TokenManagerDeployed')
                .withArgs(tokenId, LOCK_UNLOCK, originParams)
                .and.to.emit(service, 'RemoteTokenManagerDeploymentInitialized')
                .withArgs(tokenId, chains[0], gasValues[0], CANONICAL, remoteParams)
                .and.to.emit(service, 'RemoteTokenManagerDeploymentInitialized')
                .withArgs(tokenId, chains[1], gasValues[1], CANONICAL, remoteParams)
                .and.to.emit(gasService, 'NativeGasPaidForContractCall')
                .withArgs(service.address, chains[0], service.address.toLowerCase(), keccak256(payload), gasValues[0], wallet.address)
                .and.to.emit(gateway, 'ContractCall')
                .withArgs(service.address, chains[0], service.address.toLowerCase(), keccak256(payload), payload)
                .and.to.emit(gateway, 'ContractCall')
                .withArgs(service.address, chains[1], service.address.toLowerCase(), keccak256(payload), payload);

            const tokenManagerAddress = await service.getValidTokenManagerAddress(tokenId);
            expect(tokenManagerAddress).to.not.equal(AddressZero);
            const tokenManager = new Contract(tokenManagerAddress, TokenManager.abi, wallet);

            expect(await tokenManager.admin()).to.equal(service.address);
        });
    });

    describe('Custom Token Manager Deploymenr', () => {
        it('Should deploy a lock/unlock token manager', async () => {
            const tokenName = 'Token Name';
            const tokenSymbol = 'TN';
            const tokenDecimals = 13;
            const salt = getRandomBytes32();
            const tokenId = await service.getCustomTokenId(wallet.address, salt);
            const tokenManagerAddress = await service.getTokenManagerAddress(tokenId);
            const token = await deployContract(wallet, 'InterchainTokenTest', [tokenName, tokenSymbol, tokenDecimals, tokenManagerAddress]);
            const params = defaultAbiCoder.encode(['bytes', 'address'], [wallet.address, token.address]);

            await expect(service.deployCustomTokenManager(salt, LOCK_UNLOCK, params))
                .to.emit(service, 'TokenManagerDeployed')
                .withArgs(tokenId, LOCK_UNLOCK, params);

            expect(tokenManagerAddress).to.not.equal(AddressZero);
            const tokenManager = new Contract(tokenManagerAddress, TokenManager.abi, wallet);

            expect(await tokenManager.admin()).to.equal(wallet.address);
        });

        it('Should deploy a mint/burn token manager', async () => {
            const tokenName = 'Token Name';
            const tokenSymbol = 'TN';
            const tokenDecimals = 13;
            const salt = getRandomBytes32();
            const tokenId = await service.getCustomTokenId(wallet.address, salt);
            const tokenManagerAddress = await service.getTokenManagerAddress(tokenId);
            const token = await deployContract(wallet, 'InterchainTokenTest', [tokenName, tokenSymbol, tokenDecimals, tokenManagerAddress]);
            const params = defaultAbiCoder.encode(['bytes', 'address'], [wallet.address, token.address]);

            await expect(service.deployCustomTokenManager(salt, MINT_BURN, params))
                .to.emit(service, 'TokenManagerDeployed')
                .withArgs(tokenId, MINT_BURN, params);

            expect(tokenManagerAddress).to.not.equal(AddressZero);
            const tokenManager = new Contract(tokenManagerAddress, TokenManager.abi, wallet);

            expect(await tokenManager.admin()).to.equal(wallet.address);
        });

        it('Should deploy a canonical token manager', async () => {
            const tokenName = 'Token Name';
            const tokenSymbol = 'TN';
            const tokenDecimals = 13;
            const params = defaultAbiCoder.encode(
                ['bytes', 'string', 'string', 'uint8'],
                [wallet.address, tokenName, tokenSymbol, tokenDecimals],
            );

            const salt = getRandomBytes32();
            const tokenId = await service.getCustomTokenId(wallet.address, salt);
            await expect(service.deployCustomTokenManager(salt, CANONICAL, params))
                .to.emit(service, 'TokenManagerDeployed')
                .withArgs(tokenId, CANONICAL, params);

            const tokenManagerAddress = await service.getValidTokenManagerAddress(tokenId);
            expect(tokenManagerAddress).to.not.equal(AddressZero);
            const tokenManager = new Contract(tokenManagerAddress, TokenManager.abi, wallet);
<<<<<<< HEAD

=======

            expect(await tokenManager.admin()).to.equal(wallet.address);
        });

        it('Should deploy a canonical token manager', async () => {
            const tokenName = 'Token Name';
            const tokenSymbol = 'TN';
            const tokenDecimals = 13;

            await deployGatewayToken(gateway, tokenName, tokenSymbol, tokenDecimals);

            const params = defaultAbiCoder.encode(['bytes', 'string'], [wallet.address, tokenSymbol]);

            const salt = getRandomBytes32();
            const tokenId = await service.getCustomTokenId(wallet.address, salt);
            await expect(service.deployCustomTokenManager(salt, GATEWAY, params))
                .to.emit(service, 'TokenManagerDeployed')
                .withArgs(tokenId, GATEWAY, params);

            const tokenManagerAddress = await service.getValidTokenManagerAddress(tokenId);
            expect(tokenManagerAddress).to.not.equal(AddressZero);
            const tokenManager = new Contract(tokenManagerAddress, TokenManager.abi, wallet);

>>>>>>> 3ce30eeb
            expect(await tokenManager.admin()).to.equal(wallet.address);
        });
    });

    describe('Initialize remote custom token manager deployment', () => {
        it('Should initialize a remote custom token manager deployment', async () => {
            const salt = getRandomBytes32();
            const tokenId = await service.getCustomTokenId(wallet.address, salt);
            const chains = ['chain1', 'chain2'];
            const gasValues = [1e6, 0];
            const params = ['0x1234', '0x4567'];
            const types = [LOCK_UNLOCK, MINT_BURN];
            const payloads = [];

            for (const i of [0, 1]) {
                payloads.push(
                    defaultAbiCoder.encode(
                        ['uint256', 'bytes32', 'uint256', 'bytes'],
                        [SELECTOR_DEPLOY_TOKEN_MANAGER, tokenId, types[i], params[i]],
                    ),
                );
            }

            await expect(service.deployRemoteCustomTokenManagers(salt, chains, types, params, gasValues, { value: 1e6 }))
                .to.emit(service, 'RemoteTokenManagerDeploymentInitialized')
                .withArgs(tokenId, chains[0], gasValues[0], types[0], params[0])
                .and.to.emit(service, 'RemoteTokenManagerDeploymentInitialized')
                .withArgs(tokenId, chains[1], gasValues[1], types[1], params[1])
                .and.to.emit(gasService, 'NativeGasPaidForContractCall')
                .withArgs(service.address, chains[0], service.address.toLowerCase(), keccak256(payloads[0]), gasValues[0], wallet.address)
                .and.to.emit(gateway, 'ContractCall')
                .withArgs(service.address, chains[0], service.address.toLowerCase(), keccak256(payloads[0]), payloads[0])
                .and.to.emit(gateway, 'ContractCall')
                .withArgs(service.address, chains[1], service.address.toLowerCase(), keccak256(payloads[1]), payloads[1]);
        });
    });

    describe('Deploy custom token manager and initialize remote custom token manager deployment', () => {
        let salt;
        let tokenManagerType;
        let params;
        it('Should deploy a lock/unlock token manager', async () => {
            tokenManagerType = LOCK_UNLOCK;

            const tokenName = 'Token Name';
            const tokenSymbol = 'TN';
            const tokenDecimals = 13;
            salt = getRandomBytes32();
            const tokenId = await service.getCustomTokenId(wallet.address, salt);
            const tokenManagerAddress = await service.getTokenManagerAddress(tokenId);
            const token = await deployContract(wallet, 'InterchainTokenTest', [tokenName, tokenSymbol, tokenDecimals, tokenManagerAddress]);

            params = defaultAbiCoder.encode(['bytes', 'address'], [wallet.address, token.address]);
        });

        it('Should deploy a mint/burn token manager', async () => {
            tokenManagerType = MINT_BURN;

            const tokenName = 'Token Name';
            const tokenSymbol = 'TN';
            const tokenDecimals = 13;
            salt = getRandomBytes32();
            const tokenId = await service.getCustomTokenId(wallet.address, salt);
            const tokenManagerAddress = await service.getTokenManagerAddress(tokenId);
            const token = await deployContract(wallet, 'InterchainTokenTest', [tokenName, tokenSymbol, tokenDecimals, tokenManagerAddress]);
            params = defaultAbiCoder.encode(['bytes', 'address'], [wallet.address, token.address]);
        });

        it('Should deploy a canonical token manager', async () => {
            tokenManagerType = CANONICAL;

            const tokenName = 'Token Name';
            const tokenSymbol = 'TN';
            const tokenDecimals = 13;

            params = defaultAbiCoder.encode(
                ['bytes', 'string', 'string', 'uint8'],
                [wallet.address, tokenName, tokenSymbol, tokenDecimals],
            );
            salt = getRandomBytes32();
        });

<<<<<<< HEAD
=======
        it('Should deploy a gateway token manager', async () => {
            tokenManagerType = GATEWAY;

            const tokenName = 'Token Name';
            const tokenSymbol = 'TN3';
            const tokenDecimals = 13;

            await deployGatewayToken(gateway, tokenName, tokenSymbol, tokenDecimals);

            params = defaultAbiCoder.encode(['bytes', 'string'], [wallet.address, tokenSymbol]);

            salt = getRandomBytes32();
        });

>>>>>>> 3ce30eeb
        afterEach('Should initialize a remote custom token manager deployment', async () => {
            const tokenId = await service.getCustomTokenId(wallet.address, salt);
            const chains = ['chain1', 'chain2'];
            const gasValues = [1e6, 0];
            const remoteParams = ['0x1234', '0x4567'];
            const types = [LOCK_UNLOCK, MINT_BURN];
            const payloads = [];

            for (const i of [0, 1]) {
                payloads.push(
                    defaultAbiCoder.encode(
                        ['uint256', 'bytes32', 'uint256', 'bytes'],
                        [SELECTOR_DEPLOY_TOKEN_MANAGER, tokenId, types[i], remoteParams[i]],
                    ),
                );
            }

            await expect(
                service.deployCustomTokenManagerAndDeployRemote(salt, tokenManagerType, params, chains, types, remoteParams, gasValues, {
                    value: 1e6,
                }),
            )
                .to.emit(service, 'RemoteTokenManagerDeploymentInitialized')
                .withArgs(tokenId, chains[0], gasValues[0], types[0], remoteParams[0])
                .and.to.emit(service, 'RemoteTokenManagerDeploymentInitialized')
                .withArgs(tokenId, chains[1], gasValues[1], types[1], remoteParams[1])
                .and.to.emit(gasService, 'NativeGasPaidForContractCall')
                .withArgs(service.address, chains[0], service.address.toLowerCase(), keccak256(payloads[0]), gasValues[0], wallet.address)
                .and.to.emit(gateway, 'ContractCall')
                .withArgs(service.address, chains[0], service.address.toLowerCase(), keccak256(payloads[0]), payloads[0])
                .and.to.emit(gateway, 'ContractCall')
                .withArgs(service.address, chains[1], service.address.toLowerCase(), keccak256(payloads[1]), payloads[1]);

            const tokenManagerAddress = await service.getValidTokenManagerAddress(tokenId);
            expect(tokenManagerAddress).to.not.equal(AddressZero);
            const tokenManager = new Contract(tokenManagerAddress, TokenManager.abi, wallet);

            expect(await tokenManager.admin()).to.equal(wallet.address);
        });
    });

    describe('Receive Remote Token Manager Deployment', () => {
        const sourceChain = 'source chain';
        let sourceAddress;
        before(async () => {
            sourceAddress = service.address.toLowerCase();
        });

        it('Should be able to receive a remote lock/unlock token manager depoloyment', async () => {
            const tokenName = 'Token Name';
            const tokenSymbol = 'TN';
            const tokenDecimals = 13;
            const tokenId = getRandomBytes32();
            const tokenManagerAddress = await service.getTokenManagerAddress(tokenId);
            const token = await deployContract(wallet, 'InterchainTokenTest', [tokenName, tokenSymbol, tokenDecimals, tokenManagerAddress]);

            const params = defaultAbiCoder.encode(['bytes', 'address'], [wallet.address, token.address]);
            const payload = defaultAbiCoder.encode(
                ['uint256', 'bytes32', 'uint256', 'bytes'],
                [SELECTOR_DEPLOY_TOKEN_MANAGER, tokenId, LOCK_UNLOCK, params],
            );
            const commandId = await approveContractCall(gateway, sourceChain, sourceAddress, service.address, payload);

            await expect(service.execute(commandId, sourceChain, sourceAddress, payload))
                .to.emit(service, 'TokenManagerDeployed')
                .withArgs(tokenId, LOCK_UNLOCK, params);
            const tokenManager = new Contract(tokenManagerAddress, TokenManager.abi, wallet);
            expect(await tokenManager.tokenAddress()).to.equal(token.address);
            expect(await tokenManager.admin()).to.equal(wallet.address);
        });

        it('Should be able to receive a remote lock/unlock token manager depoloyment', async () => {
            const tokenName = 'Token Name';
            const tokenSymbol = 'TN';
            const tokenDecimals = 13;
            const tokenId = getRandomBytes32();
            const tokenManagerAddress = await service.getTokenManagerAddress(tokenId);
            const token = await deployContract(wallet, 'InterchainTokenTest', [tokenName, tokenSymbol, tokenDecimals, tokenManagerAddress]);

            const params = defaultAbiCoder.encode(['bytes', 'address'], [wallet.address, token.address]);
            const payload = defaultAbiCoder.encode(
                ['uint256', 'bytes32', 'uint256', 'bytes'],
                [SELECTOR_DEPLOY_TOKEN_MANAGER, tokenId, MINT_BURN, params],
            );
            const commandId = await approveContractCall(gateway, sourceChain, sourceAddress, service.address, payload);

            await expect(service.execute(commandId, sourceChain, sourceAddress, payload))
                .to.emit(service, 'TokenManagerDeployed')
                .withArgs(tokenId, MINT_BURN, params);
            const tokenManager = new Contract(tokenManagerAddress, TokenManager.abi, wallet);
            expect(await tokenManager.tokenAddress()).to.equal(token.address);
            expect(await tokenManager.admin()).to.equal(wallet.address);
        });

        it('Should be able to receive a remote canonical token manager depoloyment', async () => {
            const tokenName = 'Token Name';
            const tokenSymbol = 'TN';
            const tokenDecimals = 13;
            const tokenId = getRandomBytes32();
            const params = defaultAbiCoder.encode(
                ['bytes', 'string', ' string', 'uint8', 'uint256'],
                [wallet.address, tokenName, tokenSymbol, tokenDecimals, 0],
            );
            const payload = defaultAbiCoder.encode(
                ['uint256', 'bytes32', 'uint256', 'bytes'],
                [SELECTOR_DEPLOY_TOKEN_MANAGER, tokenId, CANONICAL, params],
            );
            const commandId = await approveContractCall(gateway, sourceChain, sourceAddress, service.address, payload);

            await expect(service.execute(commandId, sourceChain, sourceAddress, payload))
                .to.emit(service, 'TokenManagerDeployed')
                .withArgs(tokenId, CANONICAL, params);
            const tokenManagerAddress = await service.getValidTokenManagerAddress(tokenId);
            const tokenManager = new Contract(tokenManagerAddress, TokenManager.abi, wallet);
            expect(await tokenManager.tokenAddress()).to.equal(tokenManagerAddress);
            expect(await tokenManager.admin()).to.equal(wallet.address);
        });
    });

<<<<<<< HEAD
    describe('SendToken', () => {
        const amount = 1234;
        const destChain = 'destination Chain';
        const destAddress = '0x5678';
        const gasValue = 90;

        for (const type of ['lockUnlock', 'mintBurn', 'canonical']) {
            it(`Should be able to initiate an interchain token transfer [${type}]`, async () => {
                const [token, tokenManager, tokenId] = await deployFunctions[type](`Test Token ${type}`, 'TT', 12, amount);

                let sendHash;
                let payloadHash;

                function checkSendHash(hash) {
                    return sendHash === hash;
                }

                function checkPayloadHash(hash) {
                    return payloadHash === hash;
                }

                function checkPayload(payload) {
                    const emmitted = defaultAbiCoder.decode(['uint256', 'bytes32', 'bytes', 'uint256', 'bytes32'], payload);

                    if (Number(emmitted[0]) !== SELECTOR_SEND_TOKEN) return false;
                    if (emmitted[1] !== tokenId) return false;
                    if (emmitted[2] !== destAddress) return false;
                    if (Number(emmitted[3]) !== amount) return false;
                    sendHash = emmitted[4];
                    payloadHash = keccak256(payload);
                    return true;
                }

                const transferToAddress = type === 'lockUnlock' ? tokenManager.address : AddressZero;
                await expect(tokenManager.sendToken(destChain, destAddress, amount, { value: gasValue }))
                    .and.to.emit(token, 'Transfer')
                    .withArgs(wallet.address, transferToAddress, amount)
                    .and.to.emit(gateway, 'ContractCall')
                    .withArgs(service.address, destChain, service.address.toLowerCase(), anyValue, checkPayload)
                    .and.to.emit(gasService, 'NativeGasPaidForContractCall')
                    .withArgs(service.address, destChain, service.address.toLowerCase(), checkPayloadHash, gasValue, wallet.address)
                    .to.emit(service, 'TokenSent')
                    .withArgs(tokenId, destChain, destAddress, amount, checkSendHash);
            });
        }
    });

    describe('Receive Remote Tokens', () => {
        const sourceChain = 'source chain';
        let sourceAddress;
        const amount = 1234;
        let destAddress;
        before(async () => {
            sourceAddress = service.address.toLowerCase();
            destAddress = wallet.address;
        });

        it('Should be able to receive lock/unlock token', async () => {
            const [token, tokenManager, tokenId] = await deployFunctions.lockUnlock(`Test Token Lock Unlock`, 'TT', 12, amount);
            (await await token.transfer(tokenManager.address, amount)).wait();
            const sendHash = getRandomBytes32();

=======
        it('Should be able to receive a remote gateway token manager deployment', async () => {
            const tokenName = 'Token Name';
            const tokenSymbol = 'TN2';
            const tokenDecimals = 13;
            const tokenId = getRandomBytes32();

            await deployGatewayToken(gateway, tokenName, tokenSymbol, tokenDecimals);
            const tokenAddress = await gateway.tokenAddresses(tokenSymbol);
            const params = defaultAbiCoder.encode(['bytes', 'string'], [wallet.address, tokenSymbol]);
>>>>>>> 3ce30eeb
            const payload = defaultAbiCoder.encode(
                ['uint256', 'bytes32', 'bytes', 'uint256', 'bytes32'],
                [SELECTOR_SEND_TOKEN, tokenId, destAddress, amount, sendHash],
            );
            const commandId = await approveContractCall(gateway, sourceChain, sourceAddress, service.address, payload);

            await expect(service.execute(commandId, sourceChain, sourceAddress, payload))
<<<<<<< HEAD
=======
                .to.emit(service, 'TokenManagerDeployed')
                .withArgs(tokenId, GATEWAY, params);
            const tokenManagerAddress = await service.getValidTokenManagerAddress(tokenId);
            const tokenManager = new Contract(tokenManagerAddress, TokenManager.abi, wallet);
            expect(await tokenManager.tokenAddress()).to.equal(tokenAddress);
            expect(await tokenManager.admin()).to.equal(wallet.address);
        });
    });

    describe('SendToken', () => {
        const amount = 1234;
        const destChain = 'destination Chain';
        const destAddress = '0x5678';
        const gasValue = 90;

        for (const type of ['lockUnlock', 'mintBurn', 'canonical']) {
            it(`Should be able to initiate an interchain token transfer [${type}]`, async () => {
                const [token, tokenManager, tokenId] = await deployFunctions[type](`Test Token ${type}`, 'TT', 12, amount);

                let sendHash;
                let payloadHash;

                function checkSendHash(hash) {
                    return sendHash === hash;
                }

                function checkPayloadHash(hash) {
                    return payloadHash === hash;
                }

                function checkPayload(payload) {
                    const emmitted = defaultAbiCoder.decode(['uint256', 'bytes32', 'bytes', 'uint256', 'bytes32'], payload);

                    if (Number(emmitted[0]) !== SELECTOR_SEND_TOKEN) return false;
                    if (emmitted[1] !== tokenId) return false;
                    if (emmitted[2] !== destAddress) return false;
                    if (Number(emmitted[3]) !== amount) return false;
                    sendHash = emmitted[4];
                    payloadHash = keccak256(payload);
                    return true;
                }

                const transferToAddress = type === 'lockUnlock' ? tokenManager.address : AddressZero;
                await expect(tokenManager.sendToken(destChain, destAddress, amount, { value: gasValue }))
                    .and.to.emit(token, 'Transfer')
                    .withArgs(wallet.address, transferToAddress, amount)
                    .and.to.emit(gateway, 'ContractCall')
                    .withArgs(service.address, destChain, service.address.toLowerCase(), anyValue, checkPayload)
                    .and.to.emit(gasService, 'NativeGasPaidForContractCall')
                    .withArgs(service.address, destChain, service.address.toLowerCase(), checkPayloadHash, gasValue, wallet.address)
                    .to.emit(service, 'TokenSent')
                    .withArgs(tokenId, destChain, destAddress, amount, checkSendHash);
            });
        }

        it(`Should be able to initiate an interchain token transfer [gateway]`, async () => {
            const [token, tokenManager, tokenId] = await deployFunctions.gateway(`Test Token gateway`, 'TT', 12, amount);

            let sendHash;
            let payloadHash;

            function checkSendHash(hash) {
                return sendHash === hash;
            }

            function checkPayloadHash(hash) {
                return payloadHash === hash;
            }

            function checkPayload(payload) {
                const emmitted = defaultAbiCoder.decode(['uint256', 'bytes32', 'bytes', 'uint256', 'bytes32'], payload);

                if (Number(emmitted[0]) !== SELECTOR_SEND_TOKEN) return false;
                if (emmitted[1] !== tokenId) return false;
                if (emmitted[2] !== destAddress) return false;
                if (Number(emmitted[3]) !== amount) return false;
                sendHash = emmitted[4];
                payloadHash = keccak256(payload);
                return true;
            }

            await expect(tokenManager.sendToken(destChain, destAddress, amount, { value: gasValue }))
                .and.to.emit(token, 'Transfer')
                .withArgs(wallet.address, service.address, amount)
                .and.to.emit(token, 'Transfer')
                .withArgs(service.address, gateway.address, amount)
                .and.to.emit(gateway, 'ContractCallWithToken')
                .withArgs(service.address, destChain, service.address.toLowerCase(), anyValue, checkPayload, 'TT', amount)
                .and.to.emit(gasService, 'NativeGasPaidForContractCallWithToken')
                .withArgs(
                    service.address,
                    destChain,
                    service.address.toLowerCase(),
                    checkPayloadHash,
                    'TT',
                    amount,
                    gasValue,
                    wallet.address,
                )
                .to.emit(service, 'TokenSent')
                .withArgs(tokenId, destChain, destAddress, amount, checkSendHash);
        });
    });

    describe('Receive Remote Tokens', () => {
        const sourceChain = 'source chain';
        let sourceAddress;
        const amount = 1234;
        let destAddress;
        before(async () => {
            sourceAddress = service.address.toLowerCase();
            destAddress = wallet.address;
        });

        it('Should be able to receive lock/unlock token', async () => {
            const [token, tokenManager, tokenId] = await deployFunctions.lockUnlock(`Test Token Lock Unlock`, 'TT', 12, amount);
            (await await token.transfer(tokenManager.address, amount)).wait();
            const sendHash = getRandomBytes32();

            const payload = defaultAbiCoder.encode(
                ['uint256', 'bytes32', 'bytes', 'uint256', 'bytes32'],
                [SELECTOR_SEND_TOKEN, tokenId, destAddress, amount, sendHash],
            );
            const commandId = await approveContractCall(gateway, sourceChain, sourceAddress, service.address, payload);

            await expect(service.execute(commandId, sourceChain, sourceAddress, payload))
>>>>>>> 3ce30eeb
                .to.emit(token, 'Transfer')
                .withArgs(tokenManager.address, destAddress, amount)
                .and.to.emit(service, 'TokenReceived')
                .withArgs(tokenId, sourceChain, destAddress, amount, sendHash);
        });

        it('Should be able to receive mint/burn token', async () => {
            const [token, , tokenId] = await deployFunctions.mintBurn(`Test Token Mint Burn`, 'TT', 12, amount);

            const sendHash = getRandomBytes32();

            const payload = defaultAbiCoder.encode(
                ['uint256', 'bytes32', 'bytes', 'uint256', 'bytes32'],
                [SELECTOR_SEND_TOKEN, tokenId, destAddress, amount, sendHash],
            );
            const commandId = await approveContractCall(gateway, sourceChain, sourceAddress, service.address, payload);

            await expect(service.execute(commandId, sourceChain, sourceAddress, payload))
                .to.emit(token, 'Transfer')
                .withArgs(AddressZero, destAddress, amount)
                .and.to.emit(service, 'TokenReceived')
                .withArgs(tokenId, sourceChain, destAddress, amount, sendHash);
        });

        it('Should be able to receive canonical token', async () => {
            const [token, , tokenId] = await deployFunctions.canonical(`Test Token Lock Unlock}`, 'TT', 12, amount);

            const sendHash = getRandomBytes32();

            const payload = defaultAbiCoder.encode(
                ['uint256', 'bytes32', 'bytes', 'uint256', 'bytes32'],
                [SELECTOR_SEND_TOKEN, tokenId, destAddress, amount, sendHash],
            );
            const commandId = await approveContractCall(gateway, sourceChain, sourceAddress, service.address, payload);

            await expect(service.execute(commandId, sourceChain, sourceAddress, payload))
                .to.emit(token, 'Transfer')
                .withArgs(AddressZero, destAddress, amount)
                .and.to.emit(service, 'TokenReceived')
                .withArgs(tokenId, sourceChain, destAddress, amount, sendHash);
        });
    });

    describe('Flow Limits', () => {
        const destinationChain = 'dest';
        const destinationAddress = '0x1234';
        let tokenManager, tokenId;
        const sendAmount = 1234;
        const flowLimit = (sendAmount * 3) / 2;
        const mintAmount = flowLimit * 3;
        beforeEach(async () => {
            [, tokenManager, tokenId] = await deployFunctions.canonical(`Test Token Lock Unlock`, 'TT', 12, mintAmount);
            await (await tokenManager.setFlowLimit(flowLimit)).wait();
        });

        // These tests will fail every once in a while since the two transactions will happen in different epochs.
        // LMK of any fixes to this that do not involve writing a new contract to facilitate a multicall.
        it('Should be able to send token only if it does not trigger the mint limit', async () => {
            await (await tokenManager.sendToken(destinationChain, destinationAddress, sendAmount)).wait();
            await expect(tokenManager.sendToken(destinationChain, destinationAddress, sendAmount)).to.be.revertedWithCustomError(
                tokenManager,
                'FlowLimitExceeded',
            );
        });

        it('Should be able to receive token only if it does not trigger the mint limit', async () => {
            async function receiveToken(sendAmount) {
                const sendHash = getRandomBytes32();

                const payload = defaultAbiCoder.encode(
                    ['uint256', 'bytes32', 'bytes', 'uint256', 'bytes32'],
                    [SELECTOR_SEND_TOKEN, tokenId, wallet.address, sendAmount, sendHash],
                );
                const commandId = await approveContractCall(gateway, destinationChain, service.address, service.address, payload);

                return service.execute(commandId, destinationChain, service.address, payload);
            }

            await (await receiveToken(sendAmount)).wait();

            await expect(receiveToken(sendAmount)).to.be.revertedWithCustomError(tokenManager, 'FlowLimitExceeded');
        });
    });
});<|MERGE_RESOLUTION|>--- conflicted
+++ resolved
@@ -10,16 +10,9 @@
 const { anyValue } = require('@nomicfoundation/hardhat-chai-matchers/withArgs');
 
 const TokenManager = require('../artifacts/contracts/tokenManager/TokenManager.sol/TokenManager.json');
-<<<<<<< HEAD
 const ERC20 = require('../artifacts/contracts/interfaces/IERC20BurnableMintable.sol/IERC20BurnableMintable.json');
 
 const { approveContractCall, getRandomBytes32 } = require('../scripts/utils');
-=======
-const TokenManagerGateway = require('../artifacts/contracts/tokenManager/implementations/TokenManagerGateway.sol/TokenManagerGateway.json');
-const ERC20 = require('../artifacts/contracts/interfaces/IERC20BurnableMintable.sol/IERC20BurnableMintable.json');
-
-const { approveContractCall, getRandomBytes32, deployGatewayToken } = require('../scripts/utils');
->>>>>>> 3ce30eeb
 const { deployAll, deployContract } = require('../scripts/deploy');
 
 const SELECTOR_SEND_TOKEN = 1;
@@ -29,10 +22,6 @@
 const LOCK_UNLOCK = 0;
 const MINT_BURN = 1;
 const CANONICAL = 2;
-<<<<<<< HEAD
-=======
-const GATEWAY = 3;
->>>>>>> 3ce30eeb
 
 describe('Interchain Token Service', () => {
     let wallet;
@@ -71,17 +60,10 @@
         }
 
         await (await token.setDistributor(tokenManagerAddress)).wait();
-<<<<<<< HEAD
 
         const params = defaultAbiCoder.encode(['bytes', 'address'], [wallet.address, token.address]);
         await (await service.deployCustomTokenManager(salt, MINT_BURN, params)).wait();
 
-=======
-
-        const params = defaultAbiCoder.encode(['bytes', 'address'], [wallet.address, token.address]);
-        await (await service.deployCustomTokenManager(salt, MINT_BURN, params)).wait();
-
->>>>>>> 3ce30eeb
         return [token, tokenManager, tokenId];
     };
 
@@ -100,29 +82,6 @@
 
         return [token, tokenManager, tokenId];
     };
-<<<<<<< HEAD
-=======
-
-    deployFunctions.gateway = async function deployNewGateway(tokenName, tokenSymbol, tokenDecimals, mintAmount = 0) {
-        await deployGatewayToken(gateway, tokenName, tokenSymbol, tokenDecimals, mintAmount === 0 ? null : wallet);
-        const tokenAddress = await gateway.tokenAddresses(tokenSymbol);
-        const token = new Contract(tokenAddress, ERC20.abi, wallet);
-
-        const params = defaultAbiCoder.encode(['bytes', 'string'], [wallet.address, tokenSymbol]);
-        const salt = getRandomBytes32();
-        await (await service.deployCustomTokenManager(salt, GATEWAY, params)).wait();
-        const tokenId = await service.getCustomTokenId(wallet.address, salt);
-        const tokenManager = new Contract(await service.getTokenManagerAddress(tokenId), TokenManagerGateway.abi, wallet);
-        await (await tokenManager.gatewayApprove()).wait();
-
-        if (mintAmount > 0) {
-            await (await token.mint(wallet.address, mintAmount)).wait();
-            await (await token.approve(tokenManager.address, mintAmount)).wait();
-        }
-
-        return [token, tokenManager, tokenId];
-    };
->>>>>>> 3ce30eeb
 
     before(async () => {
         const wallets = await ethers.getSigners();
@@ -296,33 +255,6 @@
             const tokenManagerAddress = await service.getValidTokenManagerAddress(tokenId);
             expect(tokenManagerAddress).to.not.equal(AddressZero);
             const tokenManager = new Contract(tokenManagerAddress, TokenManager.abi, wallet);
-<<<<<<< HEAD
-
-=======
-
-            expect(await tokenManager.admin()).to.equal(wallet.address);
-        });
-
-        it('Should deploy a canonical token manager', async () => {
-            const tokenName = 'Token Name';
-            const tokenSymbol = 'TN';
-            const tokenDecimals = 13;
-
-            await deployGatewayToken(gateway, tokenName, tokenSymbol, tokenDecimals);
-
-            const params = defaultAbiCoder.encode(['bytes', 'string'], [wallet.address, tokenSymbol]);
-
-            const salt = getRandomBytes32();
-            const tokenId = await service.getCustomTokenId(wallet.address, salt);
-            await expect(service.deployCustomTokenManager(salt, GATEWAY, params))
-                .to.emit(service, 'TokenManagerDeployed')
-                .withArgs(tokenId, GATEWAY, params);
-
-            const tokenManagerAddress = await service.getValidTokenManagerAddress(tokenId);
-            expect(tokenManagerAddress).to.not.equal(AddressZero);
-            const tokenManager = new Contract(tokenManagerAddress, TokenManager.abi, wallet);
-
->>>>>>> 3ce30eeb
             expect(await tokenManager.admin()).to.equal(wallet.address);
         });
     });
@@ -405,23 +337,6 @@
             salt = getRandomBytes32();
         });
 
-<<<<<<< HEAD
-=======
-        it('Should deploy a gateway token manager', async () => {
-            tokenManagerType = GATEWAY;
-
-            const tokenName = 'Token Name';
-            const tokenSymbol = 'TN3';
-            const tokenDecimals = 13;
-
-            await deployGatewayToken(gateway, tokenName, tokenSymbol, tokenDecimals);
-
-            params = defaultAbiCoder.encode(['bytes', 'string'], [wallet.address, tokenSymbol]);
-
-            salt = getRandomBytes32();
-        });
-
->>>>>>> 3ce30eeb
         afterEach('Should initialize a remote custom token manager deployment', async () => {
             const tokenId = await service.getCustomTokenId(wallet.address, salt);
             const chains = ['chain1', 'chain2'];
@@ -541,7 +456,6 @@
         });
     });
 
-<<<<<<< HEAD
     describe('SendToken', () => {
         const amount = 1234;
         const destChain = 'destination Chain';
@@ -604,17 +518,6 @@
             (await await token.transfer(tokenManager.address, amount)).wait();
             const sendHash = getRandomBytes32();
 
-=======
-        it('Should be able to receive a remote gateway token manager deployment', async () => {
-            const tokenName = 'Token Name';
-            const tokenSymbol = 'TN2';
-            const tokenDecimals = 13;
-            const tokenId = getRandomBytes32();
-
-            await deployGatewayToken(gateway, tokenName, tokenSymbol, tokenDecimals);
-            const tokenAddress = await gateway.tokenAddresses(tokenSymbol);
-            const params = defaultAbiCoder.encode(['bytes', 'string'], [wallet.address, tokenSymbol]);
->>>>>>> 3ce30eeb
             const payload = defaultAbiCoder.encode(
                 ['uint256', 'bytes32', 'bytes', 'uint256', 'bytes32'],
                 [SELECTOR_SEND_TOKEN, tokenId, destAddress, amount, sendHash],
@@ -622,135 +525,6 @@
             const commandId = await approveContractCall(gateway, sourceChain, sourceAddress, service.address, payload);
 
             await expect(service.execute(commandId, sourceChain, sourceAddress, payload))
-<<<<<<< HEAD
-=======
-                .to.emit(service, 'TokenManagerDeployed')
-                .withArgs(tokenId, GATEWAY, params);
-            const tokenManagerAddress = await service.getValidTokenManagerAddress(tokenId);
-            const tokenManager = new Contract(tokenManagerAddress, TokenManager.abi, wallet);
-            expect(await tokenManager.tokenAddress()).to.equal(tokenAddress);
-            expect(await tokenManager.admin()).to.equal(wallet.address);
-        });
-    });
-
-    describe('SendToken', () => {
-        const amount = 1234;
-        const destChain = 'destination Chain';
-        const destAddress = '0x5678';
-        const gasValue = 90;
-
-        for (const type of ['lockUnlock', 'mintBurn', 'canonical']) {
-            it(`Should be able to initiate an interchain token transfer [${type}]`, async () => {
-                const [token, tokenManager, tokenId] = await deployFunctions[type](`Test Token ${type}`, 'TT', 12, amount);
-
-                let sendHash;
-                let payloadHash;
-
-                function checkSendHash(hash) {
-                    return sendHash === hash;
-                }
-
-                function checkPayloadHash(hash) {
-                    return payloadHash === hash;
-                }
-
-                function checkPayload(payload) {
-                    const emmitted = defaultAbiCoder.decode(['uint256', 'bytes32', 'bytes', 'uint256', 'bytes32'], payload);
-
-                    if (Number(emmitted[0]) !== SELECTOR_SEND_TOKEN) return false;
-                    if (emmitted[1] !== tokenId) return false;
-                    if (emmitted[2] !== destAddress) return false;
-                    if (Number(emmitted[3]) !== amount) return false;
-                    sendHash = emmitted[4];
-                    payloadHash = keccak256(payload);
-                    return true;
-                }
-
-                const transferToAddress = type === 'lockUnlock' ? tokenManager.address : AddressZero;
-                await expect(tokenManager.sendToken(destChain, destAddress, amount, { value: gasValue }))
-                    .and.to.emit(token, 'Transfer')
-                    .withArgs(wallet.address, transferToAddress, amount)
-                    .and.to.emit(gateway, 'ContractCall')
-                    .withArgs(service.address, destChain, service.address.toLowerCase(), anyValue, checkPayload)
-                    .and.to.emit(gasService, 'NativeGasPaidForContractCall')
-                    .withArgs(service.address, destChain, service.address.toLowerCase(), checkPayloadHash, gasValue, wallet.address)
-                    .to.emit(service, 'TokenSent')
-                    .withArgs(tokenId, destChain, destAddress, amount, checkSendHash);
-            });
-        }
-
-        it(`Should be able to initiate an interchain token transfer [gateway]`, async () => {
-            const [token, tokenManager, tokenId] = await deployFunctions.gateway(`Test Token gateway`, 'TT', 12, amount);
-
-            let sendHash;
-            let payloadHash;
-
-            function checkSendHash(hash) {
-                return sendHash === hash;
-            }
-
-            function checkPayloadHash(hash) {
-                return payloadHash === hash;
-            }
-
-            function checkPayload(payload) {
-                const emmitted = defaultAbiCoder.decode(['uint256', 'bytes32', 'bytes', 'uint256', 'bytes32'], payload);
-
-                if (Number(emmitted[0]) !== SELECTOR_SEND_TOKEN) return false;
-                if (emmitted[1] !== tokenId) return false;
-                if (emmitted[2] !== destAddress) return false;
-                if (Number(emmitted[3]) !== amount) return false;
-                sendHash = emmitted[4];
-                payloadHash = keccak256(payload);
-                return true;
-            }
-
-            await expect(tokenManager.sendToken(destChain, destAddress, amount, { value: gasValue }))
-                .and.to.emit(token, 'Transfer')
-                .withArgs(wallet.address, service.address, amount)
-                .and.to.emit(token, 'Transfer')
-                .withArgs(service.address, gateway.address, amount)
-                .and.to.emit(gateway, 'ContractCallWithToken')
-                .withArgs(service.address, destChain, service.address.toLowerCase(), anyValue, checkPayload, 'TT', amount)
-                .and.to.emit(gasService, 'NativeGasPaidForContractCallWithToken')
-                .withArgs(
-                    service.address,
-                    destChain,
-                    service.address.toLowerCase(),
-                    checkPayloadHash,
-                    'TT',
-                    amount,
-                    gasValue,
-                    wallet.address,
-                )
-                .to.emit(service, 'TokenSent')
-                .withArgs(tokenId, destChain, destAddress, amount, checkSendHash);
-        });
-    });
-
-    describe('Receive Remote Tokens', () => {
-        const sourceChain = 'source chain';
-        let sourceAddress;
-        const amount = 1234;
-        let destAddress;
-        before(async () => {
-            sourceAddress = service.address.toLowerCase();
-            destAddress = wallet.address;
-        });
-
-        it('Should be able to receive lock/unlock token', async () => {
-            const [token, tokenManager, tokenId] = await deployFunctions.lockUnlock(`Test Token Lock Unlock`, 'TT', 12, amount);
-            (await await token.transfer(tokenManager.address, amount)).wait();
-            const sendHash = getRandomBytes32();
-
-            const payload = defaultAbiCoder.encode(
-                ['uint256', 'bytes32', 'bytes', 'uint256', 'bytes32'],
-                [SELECTOR_SEND_TOKEN, tokenId, destAddress, amount, sendHash],
-            );
-            const commandId = await approveContractCall(gateway, sourceChain, sourceAddress, service.address, payload);
-
-            await expect(service.execute(commandId, sourceChain, sourceAddress, payload))
->>>>>>> 3ce30eeb
                 .to.emit(token, 'Transfer')
                 .withArgs(tokenManager.address, destAddress, amount)
                 .and.to.emit(service, 'TokenReceived')
