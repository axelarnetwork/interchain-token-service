const { ethers } = require('hardhat');
const {
    Contract,
    utils: { defaultAbiCoder },
} = ethers;
const InterchainTokenServiceProxy = require('../artifacts/contracts/proxies/InterchainTokenServiceProxy.sol/InterchainTokenServiceProxy.json');
const InterchainTokenFactoryProxy = require('../artifacts/contracts/proxies/InterchainTokenFactoryProxy.sol/InterchainTokenFactoryProxy.json');
const Create3Deployer = require('@axelar-network/axelar-gmp-sdk-solidity/artifacts/contracts/deploy/Create3Deployer.sol/Create3Deployer.json');
const { create3DeployContract, getCreate3Address } = require('@axelar-network/axelar-gmp-sdk-solidity');

async function deployContract(wallet, contractName, args = []) {
    const factory = await ethers.getContractFactory(contractName, wallet);
    const contract = await factory.deploy(...args).then((d) => d.deployed());

    return contract;
}

async function deployMockGateway(wallet) {
    const gateway = await deployContract(wallet, 'MockGateway');
    return gateway;
}

async function deployGasService(wallet) {
    const gasService = await deployContract(wallet, 'AxelarGasService', [wallet.address]);
    return gasService;
}

async function deployInterchainTokenService(
    wallet,
    create3DeployerAddress,
    tokenManagerDeployerAddress,
    interchainTokenDeployerAddress,
    gatewayAddress,
    gasServiceAddress,
    interchainTokenFactoryAddress,
    tokenManagerImplementations,
    chainName,
    evmChains = [],
    deploymentKey,
    ownerAddress = wallet.address,
    operatorAddress = wallet.address,
) {
    const interchainTokenServiceAddress = await getCreate3Address(create3DeployerAddress, wallet, deploymentKey);

    const implementation = await deployContract(wallet, 'InterchainTokenService', [
        tokenManagerDeployerAddress,
        interchainTokenDeployerAddress,
        gatewayAddress,
        gasServiceAddress,
        interchainTokenFactoryAddress,
        chainName,
        tokenManagerImplementations,
    ]);
    const proxy = await create3DeployContract(create3DeployerAddress, wallet, InterchainTokenServiceProxy, deploymentKey, [
        implementation.address,
<<<<<<< HEAD
        ownerAddress,
        operatorAddress,
=======
        wallet.address,
        defaultAbiCoder.encode(
            ['address', 'string', 'string[]', 'string[]'],
            [operatorAddress, chainName, evmChains, evmChains.map(() => interchainTokenServiceAddress)],
        ),
>>>>>>> 73b91cb4
    ]);
    const service = new Contract(proxy.address, implementation.interface, wallet);
    return service;
}

async function deployInterchainTokenFactory(wallet, create3DeployerAddress, interchainTokenServiceAddress, deploymentKey) {
    const implementation = await deployContract(wallet, 'InterchainTokenFactory', [interchainTokenServiceAddress]);
    const proxy = await create3DeployContract(create3DeployerAddress, wallet, InterchainTokenFactoryProxy, deploymentKey, [
        implementation.address,
        wallet.address,
    ]);
    const factory = new Contract(proxy.address, implementation.interface, wallet);
    return factory;
}

async function deployTokenManagerImplementations(wallet, interchainTokenServiceAddress) {
    const implementations = [];

    for (const type of ['MintBurn', 'MintBurnFrom', 'LockUnlock', 'LockUnlockFee']) {
        const impl = await deployContract(wallet, `TokenManager${type}`, [interchainTokenServiceAddress]);
        implementations.push(impl);
    }

    return implementations;
}

async function deployAll(
    wallet,
    chainName,
    evmChains = [],
    deploymentKey = 'InterchainTokenService',
    factoryDeploymentKey = deploymentKey + 'Factory',
) {
    const create3Deployer = await new ethers.ContractFactory(Create3Deployer.abi, Create3Deployer.bytecode, wallet)
        .deploy()
        .then((d) => d.deployed());
    const gateway = await deployMockGateway(wallet);
    const gasService = await deployGasService(wallet);
    const tokenManagerDeployer = await deployContract(wallet, 'TokenManagerDeployer', []);
    const interchainToken = await deployContract(wallet, 'InterchainToken');
    const interchainTokenDeployer = await deployContract(wallet, 'InterchainTokenDeployer', [interchainToken.address]);
    const interchainTokenServiceAddress = await getCreate3Address(create3Deployer.address, wallet, deploymentKey);
    const tokenManagerImplementations = await deployTokenManagerImplementations(wallet, interchainTokenServiceAddress);

    const interchainTokenFactoryAddress = await getCreate3Address(create3Deployer.address, wallet, factoryDeploymentKey);

    const service = await deployInterchainTokenService(
        wallet,
        create3Deployer.address,
        tokenManagerDeployer.address,
        interchainTokenDeployer.address,
        gateway.address,
        gasService.address,
        interchainTokenFactoryAddress,
        tokenManagerImplementations.map((impl) => impl.address),
        chainName,
        evmChains,
        deploymentKey,
    );

    const factory = await deployInterchainTokenFactory(
        wallet,
        create3Deployer.address,
        interchainTokenServiceAddress,
        factoryDeploymentKey,
    );
    return [service, gateway, gasService, factory];
}

module.exports = {
    deployContract,
    deployMockGateway,
    deployTokenManagerImplementations,
    deployGasService,
    deployInterchainTokenService,
    deployAll,
};<|MERGE_RESOLUTION|>--- conflicted
+++ resolved
@@ -53,16 +53,11 @@
     ]);
     const proxy = await create3DeployContract(create3DeployerAddress, wallet, InterchainTokenServiceProxy, deploymentKey, [
         implementation.address,
-<<<<<<< HEAD
         ownerAddress,
-        operatorAddress,
-=======
-        wallet.address,
         defaultAbiCoder.encode(
             ['address', 'string', 'string[]', 'string[]'],
             [operatorAddress, chainName, evmChains, evmChains.map(() => interchainTokenServiceAddress)],
         ),
->>>>>>> 73b91cb4
     ]);
     const service = new Contract(proxy.address, implementation.interface, wallet);
     return service;
