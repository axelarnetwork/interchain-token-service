--- conflicted
+++ resolved
@@ -2,28 +2,7 @@
 
 pragma solidity ^0.8.0;
 
-<<<<<<< HEAD
-/**
- * @title IDistributable Interface
- * @dev An interface which provides functions for a basic access control mechanism, where
- * there is an account (a distributor) that can be granted exclusive access to
- * specific functions.
- */
-interface IDistributable {
-    error NotDistributor();
-    error NotProposedDistributor();
-
-    event DistributorshipTransferred(address indexed distributor);
-    event DistributorshipTransferStarted(address indexed distributor);
-
-    /**
-     * @notice Get the address of the distributor.
-     * @return distributor_ The address of the distributor.
-     */
-    function distributor() external view returns (address distributor_);
-=======
 import { IRolesBase } from '@axelar-network/axelar-gmp-sdk-solidity/contracts/interfaces/IRolesBase.sol';
->>>>>>> 9f89c148
 
 interface IDistributable is IRolesBase {
     /**
