--- conflicted
+++ resolved
@@ -8,10 +8,7 @@
 
 /**
  * @title TokenManagerAddressStorage
-<<<<<<< HEAD
-=======
  * @author Foivos Antoulinakis
->>>>>>> b2693df8
  * @notice This contract extends the TokenManager contract and provides additional functionality to store and retrieve
  * the token address using a predetermined storage slot
  */
