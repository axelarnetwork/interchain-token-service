// SPDX-License-Identifier: MIT

pragma solidity ^0.8.0;

<<<<<<< HEAD
/**
 * @title IOperatable Interface
 * @notice This interface defines functions for managing operator roles in a contract.
 */
interface IOperatable {
    error NotOperator();
    error NotProposedOperator();

    event OperatorshipTransferred(address indexed operator);
    event OperatorChangeProposed(address indexed operator);

    /**
     * @notice Get the address of the operator.
     * @return operator_ The operator of the contract.
     */
    function operator() external view returns (address operator_);
=======
import { IRolesBase } from '@axelar-network/axelar-gmp-sdk-solidity/contracts/interfaces/IRolesBase.sol';
>>>>>>> 9f89c148

interface IOperatable is IRolesBase {
    /**
     * @notice Change the operator of the contract.
     * @dev Can only be called by the current operator.
     * @param operator_ The address of the new operator.
     */
    function transferOperatorship(address operator_) external;

    /**
     * @notice Proposed a change of the operator of the contract.
     * @dev Can only be called by the current operator.
     * @param operator_ The address of the new operator.
     */
    function proposeOperatorship(address operator_) external;

    /**
     * @notice Accept a proposed change of operatorship.
     * @dev Can only be called by the proposed operator.
     */
    function acceptOperatorship(address fromOperator) external;

    /**
     * @notice Query if an address is a operator
     * @param addr the address to query for
     */
    function isOperator(address addr) external view returns (bool);
}<|MERGE_RESOLUTION|>--- conflicted
+++ resolved
@@ -2,26 +2,7 @@
 
 pragma solidity ^0.8.0;
 
-<<<<<<< HEAD
-/**
- * @title IOperatable Interface
- * @notice This interface defines functions for managing operator roles in a contract.
- */
-interface IOperatable {
-    error NotOperator();
-    error NotProposedOperator();
-
-    event OperatorshipTransferred(address indexed operator);
-    event OperatorChangeProposed(address indexed operator);
-
-    /**
-     * @notice Get the address of the operator.
-     * @return operator_ The operator of the contract.
-     */
-    function operator() external view returns (address operator_);
-=======
 import { IRolesBase } from '@axelar-network/axelar-gmp-sdk-solidity/contracts/interfaces/IRolesBase.sol';
->>>>>>> 9f89c148
 
 interface IOperatable is IRolesBase {
     /**
