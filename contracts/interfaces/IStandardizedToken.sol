--- conflicted
+++ resolved
@@ -13,11 +13,7 @@
  * @notice This contract implements a standardized token which extends InterchainToken functionality.
  * This contract also inherits Distributable and Implementation logic.
  */
-<<<<<<< HEAD
 interface IStandardizedToken is IInterchainToken, IDistributable, IERC20BurnableMintable, IERC20Named {
-=======
-interface IStandardizedToken is IInterchainToken, IDistributable, IERC20MintableBurnable, IERC20 {
->>>>>>> 73119518
     /**
      * @notice Returns the contract id, which a proxy can check to ensure no false implementation was used.
      */
