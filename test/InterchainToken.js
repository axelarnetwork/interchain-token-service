'use strict';

const { ethers } = require('hardhat');
<<<<<<< HEAD
const {
    getContractAt,
    utils: { keccak256, toUtf8Bytes, defaultAbiCoder },
    constants: { AddressZero },
} = ethers;
const { expect } = chai;
const { getRandomBytes32, expectRevert, getGasOptions } = require('./utils');
=======
const { getContractAt } = ethers;
const { getRandomBytes32, expectRevert } = require('./utils');
>>>>>>> 74e25246
const { deployContract } = require('../scripts/deploy');

describe('InterchainToken', () => {
    let interchainToken, interchainTokenDeployer;

    const name = 'tokenName';
    const symbol = 'tokenSymbol';
    const decimals = 18;
    const mintAmount = 123;

    let token;

    let owner;

    before(async () => {
        const wallets = await ethers.getSigners();
        owner = wallets[0];

        interchainToken = await deployContract(owner, 'InterchainToken');
        interchainTokenDeployer = await deployContract(owner, 'InterchainTokenDeployer', [interchainToken.address]);

        const salt = getRandomBytes32();

        const tokenAddress = await interchainTokenDeployer.deployedAddress(salt);

        token = await getContractAt('InterchainToken', tokenAddress, owner);

        await interchainTokenDeployer
            .deployInterchainToken(salt, owner.address, owner.address, name, symbol, decimals)
            .then((tx) => tx.wait());

        await (await token.mint(owner.address, mintAmount)).wait();
    });

<<<<<<< HEAD
    describe('Interchain Token Proxy', () => {
        it('should revert if interchain token implementation is invalid via InterchainTokenDeployer', async () => {
            const invalidInterchainToken = await deployContract(owner, 'InvalidInterchainToken');
            interchainTokenDeployer = await deployContract(owner, 'InterchainTokenDeployer', [invalidInterchainToken.address]);

            const salt = getRandomBytes32();

            await expect(
                interchainTokenDeployer.deployInterchainToken(salt, owner.address, owner.address, name, symbol, decimals, getGasOptions()),
            ).to.be.reverted;
        });

        it('should revert if interchain token setup fails', async () => {
            const params = '0x1234';
            await expectRevert(
                (gasOptions) => deployContract(owner, 'InterchainTokenProxy', [interchainToken.address, params, gasOptions]),
                tokenProxy,
                'SetupFailed',
            );
        });

        it('should return the correct contract ID', async () => {
            const contractID = await token.contractId();
            const hash = keccak256(toUtf8Bytes('interchain-token'));
            expect(contractID).to.equal(hash);
        });
    });

=======
>>>>>>> 74e25246
    describe('Interchain Token', () => {
        it('revert on init if not called by the proxy', async () => {
            const implementationAddress = await interchainTokenDeployer.implementationAddress();
            const implementation = await getContractAt('InterchainToken', implementationAddress, owner);

            const tokenManagerAddress = owner.address;
            const distributor = owner.address;
            const tokenName = 'name';
            const tokenSymbol = 'symbol';
            const tokenDecimals = 7;
            await expectRevert(
                (gasOptions) => implementation.init(tokenManagerAddress, distributor, tokenName, tokenSymbol, tokenDecimals, gasOptions),
                implementation,
                'AlreadyInitialized',
            );
        });

        it('should revert on setup with invalid token manager address', async () => {
            const tokenName = 'Token';
            const distributor = owner.address;
            const params = defaultAbiCoder.encode(
                ['address', 'address', 'string', 'string', 'uint8'],
                [AddressZero, distributor, tokenName, symbol, decimals],
            );

            await expect(deployContract(owner, 'InterchainTokenProxy', [interchainToken.address, params])).to.be.reverted;
        });

        it('should revert on setup with invalid token name', async () => {
            const tokenName = '';
            const distributor = owner.address;
            const params = defaultAbiCoder.encode(
                ['address', 'address', 'string', 'string', 'uint8'],
                [owner.address, distributor, tokenName, symbol, decimals],
            );

            await expect(deployContract(owner, 'InterchainTokenProxy', [interchainToken.address, params])).to.be.reverted;
        });
    });
});<|MERGE_RESOLUTION|>--- conflicted
+++ resolved
@@ -1,18 +1,13 @@
 'use strict';
 
 const { ethers } = require('hardhat');
-<<<<<<< HEAD
 const {
     getContractAt,
-    utils: { keccak256, toUtf8Bytes, defaultAbiCoder },
+    utils: { defaultAbiCoder },
     constants: { AddressZero },
 } = ethers;
 const { expect } = chai;
-const { getRandomBytes32, expectRevert, getGasOptions } = require('./utils');
-=======
-const { getContractAt } = ethers;
 const { getRandomBytes32, expectRevert } = require('./utils');
->>>>>>> 74e25246
 const { deployContract } = require('../scripts/deploy');
 
 describe('InterchainToken', () => {
@@ -47,37 +42,6 @@
         await (await token.mint(owner.address, mintAmount)).wait();
     });
 
-<<<<<<< HEAD
-    describe('Interchain Token Proxy', () => {
-        it('should revert if interchain token implementation is invalid via InterchainTokenDeployer', async () => {
-            const invalidInterchainToken = await deployContract(owner, 'InvalidInterchainToken');
-            interchainTokenDeployer = await deployContract(owner, 'InterchainTokenDeployer', [invalidInterchainToken.address]);
-
-            const salt = getRandomBytes32();
-
-            await expect(
-                interchainTokenDeployer.deployInterchainToken(salt, owner.address, owner.address, name, symbol, decimals, getGasOptions()),
-            ).to.be.reverted;
-        });
-
-        it('should revert if interchain token setup fails', async () => {
-            const params = '0x1234';
-            await expectRevert(
-                (gasOptions) => deployContract(owner, 'InterchainTokenProxy', [interchainToken.address, params, gasOptions]),
-                tokenProxy,
-                'SetupFailed',
-            );
-        });
-
-        it('should return the correct contract ID', async () => {
-            const contractID = await token.contractId();
-            const hash = keccak256(toUtf8Bytes('interchain-token'));
-            expect(contractID).to.equal(hash);
-        });
-    });
-
-=======
->>>>>>> 74e25246
     describe('Interchain Token', () => {
         it('revert on init if not called by the proxy', async () => {
             const implementationAddress = await interchainTokenDeployer.implementationAddress();
