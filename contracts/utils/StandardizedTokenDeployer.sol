--- conflicted
+++ resolved
@@ -45,17 +45,9 @@
         uint256 mintAmount,
         address mintTo
     ) external payable {
-<<<<<<< HEAD
-        bytes memory bytecode;
-        {
-            bytes memory params = abi.encode(tokenManager, distributor, name, symbol, decimals, mintAmount, mintTo);
-            bytecode = abi.encodePacked(type(StandardizedTokenProxy).creationCode, abi.encode(implementationAddress, params));
-        }
-=======
         bytes memory params = abi.encode(tokenManager, distributor, name, symbol, decimals, mintAmount, mintTo);
         bytes memory bytecode = bytes.concat(type(StandardizedTokenProxy).creationCode, abi.encode(implementationAddress, params));
 
->>>>>>> 67ec36a1
         address tokenAddress = Create3.deploy(salt, bytecode);
         if (tokenAddress.code.length == 0) revert TokenDeploymentFailed();
     }
