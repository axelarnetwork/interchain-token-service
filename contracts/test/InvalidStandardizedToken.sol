// SPDX-License-Identifier: MIT

pragma solidity ^0.8.0;

import { IERC20MintableBurnable } from '../interfaces/IERC20MintableBurnable.sol';
import { ITokenManager } from '../interfaces/ITokenManager.sol';

import { InterchainToken } from '../interchain-token/InterchainToken.sol';
import { ERC20Permit } from '../token-implementations/ERC20Permit.sol';
import { AddressBytesUtils } from '../libraries/AddressBytesUtils.sol';
import { Implementation } from '../utils/Implementation.sol';
import { Distributable } from '../utils/Distributable.sol';

contract InvalidStandardizedToken is IERC20MintableBurnable, InterchainToken, ERC20Permit, Implementation, Distributable {
    using AddressBytesUtils for bytes;

    string public name;
    string public symbol;
    uint8 public decimals;
    address internal tokenManager_;

    bytes32 private constant CONTRACT_ID = keccak256('invalid-standardized-token');

<<<<<<< HEAD
    modifier onlyDistributorOrTokenManager() {
        if (msg.sender != tokenManager_) {
            if (msg.sender != distributor()) revert NotDistributor(msg.sender);
        }

        _;
    }

=======
>>>>>>> 3ef1db2a
    /**
     * @notice Getter for the contract id.
     */
    function contractId() external pure returns (bytes32) {
        return CONTRACT_ID;
    }

    /**
     * @notice Returns the token manager for this token
     * @return ITokenManager The token manager contract
     */
    function tokenManager() public view override returns (ITokenManager) {
        return ITokenManager(tokenManager_);
    }

    /**
     * @notice Setup function to initialize contract parameters
     * @param params The setup parameters in bytes
     * The setup params include tokenManager, distributor, tokenName, symbol, decimals, mintAmount and mintTo
     */
    function setup(bytes calldata params) external override onlyProxy {
        {
            address distributor_;
            address tokenManagerAddress;
            string memory tokenName;
            (tokenManagerAddress, distributor_, tokenName, symbol, decimals) = abi.decode(
                params,
                (address, address, string, string, uint8)
            );

            tokenManager_ = tokenManagerAddress;
            name = tokenName;

            _addDistributor(distributor_);
            _addDistributor(tokenManagerAddress);
            _setNameHash(tokenName);
        }
        {
            uint256 mintAmount;
            address mintTo;
            (, , , , , mintAmount, mintTo) = abi.decode(params, (address, address, string, string, uint8, uint256, address));

            if (mintAmount > 0 && mintTo != address(0)) {
                _mint(mintTo, mintAmount);
            }
        }
    }

    /**
     * @notice Function to mint new tokens
     * Can only be called by the distributor address.
     * @param account The address that will receive the minted tokens
     * @param amount The amount of tokens to mint
     */
    function mint(address account, uint256 amount) external onlyRole(uint8(Roles.DISTRIBUTOR)) {
        _mint(account, amount);
    }

    /**
     * @notice Function to burn tokens
     * Can only be called by the distributor address.
     * @param account The address that will have its tokens burnt
     * @param amount The amount of tokens to burn
     */
    function burn(address account, uint256 amount) external onlyRole(uint8(Roles.DISTRIBUTOR)) {
        _burn(account, amount);
    }
}<|MERGE_RESOLUTION|>--- conflicted
+++ resolved
@@ -21,17 +21,6 @@
 
     bytes32 private constant CONTRACT_ID = keccak256('invalid-standardized-token');
 
-<<<<<<< HEAD
-    modifier onlyDistributorOrTokenManager() {
-        if (msg.sender != tokenManager_) {
-            if (msg.sender != distributor()) revert NotDistributor(msg.sender);
-        }
-
-        _;
-    }
-
-=======
->>>>>>> 3ef1db2a
     /**
      * @notice Getter for the contract id.
      */
