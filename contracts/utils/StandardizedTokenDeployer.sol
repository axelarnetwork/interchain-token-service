--- conflicted
+++ resolved
@@ -19,15 +19,8 @@
      * @notice Constructor for the StandardizedTokenDeployer contract
      * @param implementationAddress_ Address of the StandardizedToken contract
      */
-<<<<<<< HEAD
-    constructor(address deployer_, address implementationAddress_) {
-        if (deployer_ == address(0) || implementationAddress_ == address(0)) revert AddressZero();
-
-        deployer = Create3Deployer(deployer_);
-=======
     constructor(address implementationAddress_) {
         if (implementationAddress_ == address(0)) revert AddressZero();
->>>>>>> 8d66c0b4
         implementationAddress = implementationAddress_;
     }
 
@@ -52,20 +45,11 @@
         uint256 mintAmount,
         address mintTo
     ) external payable {
-<<<<<<< HEAD
         bytes memory params = abi.encode(tokenManager, distributor, name, symbol, decimals, mintAmount, mintTo);
         bytes memory bytecode = bytes.concat(type(StandardizedTokenProxy).creationCode, abi.encode(implementationAddress, params));
 
-        address tokenAddress = deployer.deploy(bytecode, salt);
+        address tokenAddress = Create3.deploy(salt, bytecode);
 
-=======
-        bytes memory bytecode;
-        {
-            bytes memory params = abi.encode(tokenManager, distributor, name, symbol, decimals, mintAmount, mintTo);
-            bytecode = abi.encodePacked(type(StandardizedTokenProxy).creationCode, abi.encode(implementationAddress, params));
-        }
-        address tokenAddress = Create3.deploy(salt, bytecode);
->>>>>>> 8d66c0b4
         if (tokenAddress.code.length == 0) revert TokenDeploymentFailed();
     }
 
