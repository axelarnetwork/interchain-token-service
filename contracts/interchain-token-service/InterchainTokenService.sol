// SPDX-License-Identifier: MIT

pragma solidity ^0.8.0;

import { IAxelarGasService } from '@axelar-network/axelar-gmp-sdk-solidity/contracts/interfaces/IAxelarGasService.sol';
import { AxelarExecutable } from '@axelar-network/axelar-gmp-sdk-solidity/contracts/executable/AxelarExecutable.sol';
import { SafeTokenTransferFrom } from '@axelar-network/axelar-gmp-sdk-solidity/contracts/utils/SafeTransfer.sol';
import { IERC20 } from '@axelar-network/axelar-gmp-sdk-solidity/contracts/interfaces/IERC20.sol';

import { IInterchainTokenService } from '../interfaces/IInterchainTokenService.sol';
import { ITokenManagerDeployer } from '../interfaces/ITokenManagerDeployer.sol';
import { IStandardizedTokenDeployer } from '../interfaces/IStandardizedTokenDeployer.sol';
import { IRemoteAddressValidator } from '../interfaces/IRemoteAddressValidator.sol';
import { IInterchainTokenExpressExecutable } from '../interfaces/IInterchainTokenExpressExecutable.sol';
import { ITokenManager } from '../interfaces/ITokenManager.sol';
import { ITokenManagerProxy } from '../interfaces/ITokenManagerProxy.sol';
import { IERC20Named } from '../interfaces/IERC20Named.sol';

import { AddressBytesUtils } from '../libraries/AddressBytesUtils.sol';
import { StringToBytes32, Bytes32ToString } from '@axelar-network/axelar-gmp-sdk-solidity/contracts/utils/Bytes32String.sol';

import { Upgradable } from '@axelar-network/axelar-gmp-sdk-solidity/contracts/upgradable/Upgradable.sol';
import { Create3 } from '@axelar-network/axelar-gmp-sdk-solidity/contracts/deploy/Create3.sol';

import { ExpressCallHandler } from '../utils/ExpressCallHandler.sol';
import { Pausable } from '../utils/Pausable.sol';
import { Operatable } from '../utils/Operatable.sol';
import { Multicall } from '../utils/Multicall.sol';

/**
 * @title The Interchain Token Service
 * @notice This contract is responsible for facilitating cross chain token transfers.
 * It (mostly) does not handle tokens, but is responsible for the messaging that needs to occur for cross chain transfers to happen.
 * @dev The only storage used here is for ExpressCalls
 */
contract InterchainTokenService is
    IInterchainTokenService,
    AxelarExecutable,
    Upgradable,
    Operatable,
    ExpressCallHandler,
    Pausable,
    Multicall
{
    using StringToBytes32 for string;
    using Bytes32ToString for bytes32;
    using AddressBytesUtils for bytes;
    using AddressBytesUtils for address;

    address internal immutable implementationLockUnlock;
    address internal immutable implementationMintBurn;
    address internal immutable implementationLockUnlockFee;
    address internal immutable implementationLiquidityPool;
    IAxelarGasService public immutable gasService;
    IRemoteAddressValidator public immutable remoteAddressValidator;
    address public immutable tokenManagerDeployer;
    address public immutable standardizedTokenDeployer;
    bytes32 public immutable chainNameHash;

    bytes32 internal constant PREFIX_CUSTOM_TOKEN_ID = keccak256('its-custom-token-id');
    bytes32 internal constant PREFIX_STANDARDIZED_TOKEN_ID = keccak256('its-standardized-token-id');
    bytes32 internal constant PREFIX_STANDARDIZED_TOKEN_SALT = keccak256('its-standardized-token-salt');

    uint256 private constant SELECTOR_SEND_TOKEN = 1;
    uint256 private constant SELECTOR_SEND_TOKEN_WITH_DATA = 2;
    uint256 private constant SELECTOR_DEPLOY_TOKEN_MANAGER = 3;
    uint256 private constant SELECTOR_DEPLOY_AND_REGISTER_STANDARDIZED_TOKEN = 4;

    bytes32 private constant CONTRACT_ID = keccak256('interchain-token-service');

    /**
     * @dev All of the variables passed here are stored as immutable variables.
     * @param tokenManagerDeployer_ the address of the TokenManagerDeployer.
     * @param standardizedTokenDeployer_ the address of the StandardizedTokenDeployer.
     * @param gateway_ the address of the AxelarGateway.
     * @param gasService_ the address of the AxelarGasService.
     * @param remoteAddressValidator_ the address of the RemoteAddressValidator.
     * @param tokenManagerImplementations this need to have exactly 3 implementations in the following order: Lock/Unlock, mint/burn and then liquidity pool.
     */
    constructor(
        address tokenManagerDeployer_,
        address standardizedTokenDeployer_,
        address gateway_,
        address gasService_,
        address remoteAddressValidator_,
        address[] memory tokenManagerImplementations
    ) AxelarExecutable(gateway_) {
        if (
            remoteAddressValidator_ == address(0) ||
            gasService_ == address(0) ||
            tokenManagerDeployer_ == address(0) ||
            standardizedTokenDeployer_ == address(0)
        ) revert ZeroAddress();
        remoteAddressValidator = IRemoteAddressValidator(remoteAddressValidator_);
        gasService = IAxelarGasService(gasService_);
        tokenManagerDeployer = tokenManagerDeployer_;
        standardizedTokenDeployer = standardizedTokenDeployer_;

        if (tokenManagerImplementations.length != uint256(type(TokenManagerType).max) + 1) revert LengthMismatch();

        implementationLockUnlock = _sanitizeTokenManagerImplementation(tokenManagerImplementations, TokenManagerType.LOCK_UNLOCK);
        implementationMintBurn = _sanitizeTokenManagerImplementation(tokenManagerImplementations, TokenManagerType.MINT_BURN);
        implementationLockUnlockFee = _sanitizeTokenManagerImplementation(
            tokenManagerImplementations,
            TokenManagerType.LOCK_UNLOCK_FEE_ON_TRANSFER
        );
        implementationLiquidityPool = _sanitizeTokenManagerImplementation(tokenManagerImplementations, TokenManagerType.LIQUIDITY_POOL);
        string memory chainName_ = remoteAddressValidator.chainName();
        chainNameHash = keccak256(bytes(chainName_));
    }

    /*******\
    MODIFIERS
    \*******/

    /**
     * @notice This modifier is used to ensure that only a remote InterchainTokenService can _execute this one.
     * @param sourceChain the source of the contract call.
     * @param sourceAddress the address that the call came from.
     */
    modifier onlyRemoteService(string calldata sourceChain, string calldata sourceAddress) {
        if (!remoteAddressValidator.validateSender(sourceChain, sourceAddress)) revert NotRemoteService();
        _;
    }

    /**
     * @notice This modifier is used to ensure certain functions can only be called by TokenManagers.
     * @param tokenId the `tokenId` of the TokenManager trying to perform the call.
     */
    modifier onlyTokenManager(bytes32 tokenId) {
        if (msg.sender != getTokenManagerAddress(tokenId)) revert NotTokenManager();
        _;
    }

    /*****\
    GETTERS
    \*****/

    /**
     * @notice Getter for the contract id.
     */
    function contractId() external pure returns (bytes32) {
        return CONTRACT_ID;
    }

    /**
     * @notice Calculates the address of a TokenManager from a specific tokenId. The TokenManager does not need to exist already.
     * @param tokenId the tokenId.
     * @return tokenManagerAddress deployment address of the TokenManager.
     */
    // TODO: Maybe copy the code of the create3Deployer to save gas, but would introduce duplicate code problems.
    function getTokenManagerAddress(bytes32 tokenId) public view returns (address tokenManagerAddress) {
        tokenManagerAddress = Create3.deployedAddress(address(this), tokenId);
    }

    /**
     * @notice Returns the address of a TokenManager from a specific tokenId. The TokenManager needs to exist already.
     * @param tokenId the tokenId.
     * @return tokenManagerAddress deployment address of the TokenManager.
     */
    function getValidTokenManagerAddress(bytes32 tokenId) public view returns (address tokenManagerAddress) {
        tokenManagerAddress = getTokenManagerAddress(tokenId);
        if (tokenManagerAddress.code.length == 0) revert TokenManagerDoesNotExist(tokenId);
    }

    /**
     * @notice Returns the address of the token that an existing tokenManager points to.
     * @param tokenId the tokenId.
     * @return tokenAddress the address of the token.
     */
    function getTokenAddress(bytes32 tokenId) external view returns (address tokenAddress) {
        address tokenManagerAddress = getValidTokenManagerAddress(tokenId);
        tokenAddress = ITokenManager(tokenManagerAddress).tokenAddress();
    }

    /**
     * @notice Returns the address of the standardized token that would be deployed with a given tokenId.
     * The token does not need to exist.
     * @param tokenId the tokenId.
     * @return tokenAddress the address of the standardized token.
     */
    function getStandardizedTokenAddress(bytes32 tokenId) public view returns (address tokenAddress) {
        tokenId = _getStandardizedTokenSalt(tokenId);
        tokenAddress = Create3.deployedAddress(address(this), tokenId);
    }

    /**
     * @notice Calculates the tokenId that would correspond to a canonical link for a given token.
     * This will depend on what chain it is called from, unlike custom tokenIds.
     * @param tokenAddress the address of the token.
     * @return tokenId the tokenId that the canonical TokenManager would get (or has gotten) for the token.
     */
    function getCanonicalTokenId(address tokenAddress) public view returns (bytes32 tokenId) {
        tokenId = keccak256(abi.encode(PREFIX_STANDARDIZED_TOKEN_ID, chainNameHash, tokenAddress));
    }

    /**
     * @notice Calculates the tokenId that would correspond to a custom link for a given deployer with a specified salt.
     * This will not depend on what chain it is called from, unlike canonical tokenIds.
     * @param sender the address of the TokenManager deployer.
     * @param salt the salt that the deployer uses for the deployment.
     * @return tokenId the tokenId that the custom TokenManager would get (or has gotten).
     */
    function getCustomTokenId(address sender, bytes32 salt) public pure returns (bytes32 tokenId) {
        tokenId = keccak256(abi.encode(PREFIX_CUSTOM_TOKEN_ID, sender, salt));
    }

    /**
     * @notice Getter function for TokenManager implementations. This will mainly be called by TokenManagerProxies
     * to figure out their implementations
     * @param tokenManagerType the type of the TokenManager.
     * @return tokenManagerAddress the address of the TokenManagerImplementation.
     */
    function getImplementation(uint256 tokenManagerType) external view returns (address tokenManagerAddress) {
        if (tokenManagerType > uint256(type(TokenManagerType).max)) revert InvalidImplementation();
        if (TokenManagerType(tokenManagerType) == TokenManagerType.LOCK_UNLOCK) {
            return implementationLockUnlock;
        } else if (TokenManagerType(tokenManagerType) == TokenManagerType.MINT_BURN) {
            return implementationMintBurn;
        } else if (TokenManagerType(tokenManagerType) == TokenManagerType.LOCK_UNLOCK_FEE_ON_TRANSFER) {
            return implementationLockUnlockFee;
        } else if (TokenManagerType(tokenManagerType) == TokenManagerType.LIQUIDITY_POOL) {
            return implementationLiquidityPool;
        }
    }

    /**
     * @notice Getter function for the flow limit of an existing token manager with a give token ID.
     * @param tokenId the token ID of the TokenManager.
     * @return flowLimit the flow limit.
     */
    function getFlowLimit(bytes32 tokenId) external view returns (uint256 flowLimit) {
        ITokenManager tokenManager = ITokenManager(getValidTokenManagerAddress(tokenId));
        flowLimit = tokenManager.getFlowLimit();
    }

    /**
     * @notice Getter function for the flow out amount of an existing token manager with a give token ID.
     * @param tokenId the token ID of the TokenManager.
     * @return flowOutAmount the flow out amount.
     */
    function getFlowOutAmount(bytes32 tokenId) external view returns (uint256 flowOutAmount) {
        ITokenManager tokenManager = ITokenManager(getValidTokenManagerAddress(tokenId));
        flowOutAmount = tokenManager.getFlowOutAmount();
    }

    /**
     * @notice Getter function for the flow in amount of an existing token manager with a give token ID.
     * @param tokenId the token ID of the TokenManager.
     * @return flowInAmount the flow in amount.
     */
    function getFlowInAmount(bytes32 tokenId) external view returns (uint256 flowInAmount) {
        ITokenManager tokenManager = ITokenManager(getValidTokenManagerAddress(tokenId));
        flowInAmount = tokenManager.getFlowInAmount();
    }

    /************\
    USER FUNCTIONS
    \************/

    /**
     * @notice Used to register canonical tokens. Caller does not matter.
     * @param tokenAddress the token to be bridged.
     * @return tokenId the tokenId that was used for this canonical token.
     */
    function registerCanonicalToken(address tokenAddress) external payable notPaused returns (bytes32 tokenId) {
        (, string memory tokenSymbol, ) = _validateToken(tokenAddress);
        if (gateway.tokenAddresses(tokenSymbol) == tokenAddress) revert GatewayToken();
        tokenId = getCanonicalTokenId(tokenAddress);
        _deployTokenManager(tokenId, TokenManagerType.LOCK_UNLOCK, abi.encode('', tokenAddress));
    }

    /**
     * @notice Used to deploy remote TokenManagers and standardized tokens for a canonical token. This needs to be
     * called from the chain that registered the canonical token, and anyone can call it.
     * @param tokenId the tokenId of the canonical token.
     * @param destinationChain the name of the chain to deploy the TokenManager and standardized token to.
     * @param gasValue the amount of native tokens to be used to pay for gas for the remote deployment.
     * At least the amount specified needs to be passed to the call
     * @dev `gasValue` exists because this function can be part of a multicall involving multiple functions that could make remote contract calls.
     */
    function deployRemoteCanonicalToken(bytes32 tokenId, string calldata destinationChain, uint256 gasValue) public payable notPaused {
        address tokenAddress = getValidTokenManagerAddress(tokenId);
        tokenAddress = ITokenManager(tokenAddress).tokenAddress();

        if (getCanonicalTokenId(tokenAddress) != tokenId) revert NotCanonicalTokenManager();

        (string memory tokenName, string memory tokenSymbol, uint8 tokenDecimals) = _validateToken(tokenAddress);
        _deployRemoteStandardizedToken(tokenId, tokenName, tokenSymbol, tokenDecimals, '', '', 0, '', destinationChain, gasValue);
    }

    /**
     * @notice Used to deploy custom TokenManagers with the specified salt. Different callers would result in different tokenIds.
     * @param salt the salt to be used.
     * @param tokenManagerType the type of TokenManager to be deployed.
     * @param params the params that will be used to initialize the TokenManager.
     */
    function deployCustomTokenManager(
        bytes32 salt,
        TokenManagerType tokenManagerType,
        bytes memory params
    ) public payable notPaused returns (bytes32 tokenId) {
        address deployer_ = msg.sender;
        tokenId = getCustomTokenId(deployer_, salt);

        emit CustomTokenIdClaimed(tokenId, deployer_, salt);

        _deployTokenManager(tokenId, tokenManagerType, params);
    }

    /**
     * @notice Used to deploy remote custom TokenManagers.
     * @param salt the salt to be used.
     * @param destinationChain the name of the chain to deploy the TokenManager and standardized token to.
     * @param tokenManagerType the type of TokenManager to be deployed.
     * @param params the params that will be used to initialize the TokenManager.
     * @param gasValue the amount of native tokens to be used to pay for gas for the remote deployment. At least
     * the amount specified needs to be passed to the call
     * @dev `gasValue` exists because this function can be part of a multicall involving multiple functions
     * that could make remote contract calls.
     */
    function deployRemoteCustomTokenManager(
        bytes32 salt,
        string calldata destinationChain,
        TokenManagerType tokenManagerType,
        bytes calldata params,
        uint256 gasValue
    ) external payable notPaused returns (bytes32 tokenId) {
        address deployer_ = msg.sender;
        tokenId = getCustomTokenId(deployer_, salt);

        emit CustomTokenIdClaimed(tokenId, deployer_, salt);

        _deployRemoteTokenManager(tokenId, destinationChain, gasValue, tokenManagerType, params);
    }

    /**
     * @notice Used to deploy a standardized token alongside a TokenManager.
     * @param salt the salt to be used.
     * @param name the name of the token to be deployed.
     * @param symbol the symbol of the token to be deployed.
     * @param decimals the decimals of the token to be deployed.
     * @param mintAmount the amount of token to be mint during deployment to msg.sender.
     * @param distributor the address that will be able to mint and burn the deployed token.
     */
    function deployAndRegisterStandardizedToken(
        bytes32 salt,
        string calldata name,
        string calldata symbol,
        uint8 decimals,
        uint256 mintAmount,
        address distributor
    ) external payable notPaused {
        bytes32 tokenId = getCustomTokenId(msg.sender, salt);
        _deployStandardizedToken(tokenId, distributor, name, symbol, decimals, mintAmount, msg.sender);
        address tokenAddress = getStandardizedTokenAddress(tokenId);
        _deployTokenManager(tokenId, TokenManagerType.MINT_BURN, abi.encode(msg.sender.toBytes(), tokenAddress));
    }

    /**
     * @notice Used to deploy a standardized token alongside a TokenManager in another chain. If the `distributor` is empty
     * bytes then a mint/burn TokenManager is used. Otherwise a lock/unlock TokenManager is used.
     * @param salt the salt to be used.
     * @param name the name of the token to be deployed.
     * @param symbol the symbol of the token to be deployed.
     * @param decimals the decimals of the token to be deployed.
     * @param distributor the address that will be able to mint and burn the deployed token.
     * @param mintTo The address where the minted tokens will be sent upon deployment
     * @param mintAmount The amount of tokens to be minted upon deployment
     * @param operator_ The operator data for standardized tokens
     * @param destinationChain the name of the destination chain to deploy to.
     * @param gasValue the amount of native tokens to be used to pay for gas for the remote deployment. At least the amount
     * specified needs to be passed to the call
     * @dev `gasValue` exists because this function can be part of a multicall involving multiple functions that could make remote contract calls.
     */
    function deployAndRegisterRemoteStandardizedToken(
        bytes32 salt,
        string memory name,
        string memory symbol,
        uint8 decimals,
        bytes memory distributor,
        bytes memory mintTo,
        uint256 mintAmount,
        bytes memory operator_,
        string calldata destinationChain,
        uint256 gasValue
    ) external payable notPaused {
        bytes32 tokenId = getCustomTokenId(msg.sender, salt);
        _deployRemoteStandardizedToken(
            tokenId,
            name,
            symbol,
            decimals,
            distributor,
            mintTo,
            mintAmount,
            operator_,
            destinationChain,
            gasValue
        );
    }

    /**
     * @notice Uses the caller's tokens to fullfill a sendCall ahead of time. Use this only if you have detected an outgoing
     * interchainTransfer that matches the parameters passed here.
     * @dev This is not to be used with fee on transfer tokens as it will incur losses for the express caller.
     * @param payload the payload of the receive token
     * @param commandId the sendHash detected at the sourceChain.
     */
    function expressReceiveToken(bytes calldata payload, bytes32 commandId, string calldata sourceChain) external {
        if (gateway.isCommandExecuted(commandId)) revert AlreadyExecuted(commandId);

        address caller = msg.sender;
        _setExpressReceiveToken(payload, commandId, caller);

        (uint256 selector, bytes32 tokenId, bytes memory destinationAddressBytes, uint256 amount) = abi.decode(
            payload,
            (uint256, bytes32, bytes, uint256)
        );
        address destinationAddress = destinationAddressBytes.toAddress();

        ITokenManager tokenManager = ITokenManager(getValidTokenManagerAddress(tokenId));
        IERC20 token = IERC20(tokenManager.tokenAddress());

        SafeTokenTransferFrom.safeTransferFrom(token, caller, destinationAddress, amount);

        if (selector == SELECTOR_SEND_TOKEN_WITH_DATA) {
            (, , , , bytes memory sourceAddress, bytes memory data) = abi.decode(payload, (uint256, bytes32, bytes, uint256, bytes, bytes));
            IInterchainTokenExpressExecutable(destinationAddress).executeWithInterchainToken(
                sourceChain,
                sourceAddress,
                data,
                tokenId,
                amount
            );
        } else if (selector != SELECTOR_SEND_TOKEN) {
            revert InvalidExpressSelector();
        }
    }

    function interchainTransfer(
        bytes32 tokenId,
        string calldata destinationChain,
        bytes calldata destinationAddress,
        uint256 amount,
        bytes calldata metadata
    ) external {
        ITokenManager tokenManager = ITokenManager(getTokenManagerAddress(tokenId));
        amount = tokenManager.takeToken(msg.sender, amount);
        _transmitSendToken(tokenId, msg.sender, destinationChain, destinationAddress, amount, metadata);
    }

    function sendTokenWithData(
        bytes32 tokenId,
        string calldata destinationChain,
        bytes calldata destinationAddress,
        uint256 amount,
        bytes calldata data
    ) external {
        ITokenManager tokenManager = ITokenManager(getTokenManagerAddress(tokenId));
        amount = tokenManager.takeToken(msg.sender, amount);
        uint32 prefix = 0;
        _transmitSendToken(tokenId, msg.sender, destinationChain, destinationAddress, amount, abi.encodePacked(prefix, data));
    }

    /*********************\
    TOKEN MANAGER FUNCTIONS
    \*********************/

    /**
     * @notice Transmit a sendTokenWithData for the given tokenId. Only callable by a token manager.
     * @param tokenId the tokenId of the TokenManager (which must be the msg.sender).
     * @param sourceAddress the address where the token is coming from, which will also be used for reimbursement of gas.
     * @param destinationChain the name of the chain to send tokens to.
     * @param destinationAddress the destinationAddress for the interchainTransfer.
     * @param amount the amount of token to give.
     * @param metadata the data to be passed to the destination.
     */
    function transmitSendToken(
        bytes32 tokenId,
        address sourceAddress,
        string calldata destinationChain,
        bytes memory destinationAddress,
        uint256 amount,
        bytes calldata metadata
    ) external payable onlyTokenManager(tokenId) notPaused {
        _transmitSendToken(tokenId, sourceAddress, destinationChain, destinationAddress, amount, metadata);
    }

    /*************\
    OWNER FUNCTIONS
    \*************/

    /**
     * @notice Used to set a flow limit for a token manager that has the service as its operator.
     * @param tokenIds an array of the token Ids of the tokenManagers to set the flow limit of.
     * @param flowLimits the flowLimits to set
     */
    function setFlowLimits(bytes32[] calldata tokenIds, uint256[] calldata flowLimits) external onlyOperator {
        uint256 length = tokenIds.length;
        if (length != flowLimits.length) revert LengthMismatch();
        for (uint256 i; i < length; ++i) {
            ITokenManager tokenManager = ITokenManager(getValidTokenManagerAddress(tokenIds[i]));
            // slither-disable-next-line calls-loop
            tokenManager.setFlowLimit(flowLimits[i]);
        }
    }

    /**
     * @notice Used to pause the entire service.
     * @param paused what value to set paused to.
     */
    function setPaused(bool paused) external onlyOwner {
        _setPaused(paused);
    }

    /****************\
    INTERNAL FUNCTIONS
    \****************/

    function _setup(bytes calldata params) internal override {
        _setOperator(params.toAddress());
    }

    function _sanitizeTokenManagerImplementation(
        address[] memory implementations,
        TokenManagerType tokenManagerType
    ) internal pure returns (address implementation) {
        implementation = implementations[uint256(tokenManagerType)];
        if (implementation == address(0)) revert ZeroAddress();
        if (ITokenManager(implementation).implementationType() != uint256(tokenManagerType)) revert InvalidTokenManagerImplementation();
    }

    /**
     * @notice Executes operations based on the payload and selector.
     * @param sourceChain The chain where the transaction originates from
     * @param sourceAddress The address where the transaction originates from
     * @param payload The encoded data payload for the transaction
     */
    function _execute(
        string calldata sourceChain,
        string calldata sourceAddress,
        bytes calldata payload
    ) internal override onlyRemoteService(sourceChain, sourceAddress) notPaused {
        uint256 selector = abi.decode(payload, (uint256));
        if (selector == SELECTOR_SEND_TOKEN || selector == SELECTOR_SEND_TOKEN_WITH_DATA) {
            _processSendTokenPayload(sourceChain, payload, selector);
        } else if (selector == SELECTOR_DEPLOY_TOKEN_MANAGER) {
            _processDeployTokenManagerPayload(payload);
        } else if (selector == SELECTOR_DEPLOY_AND_REGISTER_STANDARDIZED_TOKEN) {
            _processDeployStandardizedTokenAndManagerPayload(payload);
        } else {
            revert SelectorUnknown();
        }
    }

    /**
     * @notice Processes the payload data for a send token call
     * @param sourceChain The chain where the transaction originates from
     * @param payload The encoded data payload to be processed
     */
    function _processSendTokenPayload(string calldata sourceChain, bytes calldata payload, uint256 selector) internal {
        bytes32 tokenId;
        address destinationAddress;
        uint256 amount;
        {
            bytes memory destinationAddressBytes;
            (, tokenId, destinationAddressBytes, amount) = abi.decode(payload, (uint256, bytes32, bytes, uint256));
            destinationAddress = destinationAddressBytes.toAddress();
        }
        bytes32 commandId;

        assembly {
            commandId := calldataload(4)
        }
        ITokenManager tokenManager = ITokenManager(getValidTokenManagerAddress(tokenId));
        {
            address expressCaller = _popExpressReceiveToken(payload, commandId);
            if (expressCaller != address(0)) {
                amount = tokenManager.giveToken(expressCaller, amount);
                return;
            }
        }
        amount = tokenManager.giveToken(destinationAddress, amount);
        if (selector == SELECTOR_SEND_TOKEN_WITH_DATA) {
            bytes memory sourceAddress;
            bytes memory data;
            (, , , , sourceAddress, data) = abi.decode(payload, (uint256, bytes32, bytes, uint256, bytes, bytes));

<<<<<<< HEAD
            // slither-disable-next-line reentrancy-events
            emit TokenReceivedWithData(tokenId, sourceChain, destinationAddress, amount, sourceAddress, data);

=======
>>>>>>> 73119518
            IInterchainTokenExpressExecutable(destinationAddress).executeWithInterchainToken(
                sourceChain,
                sourceAddress,
                data,
                tokenId,
                amount
            );
<<<<<<< HEAD
        } else {
            // slither-disable-next-line reentrancy-events
=======
            emit TokenReceivedWithData(tokenId, sourceChain, destinationAddress, amount, sourceAddress, data);
        } else {
>>>>>>> 73119518
            emit TokenReceived(tokenId, sourceChain, destinationAddress, amount);
        }
    }

    /**
     * @notice Processes a deploy token manager payload.
     * @param payload The encoded data payload to be processed
     */
    function _processDeployTokenManagerPayload(bytes calldata payload) internal {
        (, bytes32 tokenId, TokenManagerType tokenManagerType, bytes memory params) = abi.decode(
            payload,
            (uint256, bytes32, TokenManagerType, bytes)
        );
        _deployTokenManager(tokenId, tokenManagerType, params);
    }

    /**
     * @notice Process a deploy standardized token and manager payload.
     * @param payload The encoded data payload to be processed
     */
    function _processDeployStandardizedTokenAndManagerPayload(bytes calldata payload) internal {
        (
            ,
            bytes32 tokenId,
            string memory name,
            string memory symbol,
            uint8 decimals,
            bytes memory distributorBytes,
            bytes memory mintToBytes,
            uint256 mintAmount,
            bytes memory operatorBytes
        ) = abi.decode(payload, (uint256, bytes32, string, string, uint8, bytes, bytes, uint256, bytes));
        address tokenAddress = getStandardizedTokenAddress(tokenId);
        address tokenManagerAddress = getTokenManagerAddress(tokenId);
        address distributor;
        address mintTo;

        if (distributorBytes.length == 0) {
            distributor = tokenManagerAddress;
        } else {
            distributor = distributorBytes.toAddress();
        }

        if (mintToBytes.length == 0) {
            mintTo = distributor;
        } else {
            mintTo = mintToBytes.toAddress();
        }

        if (operatorBytes.length == 0) {
            operatorBytes = address(this).toBytes();
        }

        _deployStandardizedToken(tokenId, distributor, name, symbol, decimals, mintAmount, mintTo);
        _deployTokenManager(tokenId, TokenManagerType.MINT_BURN, abi.encode(operatorBytes, tokenAddress));
    }

    /**
     * @notice Calls a contract on a specific destination chain with the given payload
     * @param destinationChain The target chain where the contract will be called
     * @param payload The data payload for the transaction
     * @param gasValue The amount of gas to be paid for the transaction
     */
    function _callContract(string calldata destinationChain, bytes memory payload, uint256 gasValue) internal {
        string memory destinationAddress = remoteAddressValidator.getRemoteAddress(destinationChain);
        if (gasValue > 0) {
            gasService.payNativeGasForContractCall{ value: gasValue }(
                address(this),
                destinationChain,
                destinationAddress,
                payload, // solhint-disable-next-line avoid-tx-origin
                tx.origin
            );
        }
        gateway.callContract(destinationChain, destinationAddress, payload);
    }

    function _validateToken(address tokenAddress) internal returns (string memory name, string memory symbol, uint8 decimals) {
        IERC20Named token = IERC20Named(tokenAddress);
        name = token.name();
        symbol = token.symbol();
        decimals = token.decimals();
    }

    /**
     * @notice Deploys a token manager on a destination chain.
     * @param tokenId The ID of the token
     * @param destinationChain The chain where the token manager will be deployed
     * @param gasValue The amount of gas to be paid for the transaction
     * @param tokenManagerType The type of token manager to be deployed
     * @param params Additional parameters for the token manager deployment
     */
    function _deployRemoteTokenManager(
        bytes32 tokenId,
        string calldata destinationChain,
        uint256 gasValue,
        TokenManagerType tokenManagerType,
        bytes memory params
    ) internal {
        emit RemoteTokenManagerDeploymentInitialized(tokenId, destinationChain, gasValue, tokenManagerType, params);

        bytes memory payload = abi.encode(SELECTOR_DEPLOY_TOKEN_MANAGER, tokenId, tokenManagerType, params);
        _callContract(destinationChain, payload, gasValue);
    }

    /**
     * @notice Deploys a standardized token on a destination chain.
     * @param tokenId The ID of the token
     * @param name The name of the token
     * @param symbol The symbol of the token
     * @param decimals The number of decimals of the token
     * @param distributor The distributor address for the token
     * @param mintTo The address where the minted tokens will be sent upon deployment
     * @param mintAmount The amount of tokens to be minted upon deployment
     * @param operator_ The operator data for standardized tokens
     * @param destinationChain The destination chain where the token will be deployed
     * @param gasValue The amount of gas to be paid for the transaction
     */
    function _deployRemoteStandardizedToken(
        bytes32 tokenId,
        string memory name,
        string memory symbol,
        uint8 decimals,
        bytes memory distributor,
        bytes memory mintTo,
        uint256 mintAmount,
        bytes memory operator_,
        string calldata destinationChain,
        uint256 gasValue
    ) internal {
        // slither-disable-next-line reentrancy-events
        emit RemoteStandardizedTokenAndManagerDeploymentInitialized(
            tokenId,
            name,
            symbol,
            decimals,
            distributor,
            mintTo,
            mintAmount,
            operator_,
            destinationChain,
            gasValue
        );

        bytes memory payload = abi.encode(
            SELECTOR_DEPLOY_AND_REGISTER_STANDARDIZED_TOKEN,
            tokenId,
            name,
            symbol,
            decimals,
            distributor,
            mintTo,
            mintAmount,
            operator_
        );
        _callContract(destinationChain, payload, gasValue);
    }

    /**
     * @notice Deploys a token manager
     * @param tokenId The ID of the token
     * @param tokenManagerType The type of the token manager to be deployed
     * @param params Additional parameters for the token manager deployment
     */
    function _deployTokenManager(bytes32 tokenId, TokenManagerType tokenManagerType, bytes memory params) internal {
        // slither-disable-next-line reentrancy-events
        emit TokenManagerDeployed(tokenId, tokenManagerType, params);

        // slither-disable-next-line controlled-delegatecall
        (bool success, ) = tokenManagerDeployer.delegatecall(
            abi.encodeWithSelector(ITokenManagerDeployer.deployTokenManager.selector, tokenId, tokenManagerType, params)
        );
        if (!success) revert TokenManagerDeploymentFailed();
    }

    /**
     * @notice Compute the salt for a standardized token deployment.
     * @param tokenId The ID of the token
     * @return salt The computed salt for the token deployment
     */
    function _getStandardizedTokenSalt(bytes32 tokenId) internal pure returns (bytes32 salt) {
        return keccak256(abi.encode(PREFIX_STANDARDIZED_TOKEN_SALT, tokenId));
    }

    /**
     * @notice Deploys a standardized token.
     * @param tokenId The ID of the token
     * @param distributor The distributor address for the token
     * @param name The name of the token
     * @param symbol The symbol of the token
     * @param decimals The number of decimals of the token
     * @param mintAmount The amount of tokens to be minted upon deployment
     * @param mintTo The address where the minted tokens will be sent upon deployment
     */
    function _deployStandardizedToken(
        bytes32 tokenId,
        address distributor,
        string memory name,
        string memory symbol,
        uint8 decimals,
        uint256 mintAmount,
        address mintTo
    ) internal {
        emit StandardizedTokenDeployed(tokenId, distributor, name, symbol, decimals, mintAmount, mintTo);

        bytes32 salt = _getStandardizedTokenSalt(tokenId);
        address tokenManagerAddress = getTokenManagerAddress(tokenId);

        // slither-disable-next-line controlled-delegatecall
        (bool success, ) = standardizedTokenDeployer.delegatecall(
            abi.encodeWithSelector(
                IStandardizedTokenDeployer.deployStandardizedToken.selector,
                salt,
                tokenManagerAddress,
                distributor,
                name,
                symbol,
                decimals,
                mintAmount,
                mintTo
            )
        );
        if (!success) {
            revert StandardizedTokenDeploymentFailed();
        }
    }

    function _decodeMetadata(bytes memory metadata) internal pure returns (uint32 version, bytes memory data) {
        data = new bytes(metadata.length - 4);
        assembly {
            version := shr(224, mload(data))
        }
        if (data.length == 0) return (version, data);
        uint256 n = (data.length - 1) / 32;
        for (uint256 i = 0; i <= n; ++i) {
            assembly {
                mstore(add(data, add(32, mul(32, i))), mload(add(metadata, add(36, mul(32, i)))))
            }
        }
    }

    function _expressExecuteWithInterchainTokenToken(
        bytes32 tokenId,
        address destinationAddress,
        string memory sourceChain,
        bytes memory sourceAddress,
        bytes calldata data,
        uint256 amount
    ) internal {
        IInterchainTokenExpressExecutable(destinationAddress).expressExecuteWithInterchainToken(
            sourceChain,
            sourceAddress,
            data,
            tokenId,
            amount
        );
    }

    /**
     * @notice Transmit a sendTokenWithData for the given tokenId. Only callable by a token manager.
     * @param tokenId the tokenId of the TokenManager (which must be the msg.sender).
     * @param sourceAddress the address where the token is coming from, which will also be used for reimburment of gas.
     * @param destinationChain the name of the chain to send tokens to.
     * @param destinationAddress the destinationAddress for the interchainTransfer.
     * @param amount the amount of token to give.
     * @param metadata the data to be passed to the destiantion.
     */
    function _transmitSendToken(
        bytes32 tokenId,
        address sourceAddress,
        string calldata destinationChain,
        bytes memory destinationAddress,
        uint256 amount,
        bytes memory metadata
    ) internal {
        bytes memory payload;
        if (metadata.length < 4) {
<<<<<<< HEAD
            // slither-disable-next-line reentrancy-events
            emit TokenSent(tokenId, destinationChain, destinationAddress, amount);

            payload = abi.encode(SELECTOR_SEND_TOKEN, tokenId, destinationAddress, amount);
            _callContract(destinationChain, payload, msg.value);
=======
            payload = abi.encode(SELECTOR_SEND_TOKEN, tokenId, destinationAddress, amount);
            _callContract(destinationChain, payload, msg.value);
            emit TokenSent(tokenId, destinationChain, destinationAddress, amount);
>>>>>>> 73119518
            return;
        }
        uint32 version;
        (version, metadata) = _decodeMetadata(metadata);
        if (version > 0) revert InvalidMetadataVersion(version);
<<<<<<< HEAD

        // slither-disable-next-line reentrancy-events
        emit TokenSentWithData(tokenId, destinationChain, destinationAddress, amount, sourceAddress, metadata);

        payload = abi.encode(SELECTOR_SEND_TOKEN_WITH_DATA, tokenId, destinationAddress, amount, sourceAddress.toBytes(), metadata);
        _callContract(destinationChain, payload, msg.value);
=======
        payload = abi.encode(SELECTOR_SEND_TOKEN_WITH_DATA, tokenId, destinationAddress, amount, sourceAddress.toBytes(), metadata);
        _callContract(destinationChain, payload, msg.value);
        emit TokenSentWithData(tokenId, destinationChain, destinationAddress, amount, sourceAddress, metadata);
>>>>>>> 73119518
    }
}<|MERGE_RESOLUTION|>--- conflicted
+++ resolved
@@ -587,12 +587,9 @@
             bytes memory data;
             (, , , , sourceAddress, data) = abi.decode(payload, (uint256, bytes32, bytes, uint256, bytes, bytes));
 
-<<<<<<< HEAD
             // slither-disable-next-line reentrancy-events
             emit TokenReceivedWithData(tokenId, sourceChain, destinationAddress, amount, sourceAddress, data);
 
-=======
->>>>>>> 73119518
             IInterchainTokenExpressExecutable(destinationAddress).executeWithInterchainToken(
                 sourceChain,
                 sourceAddress,
@@ -600,13 +597,8 @@
                 tokenId,
                 amount
             );
-<<<<<<< HEAD
         } else {
             // slither-disable-next-line reentrancy-events
-=======
-            emit TokenReceivedWithData(tokenId, sourceChain, destinationAddress, amount, sourceAddress, data);
-        } else {
->>>>>>> 73119518
             emit TokenReceived(tokenId, sourceChain, destinationAddress, amount);
         }
     }
@@ -884,33 +876,22 @@
     ) internal {
         bytes memory payload;
         if (metadata.length < 4) {
-<<<<<<< HEAD
             // slither-disable-next-line reentrancy-events
             emit TokenSent(tokenId, destinationChain, destinationAddress, amount);
 
             payload = abi.encode(SELECTOR_SEND_TOKEN, tokenId, destinationAddress, amount);
             _callContract(destinationChain, payload, msg.value);
-=======
-            payload = abi.encode(SELECTOR_SEND_TOKEN, tokenId, destinationAddress, amount);
-            _callContract(destinationChain, payload, msg.value);
-            emit TokenSent(tokenId, destinationChain, destinationAddress, amount);
->>>>>>> 73119518
             return;
         }
         uint32 version;
         (version, metadata) = _decodeMetadata(metadata);
         if (version > 0) revert InvalidMetadataVersion(version);
-<<<<<<< HEAD
 
         // slither-disable-next-line reentrancy-events
         emit TokenSentWithData(tokenId, destinationChain, destinationAddress, amount, sourceAddress, metadata);
 
         payload = abi.encode(SELECTOR_SEND_TOKEN_WITH_DATA, tokenId, destinationAddress, amount, sourceAddress.toBytes(), metadata);
         _callContract(destinationChain, payload, msg.value);
-=======
-        payload = abi.encode(SELECTOR_SEND_TOKEN_WITH_DATA, tokenId, destinationAddress, amount, sourceAddress.toBytes(), metadata);
-        _callContract(destinationChain, payload, msg.value);
-        emit TokenSentWithData(tokenId, destinationChain, destinationAddress, amount, sourceAddress, metadata);
->>>>>>> 73119518
+
     }
 }