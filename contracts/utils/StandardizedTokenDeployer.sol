--- conflicted
+++ resolved
@@ -45,20 +45,10 @@
         uint256 mintAmount,
         address mintTo
     ) external payable {
-<<<<<<< HEAD
-        bytes memory bytecode;
-        {
-            bytes memory params = abi.encode(tokenManager, distributor, name, symbol, decimals, mintAmount, mintTo);
-            bytecode = abi.encodePacked(type(StandardizedTokenProxy).creationCode, abi.encode(implementationAddress, params));
-        }
-        address tokenAddress = Create3.deploy(salt, bytecode);
-=======
         bytes memory params = abi.encode(tokenManager, distributor, name, symbol, decimals, mintAmount, mintTo);
         bytes memory bytecode = bytes.concat(type(StandardizedTokenProxy).creationCode, abi.encode(implementationAddress, params));
 
         address tokenAddress = Create3.deploy(salt, bytecode);
-
->>>>>>> 950fc9ef
         if (tokenAddress.code.length == 0) revert TokenDeploymentFailed();
     }
 
