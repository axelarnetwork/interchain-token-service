// SPDX-License-Identifier: MIT

pragma solidity ^0.8.0;

import { ITokenManagerType } from './ITokenManagerType.sol';
import { IOperatable } from './IOperatable.sol';
import { IFlowLimit } from './IFlowLimit.sol';
import { IImplementation } from './IImplementation.sol';

/**
 * @title ITokenManager
 * @notice This contract is responsible for handling tokens before initiating a cross chain token transfer, or after receiving one.
 */
interface ITokenManager is ITokenManagerType, IOperatable, IFlowLimit, IImplementation {
    error TokenLinkerZeroAddress();
    error NotService(address caller);
    error TakeTokenFailed();
    error GiveTokenFailed();
<<<<<<< HEAD
    error NotToken();
=======
    error NotToken(address caller);
>>>>>>> 9f89c148
    error ZeroAddress();
    error AlreadyFlowLimiter(address flowLimiter);
    error NotFlowLimiter(address flowLimiter);

    /**
     * @notice A function that returns the token id.
     */
    function tokenId() external view returns (bytes32);

    /**
     * @notice A function that should return the address of the token.
     * Must be overridden in the inheriting contract.
     * @return address address of the token.
     */
    function tokenAddress() external view returns (address);

    /**
     * @notice A function that should return the implementation type of the token manager.
     */
    function implementationType() external pure returns (uint256);

    /**
     * @notice Calls the service to initiate a cross-chain transfer after taking the appropriate amount of tokens from the user.
     * @param destinationChain the name of the chain to send tokens to.
     * @param destinationAddress the address of the user to send tokens to.
     * @param amount the amount of tokens to take from msg.sender.
     * @param metadata any additional data to be sent with the transfer.
     */
    function interchainTransfer(
        string calldata destinationChain,
        bytes calldata destinationAddress,
        uint256 amount,
        bytes calldata metadata
    ) external payable;

    /**
     * @notice Calls the service to initiate a cross-chain transfer with data after taking the appropriate amount of tokens from the user.
     * @param destinationChain the name of the chain to send tokens to.
     * @param destinationAddress the address of the user to send tokens to.
     * @param amount the amount of tokens to take from msg.sender.
     * @param data the data to pass to the destination contract.
     */
    function callContractWithInterchainToken(
        string calldata destinationChain,
        bytes calldata destinationAddress,
        uint256 amount,
        bytes calldata data
    ) external payable;

    /**
     * @notice Calls the service to initiate a cross-chain transfer after taking the appropriate amount of tokens from the user. This can only be called by the token itself.
     * @param sender the address of the user paying for the cross chain transfer.
     * @param destinationChain the name of the chain to send tokens to.
     * @param destinationAddress the address of the user to send tokens to.
     * @param amount the amount of tokens to take from msg.sender.
     * @param metadata any additional data to be sent with the transfer.
     */
    function transmitInterchainTransfer(
        address sender,
        string calldata destinationChain,
        bytes calldata destinationAddress,
        uint256 amount,
        bytes calldata metadata
    ) external payable;

    /**
     * @notice This function gives token to a specified address. Can only be called by the service.
     * @param destinationAddress the address to give tokens to.
     * @param amount the amount of token to give.
     * @return the amount of token actually given, which will only be different than `amount` in cases where the token takes some on-transfer fee.
     */
    function giveToken(address destinationAddress, uint256 amount) external returns (uint256);

    /**
     * @notice This function takes token to from a specified address. Can only be called by the service.
     * @param sourceAddress the address to take tokens from.
     * @param amount the amount of token to take.
     * @return the amount of token actually taken, which will onle be differen than `amount` in cases where the token takes some on-transfer fee.
     */
    function takeToken(address sourceAddress, uint256 amount) external returns (uint256);

    /**
     * @notice This function sets the flow limit for this TokenManager. Can only be called by the operator.
     * @param flowLimit the maximum difference between the tokens flowing in and/or out at any given interval of time (6h)
     */
    function setFlowLimit(uint256 flowLimit) external;
}<|MERGE_RESOLUTION|>--- conflicted
+++ resolved
@@ -16,11 +16,7 @@
     error NotService(address caller);
     error TakeTokenFailed();
     error GiveTokenFailed();
-<<<<<<< HEAD
-    error NotToken();
-=======
     error NotToken(address caller);
->>>>>>> 9f89c148
     error ZeroAddress();
     error AlreadyFlowLimiter(address flowLimiter);
     error NotFlowLimiter(address flowLimiter);
