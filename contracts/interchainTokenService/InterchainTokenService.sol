--- conflicted
+++ resolved
@@ -3,42 +3,25 @@
 pragma solidity ^0.8.9;
 
 import { IInterchainTokenService } from '../interfaces/IInterchainTokenService.sol';
-<<<<<<< HEAD
 import { TokenManagerDeployer } from '../utils/TokenManagerDeployer.sol';
 
 contract InterchainTokenService is IInterchainTokenService, TokenManagerDeployer {
+    // This calculates the token manager address for a given ID even if that token manager is not yet deployed.
     // solhint-disable-next-line no-empty-blocks
     constructor(address deployer_, address bytecodeServer_) TokenManagerDeployer(deployer_, bytecodeServer_) {}
 
-=======
-
-contract InterchainTokenService is IInterchainTokenService {
-    // This calculates the token manager address for a given ID even if that token manager is not yet deployed.
-    // solhint-disable-next-line no-empty-blocks
-    function getTokenManagerAddress(bytes32 tokenId) external view returns (address tokenAddress) {
-        // TODO: implement
-    }
-
-    // Same as above but only if the token manager exists.
->>>>>>> a58f5d93
     // solhint-disable-next-line no-empty-blocks
     function getValidTokenManagerAddress(bytes32 tokenId) external view returns (address tokenAddress) {
         // TODO: implement
     }
 
-<<<<<<< HEAD
-=======
     // There are two ways to cacluate a tokenId, one is for pre-existing tokens, and anyone can do this for a token once.
->>>>>>> a58f5d93
     // solhint-disable-next-line no-empty-blocks
     function getCanonicalTokenId(address tokenAddress) external view returns (bytes32 tokenId) {
         // TODO: implement
     }
 
-<<<<<<< HEAD
-=======
     // The other is by providing a salt, and your address (msg.sender) is used for the calculation.
->>>>>>> a58f5d93
     // solhint-disable-next-line no-empty-blocks
     function getCustomTokenId(address admin, bytes32 salt) external view returns (bytes32 tokenId) {
         // TODO: implement
