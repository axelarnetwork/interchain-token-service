--- conflicted
+++ resolved
@@ -15,12 +15,8 @@
 const MESSAGE_TYPE_DEPLOY_INTERCHAIN_TOKEN = 1;
 
 const LOCK_UNLOCK = 2;
-<<<<<<< HEAD
-const MINT_BURN = 0;
-const GATEWAY = 4;
-=======
+const GATEWAY = 5;
 const NATIVE_INTERCHAIN_TOKEN = 0;
->>>>>>> cd8f7be5
 
 const MINTER_ROLE = 0;
 const OPERATOR_ROLE = 1;
