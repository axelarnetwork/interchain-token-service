--- conflicted
+++ resolved
@@ -34,28 +34,10 @@
     }
 
     /**
-<<<<<<< HEAD
-     * @notice Sets up the token address.
-     * @dev The params should be encoded with the token address.
-     * @param params_ The setup parameters in bytes.
-     */
-    function _setup(bytes calldata params_) internal override {
-        // The first argument is reserved for the operator.
-        (, address tokenAddress_) = abi.decode(params_, (bytes, address));
-        _setTokenAddress(tokenAddress_);
-    }
-
-    /**
      * @notice Burns the specified amount of tokens from a particular address.
      * @param from Address to burn tokens from.
      * @param amount Amount of tokens to burn.
      * @return uint Amount of tokens burned.
-=======
-     * @dev Burns the specified amount of tokens from a particular address.
-     * @param from Address to burn tokens from
-     * @param amount Amount of tokens to burn
-     * @return uint Amount of tokens burned
->>>>>>> e49d8846
      */
     function _takeToken(address from, uint256 amount) internal virtual override returns (uint256) {
         IERC20 token = IERC20(this.tokenAddress());
