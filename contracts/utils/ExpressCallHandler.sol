--- conflicted
+++ resolved
@@ -35,25 +35,16 @@
         assembly {
             prevExpressCaller := sload(slot)
         }
-<<<<<<< HEAD
-=======
 
->>>>>>> 67ec36a1
         if (prevExpressCaller != address(0)) revert AlreadyExpressCalled();
 
         assembly {
             sstore(slot, expressCaller)
         }
-<<<<<<< HEAD
-        emit ExpressReceive(payload, commandId, expressCaller);
-    }
-
-=======
 
         emit ExpressReceive(payload, commandId, expressCaller);
     }
 
->>>>>>> 67ec36a1
     /**
      * @notice Gets the address of the express caller for a specific token transfer
      * @param payload The payload for the receive token
@@ -78,18 +69,12 @@
         assembly {
             expressCaller := sload(slot)
         }
-<<<<<<< HEAD
-=======
 
->>>>>>> 67ec36a1
         if (expressCaller != address(0)) {
             assembly {
                 sstore(slot, 0)
             }
-<<<<<<< HEAD
-=======
 
->>>>>>> 67ec36a1
             emit ExpressExecutionFulfilled(payload, commandId, expressCaller);
         }
     }
