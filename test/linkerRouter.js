--- conflicted
+++ resolved
@@ -30,7 +30,7 @@
                 .then((tx) => tx.wait());
         }
     }
-    
+
     const network = networks[0];
     chain = network.getCloneInfo();
     chain.rpc = `http://localhost:${network.port}`;
@@ -52,10 +52,7 @@
         linkerRouter = await deployLinkerRouter(chain, wallet);
         interchainTokenServiceAddress = await linkerRouter.interchainTokenServiceAddress();
     });
-<<<<<<< HEAD
-=======
 
->>>>>>> f0ebddc5
     after(async () => {
         await stopAll();
     });
