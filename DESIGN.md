--- conflicted
+++ resolved
@@ -26,17 +26,10 @@
 
 ### Custom Bridges
 
-<<<<<<< HEAD
-Most projects that look to go cross-chain nowadays have more complex needs that the ones covered by Canonical Bridges: they often need custom `ERC20` designs, and will sometimes want to have additional power over the bridge. This is where the `InterchainTokenService` shines, deployers can claim certain `tokenIds` only based on their `address`, and a `salt` they provide, and specify any kind of `TokenManager` to be deployed and either manage an external `ERC20` or a `InterchainToken`. Users using Custom Bridges need to trust the deployers as they could easily confiscate the funds of users if they wanted to, same as any `ERC20` distributor could confiscate the funds of users. There are currently three kinds of possible `TokenManagers` available, but this number might increase in the future, as we find more potential uses for the `InterchainTokenService`.
+Most projects that look to go interchain nowadays have more complex needs that the ones covered by Canonical Bridges: they often need custom `ERC20` designs, and will sometimes want to have additional power over the bridge. This is where the `InterchainTokenService` shines, deployers can claim certain `tokenIds` only based on their `address`, and a `salt` they provide, and specify any kind of `TokenManager` to be deployed and either manage an external `ERC20` or a `InterchainToken`. Users using Custom Bridges need to trust the deployers as they could easily confiscate the funds of users if they wanted to, same as any `ERC20` distributor could confiscate the funds of users. There are currently three kinds of possible `TokenManagers` available, but this number might increase in the future, as we find more potential uses for the `InterchainTokenService`.
 
--   Lock/Unlock: This `TokenManager` will simply transfer tokens from a user to itself or vice versa to initiate/fulfill cross-chain transfers
--   Mint/Burn: This `TokenManager` will burn/mint tokens from/to the user to initiate/fulfill cross-chain transfers. Tokens used with this kind of `TokenManager` need to be properly permissioned to allow for this behavior.
-=======
-Most projects that look to go interchain nowadays have more complex needs that the ones covered by Canonical Bridges: they often need custom `ERC20` designs, and will sometimes want to have additional power over the bridge. This is where the `InterchainTokenService` shines, deployers can claim certain `tokenIds` only based on their `address`, and a `salt` they provide, and specify any kind of `TokenManager` to be deployed and either manage an external `ERC20` or a `InterchainToken`. Users using Custom Bridges need to trust the deployers as they could easily confiscate the funds of users if they wanted to, same as any `ERC20` distributor could confiscate the funds of users. There are currently three kinds of possible `TokenManagers` available, but this number might increase in the future, as we find more potential uses for the `InterchainTokenService`.
-- Lock/Unlock: This `TokenManager` will simply transfer tokens from a user to itself or vice versa to initiate/fulfill interchain transfers
-- Mint/Burn: This `TokenManager` will burn/mint tokens from/to the user to initiate/fulfill interchain transfers. Tokens used with this kind of `TokenManager` need to be properly permissioned to allow for this behavior.
-- Liquidity Pool: This `TokenManager` functions exactly like a Lock/Unlock one, except the balance is kept at a separate, pre-specified account. This allows for deployers to have more control over the bridged funds.
->>>>>>> fcd97b7a
+-   Lock/Unlock: This `TokenManager` will simply transfer tokens from a user to itself or vice versa to initiate/fulfill interchain transfers
+-   Mint/Burn: This `TokenManager` will burn/mint tokens from/to the user to initiate/fulfill interchain transfers. Tokens used with this kind of `TokenManager` need to be properly permissioned to allow for this behavior.
 
 ## Interchain Address Tracker
 
