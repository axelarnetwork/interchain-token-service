// SPDX-License-Identifier: MIT

pragma solidity 0.8.9;

import { TokenManagerAddressStorage } from './TokenManagerAddressStorage.sol';
import { IERC20BurnableMintable } from '../../interfaces/IERC20BurnableMintable.sol';

import { IERC20 } from '@axelar-network/axelar-gmp-sdk-solidity/contracts/interfaces/IERC20.sol';
import { SafeTokenCall } from '@axelar-network/axelar-gmp-sdk-solidity/contracts/utils/SafeTransfer.sol';

/**
 * @title TokenManagerMintBurn
<<<<<<< HEAD
=======
 * @author Foivos Antoulinakis
>>>>>>> b2693df8
 * @notice This contract is an implementation of TokenManager that mints and burns a specific token on behalf of the interchain token service.
 * @dev This contract extends TokenManagerAddressStorage and provides implementation for its abstract methods.
 * It uses the Axelar SDK to safely transfer tokens.
 */
contract TokenManagerMintBurn is TokenManagerAddressStorage {
    /**
     * @dev Constructs an instance of TokenManagerMintBurn. Calls the constructor
     * of TokenManagerAddressStorage which calls the constructor of TokenManager.
     * @param interchainTokenService_ The address of the interchain token service contract
     */
    constructor(
        address interchainTokenService_
    )
        // solhint-disable-next-line no-empty-blocks
        TokenManagerAddressStorage(interchainTokenService_) // solhint-disable-next-line no-empty-blocks
    {}

    /**
     * @dev Sets up the token address.
     * @param params The setup parameters in bytes. Should be encoded with the token address.
     */
    function _setup(bytes calldata params) internal override {
        //the first argument is reserved for the admin.
        (, address tokenAddress) = abi.decode(params, (bytes, address));
        _setTokenAddress(tokenAddress);
    }

    /**
     * @dev Burns the specified amount of tokens from a particular address.
     * @param from Address to burn tokens from
     * @param amount Amount of tokens to burn
     * @return uint Amount of tokens burned
     */
    function _takeToken(address from, uint256 amount) internal override returns (uint256) {
        IERC20 token = IERC20(tokenAddress());

        SafeTokenCall.safeCall(token, abi.encodeWithSelector(IERC20BurnableMintable.burn.selector, from, amount));

        return amount;
    }

    /**
     * @dev Mints the specified amount of tokens to a particular address
     * @param to Address to mint tokens to
     * @param amount Amount of tokens to mint
     * @return uint Amount of tokens minted
     */
    function _giveToken(address to, uint256 amount) internal override returns (uint256) {
        IERC20 token = IERC20(tokenAddress());

        SafeTokenCall.safeCall(token, abi.encodeWithSelector(IERC20BurnableMintable.mint.selector, to, amount));

        return amount;
    }
}<|MERGE_RESOLUTION|>--- conflicted
+++ resolved
@@ -10,10 +10,7 @@
 
 /**
  * @title TokenManagerMintBurn
-<<<<<<< HEAD
-=======
  * @author Foivos Antoulinakis
->>>>>>> b2693df8
  * @notice This contract is an implementation of TokenManager that mints and burns a specific token on behalf of the interchain token service.
  * @dev This contract extends TokenManagerAddressStorage and provides implementation for its abstract methods.
  * It uses the Axelar SDK to safely transfer tokens.
