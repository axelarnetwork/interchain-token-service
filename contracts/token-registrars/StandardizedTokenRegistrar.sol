--- conflicted
+++ resolved
@@ -78,12 +78,8 @@
         tokenManager.transferOperatorship(sender);
 
         IStandardizedToken token = IStandardizedToken(service.interchainTokenAddress(tokenId));
-<<<<<<< HEAD
         token.mint(sender, mintAmount);
         token.transferDistributorship(distributor);
-=======
-        token.safeTransfer(sender, mintAmount);
->>>>>>> 71dddffa
     }
 
     function deployRemoteStandarizedToken(
