--- conflicted
+++ resolved
@@ -42,21 +42,11 @@
      * @return address the address of the token.
      */
     // slither-disable-next-line locked-ether
-<<<<<<< HEAD
-    function giveToken(
-        uint256 tokenManagerType,
-        address tokenAddress,
-        address tokenManager,
-        address to,
-        uint256 amount
-    ) external payable returns (uint256) {
-=======
     function giveToken(bytes32 tokenId, address to, uint256 amount) external payable returns (uint256, address) {
         address tokenManager = _create3Address(tokenId);
 
         (uint256 tokenManagerType, address tokenAddress) = ITokenManagerProxy(tokenManager).getImplementationTypeAndTokenAddress();
 
->>>>>>> ba744cac
         /// @dev Track the flow amount being received via the message
         ITokenManager(tokenManager).addFlowIn(amount);
 
@@ -98,18 +88,12 @@
         bool tokenOnly,
         address from,
         uint256 amount
-<<<<<<< HEAD
-    ) external payable returns (uint256) {        
-        /// @dev Track the flow amount being sent out as a message
-        ITokenManager(tokenManager).addFlowOut(amount);
-=======
     ) external payable returns (uint256, string memory symbol) {
         address tokenManager = _create3Address(tokenId);
 
         (uint256 tokenManagerType, address tokenAddress) = ITokenManagerProxy(tokenManager).getImplementationTypeAndTokenAddress();
 
         if (tokenOnly && msg.sender != tokenAddress) revert NotToken(msg.sender, tokenAddress);
->>>>>>> ba744cac
 
         if (tokenManagerType == uint256(TokenManagerType.MINT_BURN)) {
             _takeTokenMintBurn(tokenAddress, from, amount);
