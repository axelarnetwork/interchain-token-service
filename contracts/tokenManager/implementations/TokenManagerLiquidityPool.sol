--- conflicted
+++ resolved
@@ -30,13 +30,10 @@
         TokenManagerAddressStorage(interchainTokenService_) // solhint-disable-next-line no-empty-blocks
     {}
 
-<<<<<<< HEAD
-=======
     /**
      * @dev Sets up the token address and liquidity pool address.
      * @param params The setup parameters in bytes. Should be encoded with the token address and the liquidity pool address.
      */
->>>>>>> 9a366d76
     function _setup(bytes calldata params) internal override {
         //the first argument is reserved for the admin.
         (, address tokenAddress_, address liquidityPool_) = abi.decode(params, (bytes, address, address));
