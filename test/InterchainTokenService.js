'use strict';

const chai = require('chai');
const { expect } = chai;
const { ethers } = require('hardhat');
const {
    Wallet,
    constants: { MaxUint256, AddressZero, HashZero },
    utils: { defaultAbiCoder, solidityPack, keccak256, toUtf8Bytes, hexlify, id },
    getContractAt,
} = ethers;
const Create3Deployer = require('@axelar-network/axelar-gmp-sdk-solidity/artifacts/contracts/deploy/Create3Deployer.sol/Create3Deployer.json');
const { getCreate3Address } = require('@axelar-network/axelar-gmp-sdk-solidity');
const { approveContractCall } = require('../scripts/utils');
const { getRandomBytes32, expectRevert, gasReporter, getEVMVersion } = require('./utils');
const { deployAll, deployContract, deployInterchainTokenService } = require('../scripts/deploy');

const MESSAGE_TYPE_INTERCHAIN_TRANSFER = 0;
const MESSAGE_TYPE_DEPLOY_INTERCHAIN_TOKEN = 1;
const MESSAGE_TYPE_DEPLOY_TOKEN_MANAGER = 2;
const INVALID_MESSAGE_TYPE = 3;

const MINT_BURN = 0;
const MINT_BURN_FROM = 1;
const LOCK_UNLOCK = 2;
const LOCK_UNLOCK_FEE_ON_TRANSFER = 3;

const OPERATOR_ROLE = 1;
const FLOW_LIMITER_ROLE = 2;

const reportGas = gasReporter('Interchain Token Service');

describe('Interchain Token Service', () => {
    let wallet, otherWallet;
    let service, gateway, gasService, testToken;

    let create3Deployer;
    let tokenManagerDeployer;
    let interchainToken;
    let interchainTokenDeployer;
    let interchainTokenServiceAddress;
    let tokenManager;
    let tokenHandler;
    let interchainTokenFactoryAddress;
    let serviceTest;

    const chainName = 'Test';
    const deploymentKey = 'InterchainTokenService';
    const factoryDeploymentKey = 'factoryKey';

    const deployFunctions = {};
    const destinationChain = 'destination chain';
    const sourceChain = 'source chain';

    deployFunctions.lockUnlock = async function deployNewLockUnlock(
        tokenName,
        tokenSymbol,
        tokenDecimals,
        mintAmount = 0,
        skipApprove = false,
    ) {
        const salt = getRandomBytes32();
        const tokenId = await service.interchainTokenId(wallet.address, salt);
        const tokenManager = await getContractAt('TokenManager', await service.tokenManagerAddress(tokenId), wallet);

        const token = await deployContract(wallet, 'TestBaseInterchainToken', [
            tokenName,
            tokenSymbol,
            tokenDecimals,
            service.address,
            tokenId,
        ]);
        const params = defaultAbiCoder.encode(['bytes', 'address'], [wallet.address, token.address]);

        await (await service.deployTokenManager(salt, '', LOCK_UNLOCK, params, 0)).wait();

        if (mintAmount > 0) {
            await (await token.mint(wallet.address, mintAmount)).wait();
            if (!skipApprove) await (await token.approve(service.address, mintAmount)).wait();
        }

        return [token, tokenManager, tokenId];
    };

    deployFunctions.lockUnlockFee = async function deployNewLockUnlock(
        tokenName,
        tokenSymbol,
        tokenDecimals,
        mintAmount = 0,
        skipApprove = false,
        type = 'normal',
    ) {
        const salt = getRandomBytes32();
        const tokenId = await service.interchainTokenId(wallet.address, salt);
        const tokenManager = await getContractAt('TokenManager', await service.tokenManagerAddress(tokenId), wallet);

        let token;

        if (type === 'free') {
            token = await deployContract(wallet, 'TestFeeOnTransferTokenNoFee', [
                tokenName,
                tokenSymbol,
                tokenDecimals,
                service.address,
                tokenId,
            ]);
        } else if (type === 'reentrant') {
            token = await deployContract(wallet, 'TestFeeOnTransferTokenInvalid', [
                tokenName,
                tokenSymbol,
                tokenDecimals,
                service.address,
                tokenId,
            ]);
        } else {
            token = await deployContract(wallet, 'TestFeeOnTransferToken', [
                tokenName,
                tokenSymbol,
                tokenDecimals,
                service.address,
                tokenId,
            ]);
        }

        const params = defaultAbiCoder.encode(['bytes', 'address'], [wallet.address, token.address]);

        await (await service.deployTokenManager(salt, '', LOCK_UNLOCK_FEE_ON_TRANSFER, params, 0)).wait();

        if (mintAmount > 0) {
            await token.mint(wallet.address, mintAmount).then((tx) => tx.wait());

            if (!skipApprove) {
                await token.approve(service.address, mintAmount).then((tx) => tx.wait());
            }
        }

        return [token, tokenManager, tokenId];
    };

    const makeDeployNewMintBurn = (type) =>
        async function deployNewMintBurn(tokenName, tokenSymbol, tokenDecimals, mintAmount = 0) {
            const salt = getRandomBytes32();
            const tokenId = await service.interchainTokenId(wallet.address, salt);
            const token = await deployContract(wallet, 'TestBaseInterchainToken', [
                tokenName,
                tokenSymbol,
                tokenDecimals,
                service.address,
                tokenId,
            ]);

            const tokenManager = await getContractAt('TokenManager', await service.tokenManagerAddress(tokenId), wallet);

            if (mintAmount > 0) {
                await (await token.mint(wallet.address, mintAmount)).wait();
            }

            await (await token.transferMintership(service.address)).wait();

            const params = defaultAbiCoder.encode(['bytes', 'address'], [wallet.address, token.address]);
            await (await service.deployTokenManager(salt, '', type, params, 0)).wait();

            return [token, tokenManager, tokenId];
        };

    deployFunctions.mintBurn = makeDeployNewMintBurn(MINT_BURN);
    deployFunctions.mintBurnFrom = makeDeployNewMintBurn(MINT_BURN_FROM);

    before(async () => {
        const wallets = await ethers.getSigners();
        wallet = wallets[0];
        otherWallet = wallets[1];
        [service, gateway, gasService] = await deployAll(wallet, 'Test', [sourceChain, destinationChain]);

        testToken = await deployContract(wallet, 'TestBaseInterchainToken', ['Test Token', 'TST', 18, service.address, getRandomBytes32()]);

        create3Deployer = await new ethers.ContractFactory(Create3Deployer.abi, Create3Deployer.bytecode, wallet)
            .deploy()
            .then((d) => d.deployed());

        interchainTokenServiceAddress = await getCreate3Address(create3Deployer.address, wallet, deploymentKey);
        tokenManagerDeployer = await deployContract(wallet, 'TokenManagerDeployer', []);
        interchainToken = await deployContract(wallet, 'InterchainToken', [interchainTokenServiceAddress]);
        interchainTokenDeployer = await deployContract(wallet, 'InterchainTokenDeployer', [interchainToken.address]);
        interchainTokenFactoryAddress = await getCreate3Address(create3Deployer.address, wallet, factoryDeploymentKey);
        tokenManager = await deployContract(wallet, 'TokenManager', [interchainTokenServiceAddress]);
        tokenHandler = await deployContract(wallet, 'TokenHandler', []);
        serviceTest = await deployContract(wallet, 'TestInterchainTokenService', [
            tokenManagerDeployer.address,
            interchainTokenDeployer.address,
            gateway.address,
            gasService.address,
            interchainTokenFactoryAddress,
            chainName,
            tokenManager.address,
            tokenHandler.address,
        ]);
    });

    describe('Interchain Token Service Deployment', () => {
        it('Should test setup revert cases', async () => {
            const operator = wallet.address;
            const trustedChainNames = ['ChainA', 'ChainB'];
            const trustedAddresses = [wallet.address, wallet.address];

            let params = defaultAbiCoder.encode(
                ['address', 'string', 'string[]', 'string[]'],
                [AddressZero, chainName, trustedChainNames, trustedAddresses],
            );

            await expectRevert((gasOptions) => serviceTest.setupTest(params, gasOptions), serviceTest, 'ZeroAddress');

            params = defaultAbiCoder.encode(
                ['address', 'string', 'string[]', 'string[]'],
                [operator, '', trustedChainNames, trustedAddresses],
            );

            await expectRevert((gasOptions) => serviceTest.setupTest(params, gasOptions), serviceTest, 'InvalidChainName');

            params = defaultAbiCoder.encode(
                ['address', 'string', 'string[]', 'string[]'],
                [operator, 'Invalid', trustedChainNames, trustedAddresses],
            );

            await expectRevert((gasOptions) => serviceTest.setupTest(params, gasOptions), serviceTest, 'InvalidChainName');

            trustedAddresses.pop();

            params = defaultAbiCoder.encode(
                ['address', 'string', 'string[]', 'string[]'],
                [operator, chainName, trustedChainNames, trustedAddresses],
            );

            await expectRevert((gasOptions) => serviceTest.setupTest(params, gasOptions), serviceTest, 'LengthMismatch');
        });

        it('Should revert on invalid interchain token factory', async () => {
            await expectRevert(
                (gasOptions) =>
                    deployInterchainTokenService(
                        wallet,
                        create3Deployer.address,
                        tokenManagerDeployer.address,
                        interchainTokenDeployer.address,
                        gateway.address,
                        gasService.address,
                        AddressZero,
                        tokenManager.address,
                        tokenHandler.address,
                        chainName,
                        [],
                        deploymentKey,
                        gasOptions,
                    ),
                service,
                'ZeroAddress',
            );
        });

        it('Should revert on invalid gas service', async () => {
            await expectRevert(
                (gasOptions) =>
                    deployInterchainTokenService(
                        wallet,
                        create3Deployer.address,
                        tokenManagerDeployer.address,
                        interchainTokenDeployer.address,
                        gateway.address,
                        AddressZero,
                        interchainTokenFactoryAddress,
                        tokenManager.address,
                        tokenHandler.address,
                        chainName,
                        [],
                        deploymentKey,
                        gasOptions,
                    ),
                service,
                'ZeroAddress',
            );
        });

        it('Should revert on invalid chain name', async () => {
            await expectRevert(
                (gasOptions) =>
                    deployInterchainTokenService(
                        wallet,
                        create3Deployer.address,
                        tokenManagerDeployer.address,
                        interchainTokenDeployer.address,
                        gateway.address,
                        gasService.address,
                        interchainTokenFactoryAddress,
                        tokenManager.address,
                        tokenHandler.address,
                        '',
                        [],
                        deploymentKey,
                        gasOptions,
                    ),
                service,
                'InvalidChainName',
            );
        });

        it('Should revert on invalid token manager deployer', async () => {
            await expectRevert(
                (gasOptions) =>
                    deployInterchainTokenService(
                        wallet,
                        create3Deployer.address,
                        AddressZero,
                        interchainTokenDeployer.address,
                        gateway.address,
                        gasService.address,
                        interchainTokenFactoryAddress,
                        tokenManager.address,
                        tokenHandler.address,
                        chainName,
                        [],
                        deploymentKey,
                        gasOptions,
                    ),
                service,
                'ZeroAddress',
            );
        });

        it('Should revert on invalid interchain token deployer', async () => {
            await expectRevert(
                (gasOptions) =>
                    deployInterchainTokenService(
                        wallet,
                        create3Deployer.address,
                        tokenManagerDeployer.address,
                        AddressZero,
                        gateway.address,
                        gasService.address,
                        interchainTokenFactoryAddress,
                        tokenManager.address,
                        tokenHandler.address,
                        chainName,
                        [],
                        deploymentKey,
                        gasOptions,
                    ),
                service,
                'ZeroAddress',
            );
        });

        it('Should revert on invalid gateway', async () => {
            await expectRevert(
                (gasOptions) =>
                    deployInterchainTokenService(
                        wallet,
                        create3Deployer.address,
                        tokenManagerDeployer.address,
                        interchainTokenDeployer.address,
                        AddressZero,
                        gasService.address,
                        interchainTokenFactoryAddress,
                        tokenManager.address,
                        tokenHandler.address,
                        chainName,
                        [],
                        deploymentKey,
                        gasOptions,
                    ),
                service,
                'ZeroAddress',
            );
        });

        it('Should revert on invalid token manager', async () => {
            await expectRevert(
                (gasOptions) =>
                    deployInterchainTokenService(
                        wallet,
                        create3Deployer.address,
                        tokenManagerDeployer.address,
                        interchainTokenDeployer.address,
                        gateway.address,
                        gasService.address,
                        interchainTokenFactoryAddress,
                        AddressZero,
                        tokenHandler.address,
                        chainName,
                        [],
                        deploymentKey,
                        gasOptions,
                    ),
                service,
                'ZeroAddress',
            );
        });

        it('Should revert on invalid token handler', async () => {
            await expectRevert(
                (gasOptions) =>
                    deployInterchainTokenService(
                        wallet,
                        create3Deployer.address,
                        tokenManagerDeployer.address,
                        interchainTokenDeployer.address,
                        gateway.address,
                        gasService.address,
                        interchainTokenFactoryAddress,
                        tokenManager.address,
                        AddressZero,
                        chainName,
                        [],
                        deploymentKey,
                        gasOptions,
                    ),
                service,
                'ZeroAddress',
            );
        });

        it('Should revert on invalid token manager', async () => {
            await expectRevert(
                (gasOptions) =>
                    deployInterchainTokenService(
                        wallet,
                        create3Deployer.address,
                        tokenManagerDeployer.address,
                        interchainTokenDeployer.address,
                        gateway.address,
                        gasService.address,
                        interchainTokenFactoryAddress,
                        tokenManager.address,
                        AddressZero,
                        chainName,
                        [],
                        deploymentKey,
                        gasOptions,
                    ),
                service,
                'ZeroAddress',
            );
        });

        it('Should return the token manager implementation', async () => {
            const service = await deployInterchainTokenService(
                wallet,
                create3Deployer.address,
                tokenManagerDeployer.address,
                interchainTokenDeployer.address,
                gateway.address,
                gasService.address,
                interchainTokenFactoryAddress,
                tokenManager.address,
                tokenHandler.address,
                chainName,
                [],
                deploymentKey,
            );

            const length = 4;
            let implementation;

            for (let i = 0; i < length; i++) {
                implementation = await service.tokenManagerImplementation(i);
                expect(implementation).to.eq(tokenManager.address);
            }
        });

        it('Should revert on TokenManagerProxy deployment with invalid constructor parameters', async () => {
            const salt = getRandomBytes32();
            const tokenId = await service.interchainTokenId(wallet.address, salt);
            const validParams = defaultAbiCoder.encode(['bytes', 'address'], ['0x', interchainToken.address]);
            const tokenManagerProxy = await deployContract(wallet, `TestTokenManagerProxy`, [
                service.address,
                MINT_BURN,
                tokenId,
                validParams,
            ]);
            const invalidParams = '0x1234';

            const contractId = await tokenManagerProxy.getContractId();
            const expectedContractid = keccak256(toUtf8Bytes('token-manager'));
            expect(contractId).to.eq(expectedContractid);

            await expectRevert(
                (gasOptions) => deployContract(wallet, `TokenManagerProxy`, [AddressZero, LOCK_UNLOCK, tokenId, validParams, gasOptions]),
                tokenManagerProxy,
                'ZeroAddress',
                [],
            );

            const invalidService = await deployContract(wallet, `InvalidService`);

            await expectRevert(
                (gasOptions) =>
                    deployContract(wallet, `TokenManagerProxy`, [invalidService.address, LOCK_UNLOCK, tokenId, validParams, gasOptions]),
                tokenManagerProxy,
                'InvalidImplementation',
                [],
            );

            await expectRevert(
                (gasOptions) =>
                    deployContract(wallet, `TokenManagerProxy`, [service.address, LOCK_UNLOCK, tokenId, invalidParams, gasOptions]),
                tokenManagerProxy,
                'SetupFailed',
                [],
            );

            await deployContract(wallet, `TokenManagerProxy`, [service.address, LOCK_UNLOCK, tokenId, validParams]);
        });
    });

    describe('Owner functions', () => {
        const chain = 'Test';

        it('Should revert on set pause status when not called by the owner', async () => {
            await expectRevert((gasOptions) => service.connect(otherWallet).setPauseStatus(true, gasOptions), service, 'NotOwner');
        });

        it('Should revert on set trusted address when not called by the owner', async () => {
            const trustedAddress = otherWallet.address.toString();

            await expectRevert(
                (gasOptions) => service.connect(otherWallet).setTrustedAddress(chain, trustedAddress, gasOptions),
                service,
                'NotOwner',
            );
        });

        it('Should set trusted address', async () => {
            const trustedAddress = otherWallet.address.toString();

            await expect(service.setTrustedAddress(chain, trustedAddress))
                .to.emit(service, 'TrustedAddressSet')
                .withArgs(chain, trustedAddress);
        });

        it('Should revert on remove trusted address when not called by the owner', async () => {
            await expectRevert((gasOptions) => service.connect(otherWallet).removeTrustedAddress(chain, gasOptions), service, 'NotOwner');
        });

        it('Should remove trusted address', async () => {
            await expect(service.removeTrustedAddress(chain)).to.emit(service, 'TrustedAddressRemoved').withArgs(chain);
        });
    });

    describe('Token Handler', () => {
        let tokenHandler;
        const tokenManagerType = 4;
        const amount = 1234;

        before(async () => {
            const tokenHandlerAddress = await service.tokenHandler();
            tokenHandler = await getContractAt('TokenHandler', tokenHandlerAddress, wallet);
        });

        it('Should revert on give token with unsupported token type', async () => {
            await expectRevert(
                (gasOptions) =>
                    tokenHandler.giveToken(
                        tokenManagerType,
                        otherWallet.address,
                        otherWallet.address,
                        otherWallet.address,
                        amount,
                        gasOptions,
                    ),
                tokenHandler,
                'UnsupportedTokenManagerType',
                [tokenManagerType],
            );
        });

        it('Should revert on take token with unsupported token type', async () => {
            await expectRevert(
                (gasOptions) =>
                    tokenHandler.takeToken(
                        tokenManagerType,
                        otherWallet.address,
                        otherWallet.address,
                        otherWallet.address,
                        amount,
                        gasOptions,
                    ),
                tokenHandler,
                'UnsupportedTokenManagerType',
                [tokenManagerType],
            );
        });

        it('Should revert on transfer token from with unsupported token type', async () => {
            await expectRevert(
                (gasOptions) =>
                    tokenHandler.transferTokenFrom(
                        tokenManagerType,
                        otherWallet.address,
                        otherWallet.address,
                        otherWallet.address,
                        amount,
                        gasOptions,
                    ),
                tokenHandler,
                'UnsupportedTokenManagerType',
                [tokenManagerType],
            );
        });
    });

    describe('Deploy and Register Interchain Token', () => {
        const tokenName = 'Token Name';
        const tokenSymbol = 'TN';
        const tokenDecimals = 13;
        let txPaused;

        it('Should register an interchain token', async () => {
            const salt = getRandomBytes32();
            const tokenId = await service.interchainTokenId(wallet.address, salt);
            const tokenAddress = await service.interchainTokenAddress(tokenId);
            const params = defaultAbiCoder.encode(['bytes', 'address'], [wallet.address, tokenAddress]);
            const expectedTokenManagerAddress = await service.tokenManagerAddress(tokenId);

            await expect(
                reportGas(
                    service.deployInterchainToken(salt, '', tokenName, tokenSymbol, tokenDecimals, wallet.address, 0),
                    'Call deployInterchainToken on source chain',
                ),
            )
                .to.emit(service, 'InterchainTokenDeployed')
                .withArgs(tokenId, tokenAddress, wallet.address, tokenName, tokenSymbol, tokenDecimals)
                .to.emit(service, 'TokenManagerDeployed')
                .withArgs(tokenId, expectedTokenManagerAddress, MINT_BURN, params);

            const tokenManagerAddress = await service.validTokenManagerAddress(tokenId);
            expect(tokenManagerAddress).to.not.equal(AddressZero);

            const tokenManager = await getContractAt('TokenManager', tokenManagerAddress, wallet);
            expect(await tokenManager.isOperator(wallet.address)).to.be.true;
            expect(await tokenManager.isOperator(service.address)).to.be.true;
            expect(await tokenManager.isFlowLimiter(wallet.address)).to.be.true;
            expect(await tokenManager.isFlowLimiter(service.address)).to.be.true;

            const token = await getContractAt('InterchainToken', tokenAddress, wallet);
            expect(await token.isMinter(wallet.address)).to.be.true;
            expect(await token.isMinter(service.address)).to.be.true;
        });

        it('Should revert when registering an interchain token when service is paused', async () => {
            const salt = getRandomBytes32();

            txPaused = await service.setPauseStatus(true);
            await txPaused.wait();

            await expectRevert(
                (gasOptions) =>
                    service.deployInterchainToken(salt, '', tokenName, tokenSymbol, tokenDecimals, wallet.address, 0, gasOptions),
                service,
                'Pause',
            );

            txPaused = await service.setPauseStatus(false);
            await txPaused.wait();
        });

        it('Should revert when registering an interchain token as a lock/unlock for a second time', async () => {
            const salt = getRandomBytes32();
            const tokenId = await service.interchainTokenId(wallet.address, salt);
            const tokenAddress = await service.interchainTokenAddress(tokenId);
            const params = defaultAbiCoder.encode(['bytes', 'address'], [wallet.address, tokenAddress]);
            const expectedTokenManagerAddress = await service.tokenManagerAddress(tokenId);
            await expect(service.deployInterchainToken(salt, '', tokenName, tokenSymbol, tokenDecimals, wallet.address, 0))
                .to.emit(service, 'TokenManagerDeployed')
                .withArgs(tokenId, expectedTokenManagerAddress, MINT_BURN, params);
            const tokenManagerAddress = await service.validTokenManagerAddress(tokenId);
            expect(tokenManagerAddress).to.not.equal(AddressZero);
            const tokenManager = await getContractAt('TokenManager', tokenManagerAddress, wallet);

            expect(await tokenManager.hasRole(wallet.address, OPERATOR_ROLE)).to.be.true;

            // Register the same token again
            const revertData = keccak256(toUtf8Bytes('AlreadyDeployed()')).substring(0, 10);
            await expectRevert(
                (gasOptions) =>
                    service.deployInterchainToken(salt, '', tokenName, tokenSymbol, tokenDecimals, wallet.address, 0, gasOptions),
                service,
                'InterchainTokenDeploymentFailed',
                [revertData],
            );
        });
    });

    describe('Deploy and Register remote Interchain Token', () => {
        const tokenName = 'Token Name';
        const tokenSymbol = 'TN';
        const tokenDecimals = 13;
        const minter = '0x12345678';
        const gasValue = 1234;
        let salt;

        it('Should initialize a remote interchain token deployment', async () => {
            salt = getRandomBytes32();

            await service
                .deployTokenManager(salt, '', LOCK_UNLOCK, defaultAbiCoder.encode(['bytes', 'address'], ['0x', testToken.address]), 0)
                .then((tx) => tx.wait());

            const tokenId = await service.interchainTokenId(wallet.address, salt);
            const payload = defaultAbiCoder.encode(
                ['uint256', 'bytes32', 'string', 'string', 'uint8', 'bytes'],
                [MESSAGE_TYPE_DEPLOY_INTERCHAIN_TOKEN, tokenId, tokenName, tokenSymbol, tokenDecimals, minter],
            );

            await expect(
                reportGas(
                    service.deployInterchainToken(salt, destinationChain, tokenName, tokenSymbol, tokenDecimals, minter, gasValue, {
                        value: gasValue,
                    }),
                    'Send deployInterchainToken to remote chain',
                ),
            )
                .to.emit(service, 'InterchainTokenDeploymentStarted')
                .withArgs(tokenId, tokenName, tokenSymbol, tokenDecimals, minter, destinationChain)
                .and.to.emit(gasService, 'NativeGasPaidForContractCall')
                .withArgs(service.address, destinationChain, service.address, keccak256(payload), gasValue, wallet.address)
                .and.to.emit(gateway, 'ContractCall')
                .withArgs(service.address, destinationChain, service.address, keccak256(payload), payload);
        });

        it('Should revert on remote interchain token deployment if destination chain is not trusted', async () => {
            salt = getRandomBytes32();

            await service
                .deployTokenManager(salt, '', LOCK_UNLOCK, defaultAbiCoder.encode(['bytes', 'address'], ['0x', testToken.address]), 0)
                .then((tx) => tx.wait());

            await expectRevert(
                (gasOptions) =>
                    service.deployInterchainToken(salt, 'untrusted chain', tokenName, tokenSymbol, tokenDecimals, minter, gasValue, {
                        ...gasOptions,
                        value: gasValue,
                    }),
                service,
                'UntrustedChain',
            );
        });

        it('Should revert on remote interchain token deployment if paused', async () => {
            salt = getRandomBytes32();

            let tx = await service.setPauseStatus(true);
            await tx.wait();

            await expectRevert(
                (gasOptions) =>
                    service.deployInterchainToken(salt, destinationChain, tokenName, tokenSymbol, tokenDecimals, minter, gasValue, {
                        ...gasOptions,
                        value: gasValue,
                    }),
                service,
                'Pause',
            );

            tx = await service.setPauseStatus(false);
            await tx.wait();
        });
    });

    describe('Receive Remote Interchain Token Deployment', () => {
        const tokenName = 'Token Name';
        const tokenSymbol = 'TN';
        const tokenDecimals = 13;
        let sourceAddress;

        before(async () => {
            sourceAddress = service.address;
        });

        it('Should revert on receiving a remote interchain token deployment if not approved by the gateway', async () => {
            const tokenId = getRandomBytes32();
            const minter = wallet.address;
            const commandId = getRandomBytes32();
            const payload = defaultAbiCoder.encode(
                ['uint256', 'bytes32', 'string', 'string', 'uint8', 'bytes'],
                [MESSAGE_TYPE_DEPLOY_INTERCHAIN_TOKEN, tokenId, tokenName, tokenSymbol, tokenDecimals, minter],
            );

            await expectRevert(
                (gasOptions) => service.execute(commandId, sourceChain, sourceAddress, payload, gasOptions),
                service,
                'NotApprovedByGateway',
            );
        });

        it('Should be able to receive a remote interchain token deployment with a mint/burn token manager', async () => {
            const tokenId = getRandomBytes32();
            const minter = wallet.address;
            const operator = wallet.address;

            const tokenManagerAddress = await service.tokenManagerAddress(tokenId);
            const tokenAddress = await service.interchainTokenAddress(tokenId);
            const params = defaultAbiCoder.encode(['bytes', 'address'], [operator, tokenAddress]);
            const payload = defaultAbiCoder.encode(
                ['uint256', 'bytes32', 'string', 'string', 'uint8', 'bytes'],
                [MESSAGE_TYPE_DEPLOY_INTERCHAIN_TOKEN, tokenId, tokenName, tokenSymbol, tokenDecimals, minter],
            );
            const commandId = await approveContractCall(gateway, sourceChain, sourceAddress, service.address, payload);

            await expect(reportGas(service.execute(commandId, sourceChain, sourceAddress, payload), 'Receive GMP DEPLOY_INTERCHAIN_TOKEN'))
                .to.emit(service, 'InterchainTokenDeployed')
                .withArgs(tokenId, tokenAddress, minter, tokenName, tokenSymbol, tokenDecimals)
                .and.to.emit(service, 'TokenManagerDeployed')
                .withArgs(tokenId, tokenManagerAddress, MINT_BURN, params);

            const tokenManager = await getContractAt('TokenManager', tokenManagerAddress, wallet);

            expect(await tokenManager.tokenAddress()).to.equal(tokenAddress);
            expect(await tokenManager.hasRole(operator, OPERATOR_ROLE)).to.be.true;
        });

        it('Should be able to receive a remote interchain token deployment with a mint/burn token manager with empty minter and operator', async () => {
            const tokenId = getRandomBytes32();
            const tokenManagerAddress = await service.tokenManagerAddress(tokenId);
            const minter = '0x';
            const operator = '0x';
            const tokenAddress = await service.interchainTokenAddress(tokenId);
            const params = defaultAbiCoder.encode(['bytes', 'address'], [operator, tokenAddress]);
            const payload = defaultAbiCoder.encode(
                ['uint256', 'bytes32', 'string', 'string', 'uint8', 'bytes', 'bytes'],
                [MESSAGE_TYPE_DEPLOY_INTERCHAIN_TOKEN, tokenId, tokenName, tokenSymbol, tokenDecimals, minter, operator],
            );
            const commandId = await approveContractCall(gateway, sourceChain, sourceAddress, service.address, payload);

            await expect(service.execute(commandId, sourceChain, sourceAddress, payload))
                .to.emit(service, 'InterchainTokenDeployed')
                .withArgs(tokenId, tokenAddress, AddressZero, tokenName, tokenSymbol, tokenDecimals)
                .and.to.emit(service, 'TokenManagerDeployed')
                .withArgs(tokenId, tokenManagerAddress, MINT_BURN, params);
            const tokenManager = await getContractAt('TokenManager', tokenManagerAddress, wallet);
            expect(await tokenManager.tokenAddress()).to.equal(tokenAddress);
            expect(await tokenManager.hasRole(service.address, OPERATOR_ROLE)).to.be.true;
        });
    });

    describe('Custom Token Manager Deployment', () => {
        it('Should revert on getting token address and ID when called directly on the implementation', async () => {
            const tokenName = 'Token Name';
            const tokenSymbol = 'TN';
            const tokenDecimals = 13;
            const salt = getRandomBytes32();
            const tokenId = await service.interchainTokenId(wallet.address, salt);
            const tokenManagerAddress = await service.tokenManagerAddress(tokenId);
            const token = await deployContract(wallet, 'TestBaseInterchainToken', [
                tokenName,
                tokenSymbol,
                tokenDecimals,
                service.address,
                tokenId,
            ]);
            const params = defaultAbiCoder.encode(['bytes', 'address'], [wallet.address, token.address]);

            const tx = service.deployTokenManager(salt, '', LOCK_UNLOCK, params, 0);
            const expectedTokenManagerAddress = await service.tokenManagerAddress(tokenId);
            await expect(tx).to.emit(service, 'TokenManagerDeployed').withArgs(tokenId, expectedTokenManagerAddress, LOCK_UNLOCK, params);

            const tokenManagerProxy = await getContractAt('TokenManagerProxy', tokenManagerAddress, wallet);
            const implementationAddress = await tokenManagerProxy.implementation();
            const implementation = await getContractAt('TokenManager', implementationAddress, wallet);

            await expectRevert((gasOptions) => implementation.tokenAddress(gasOptions), implementation, 'NotSupported');
            await expectRevert((gasOptions) => implementation.interchainTokenId(gasOptions), implementation, 'NotSupported');
            await expectRevert((gasOptions) => implementation.implementationType(gasOptions), implementation, 'NotSupported');
        });

        it('Should deploy a lock/unlock token manager', async () => {
            const tokenName = 'Token Name';
            const tokenSymbol = 'TN';
            const tokenDecimals = 13;
            const salt = getRandomBytes32();
            const tokenId = await service.interchainTokenId(wallet.address, salt);
            const tokenManagerAddress = await service.tokenManagerAddress(tokenId);
            const token = await deployContract(wallet, 'TestBaseInterchainToken', [
                tokenName,
                tokenSymbol,
                tokenDecimals,
                service.address,
                tokenId,
            ]);
            const params = defaultAbiCoder.encode(['bytes', 'address'], [wallet.address, token.address]);

            const expectedTokenManagerAddress = await service.tokenManagerAddress(tokenId);

            await expect(reportGas(service.deployTokenManager(salt, '', LOCK_UNLOCK, params, 0), 'Call deployTokenManager on source chain'))
                .to.emit(service, 'TokenManagerDeployed')
                .withArgs(tokenId, expectedTokenManagerAddress, LOCK_UNLOCK, params);

            expect(tokenManagerAddress).to.not.equal(AddressZero);
            const tokenManager = await getContractAt('TokenManager', tokenManagerAddress, wallet);

            expect(await tokenManager.isOperator(wallet.address)).to.be.true;
            expect(await tokenManager.isOperator(service.address)).to.be.true;
            expect(await tokenManager.isFlowLimiter(wallet.address)).to.be.true;
            expect(await tokenManager.isFlowLimiter(service.address)).to.be.true;

            const tokenAddress = await service.validTokenAddress(tokenId);
            expect(tokenAddress).to.eq(token.address);

            const tokenManagerProxy = await getContractAt('TokenManagerProxy', tokenManagerAddress, wallet);

            const [implementation, tokenAddressFromProxy] = await tokenManagerProxy.getImplementationTypeAndTokenAddress();
            expect(implementation).to.eq(LOCK_UNLOCK);
            expect(tokenAddressFromProxy).to.eq(token.address);
        });

        it('Should deploy a mint/burn token manager', async () => {
            const tokenName = 'Token Name';
            const tokenSymbol = 'TN';
            const tokenDecimals = 13;
            const salt = getRandomBytes32();
            const tokenId = await service.interchainTokenId(wallet.address, salt);
            const tokenManagerAddress = await service.tokenManagerAddress(tokenId);
            const token = await deployContract(wallet, 'TestBaseInterchainToken', [
                tokenName,
                tokenSymbol,
                tokenDecimals,
                service.address,
                tokenId,
            ]);
            const params = defaultAbiCoder.encode(['bytes', 'address'], [wallet.address, token.address]);

            const tx = service.deployTokenManager(salt, '', MINT_BURN, params, 0);
            const expectedTokenManagerAddress = await service.tokenManagerAddress(tokenId);
            await expect(tx).to.emit(service, 'TokenManagerDeployed').withArgs(tokenId, expectedTokenManagerAddress, MINT_BURN, params);

            expect(tokenManagerAddress).to.not.equal(AddressZero);
            const tokenManager = await getContractAt('TokenManager', tokenManagerAddress, wallet);

            expect(await tokenManager.isOperator(wallet.address)).to.be.true;
            expect(await tokenManager.isOperator(service.address)).to.be.true;
            expect(await tokenManager.isFlowLimiter(wallet.address)).to.be.true;
            expect(await tokenManager.isFlowLimiter(service.address)).to.be.true;

            const tokenAddress = await service.validTokenAddress(tokenId);
            expect(tokenAddress).to.eq(token.address);

            const tokenManagerProxy = await getContractAt('TokenManagerProxy', tokenManagerAddress, wallet);

            const [implementation, tokenAddressFromProxy] = await tokenManagerProxy.getImplementationTypeAndTokenAddress();
            expect(implementation).to.eq(MINT_BURN);
            expect(tokenAddressFromProxy).to.eq(token.address);
        });

        it('Should deploy a mint/burn_from token manager', async () => {
            const tokenName = 'Token Name';
            const tokenSymbol = 'TN';
            const tokenDecimals = 13;
            const salt = getRandomBytes32();
            const tokenId = await service.interchainTokenId(wallet.address, salt);
            const tokenManagerAddress = await service.tokenManagerAddress(tokenId);
            const token = await deployContract(wallet, 'TestBaseInterchainToken', [
                tokenName,
                tokenSymbol,
                tokenDecimals,
                service.address,
                tokenId,
            ]);
            const params = defaultAbiCoder.encode(['bytes', 'address'], [wallet.address, token.address]);

            const tx = service.deployTokenManager(salt, '', MINT_BURN_FROM, params, 0);
            const expectedTokenManagerAddress = await service.tokenManagerAddress(tokenId);
            await expect(tx)
                .to.emit(service, 'TokenManagerDeployed')
                .withArgs(tokenId, expectedTokenManagerAddress, MINT_BURN_FROM, params);

            expect(tokenManagerAddress).to.not.equal(AddressZero);
            const tokenManager = await getContractAt('TokenManager', tokenManagerAddress, wallet);

            expect(await tokenManager.isOperator(wallet.address)).to.be.true;
            expect(await tokenManager.isOperator(service.address)).to.be.true;
            expect(await tokenManager.isFlowLimiter(wallet.address)).to.be.true;
            expect(await tokenManager.isFlowLimiter(service.address)).to.be.true;

            const tokenAddress = await service.validTokenAddress(tokenId);
            expect(tokenAddress).to.eq(token.address);

            const tokenManagerProxy = await getContractAt('TokenManagerProxy', tokenManagerAddress, wallet);

            const [implementation, tokenAddressFromProxy] = await tokenManagerProxy.getImplementationTypeAndTokenAddress();
            expect(implementation).to.eq(MINT_BURN_FROM);
            expect(tokenAddressFromProxy).to.eq(token.address);
        });

        it('Should deploy a lock/unlock with fee on transfer token manager', async () => {
            const tokenName = 'Token Name';
            const tokenSymbol = 'TN';
            const tokenDecimals = 13;
            const salt = getRandomBytes32();
            const tokenId = await service.interchainTokenId(wallet.address, salt);
            const tokenManagerAddress = await service.tokenManagerAddress(tokenId);
            const token = await deployContract(wallet, 'TestFeeOnTransferToken', [
                tokenName,
                tokenSymbol,
                tokenDecimals,
                service.address,
                tokenId,
            ]);
            const params = defaultAbiCoder.encode(['bytes', 'address'], [wallet.address, token.address]);

            const tx = service.deployTokenManager(salt, '', LOCK_UNLOCK_FEE_ON_TRANSFER, params, 0);
            const expectedTokenManagerAddress = await service.tokenManagerAddress(tokenId);
            await expect(tx)
                .to.emit(service, 'TokenManagerDeployed')
                .withArgs(tokenId, expectedTokenManagerAddress, LOCK_UNLOCK_FEE_ON_TRANSFER, params);

            expect(tokenManagerAddress).to.not.equal(AddressZero);
            const tokenManager = await getContractAt('TokenManager', tokenManagerAddress, wallet);

            expect(await tokenManager.isOperator(wallet.address)).to.be.true;
            expect(await tokenManager.isOperator(service.address)).to.be.true;
            expect(await tokenManager.isFlowLimiter(wallet.address)).to.be.true;
            expect(await tokenManager.isFlowLimiter(service.address)).to.be.true;

            const tokenAddress = await service.validTokenAddress(tokenId);
            expect(tokenAddress).to.eq(token.address);

            const tokenManagerProxy = await getContractAt('TokenManagerProxy', tokenManagerAddress, wallet);

            const [implementation, tokenAddressFromProxy] = await tokenManagerProxy.getImplementationTypeAndTokenAddress();
            expect(implementation).to.eq(LOCK_UNLOCK_FEE_ON_TRANSFER);
            expect(tokenAddressFromProxy).to.eq(token.address);
        });

        it('Should revert when deploying a custom token manager twice', async () => {
            const tokenName = 'Token Name';
            const tokenSymbol = 'TN';
            const tokenDecimals = 13;
            const salt = getRandomBytes32();
            const tokenId = await service.interchainTokenId(wallet.address, salt);
            const token = await deployContract(wallet, 'TestBaseInterchainToken', [
                tokenName,
                tokenSymbol,
                tokenDecimals,
                service.address,
                tokenId,
            ]);
            const params = defaultAbiCoder.encode(['bytes', 'address'], [wallet.address, token.address]);

            const tx = service.deployTokenManager(salt, '', LOCK_UNLOCK, params, 0);
            const expectedTokenManagerAddress = await service.tokenManagerAddress(tokenId);
            await expect(tx).to.emit(service, 'TokenManagerDeployed').withArgs(tokenId, expectedTokenManagerAddress, LOCK_UNLOCK, params);

            const revertData = keccak256(toUtf8Bytes('AlreadyDeployed()')).substring(0, 10);
            await expectRevert(
                (gasOptions) => service.deployTokenManager(salt, '', LOCK_UNLOCK, params, 0, gasOptions),
                service,
                'TokenManagerDeploymentFailed',
                [revertData],
            );
        });

        it('Should revert when deploying a custom token manager if paused', async () => {
            let tx2 = await service.setPauseStatus(true);
            await tx2.wait();

            const tokenName = 'Token Name';
            const tokenSymbol = 'TN';
            const tokenDecimals = 13;
            const salt = getRandomBytes32();
            const tokenId = await service.interchainTokenId(wallet.address, salt);
            const token = await deployContract(wallet, 'TestBaseInterchainToken', [
                tokenName,
                tokenSymbol,
                tokenDecimals,
                service.address,
                tokenId,
            ]);
            const params = defaultAbiCoder.encode(['bytes', 'address'], [wallet.address, token.address]);

            await expectRevert((gasOptions) => service.deployTokenManager(salt, '', LOCK_UNLOCK, params, 0, gasOptions), service, 'Pause');

            tx2 = await service.setPauseStatus(false);
            await tx2.wait();
        });
    });

    describe('Initialize remote custom token manager deployment', () => {
        it('Should initialize a remote custom token manager deployment', async () => {
            const salt = getRandomBytes32();

            await (
                await service.deployTokenManager(
                    salt,
                    '',
                    MINT_BURN,
                    defaultAbiCoder.encode(['bytes', 'address'], ['0x', wallet.address]),
                    0,
                )
            ).wait();

            const tokenId = await service.interchainTokenId(wallet.address, salt);
            const gasValue = 1e6;
            const params = '0x1234';
            const type = LOCK_UNLOCK;
            const payload = defaultAbiCoder.encode(
                ['uint256', 'bytes32', 'uint256', 'bytes'],
                [MESSAGE_TYPE_DEPLOY_TOKEN_MANAGER, tokenId, type, params],
            );

            const tokenManager = await getContractAt('TokenManager', await service.validTokenManagerAddress(tokenId), wallet);
            expect(await tokenManager.isOperator(AddressZero)).to.be.true;
            expect(await tokenManager.isOperator(service.address)).to.be.true;
            expect(await tokenManager.isFlowLimiter(AddressZero)).to.be.true;
            expect(await tokenManager.isFlowLimiter(service.address)).to.be.true;

            await expect(
                reportGas(
                    service.deployTokenManager(salt, destinationChain, type, params, gasValue, { value: gasValue }),
                    'Send deployTokenManager to remote chain',
                ),
            )
                .to.emit(service, 'TokenManagerDeploymentStarted')
                .withArgs(tokenId, destinationChain, type, params)
                .and.to.emit(gasService, 'NativeGasPaidForContractCall')
                .withArgs(service.address, destinationChain, service.address, keccak256(payload), gasValue, wallet.address)
                .and.to.emit(gateway, 'ContractCall')
                .withArgs(service.address, destinationChain, service.address, keccak256(payload), payload);
        });

        it('Should revert on a remote custom token manager deployment if the token manager does does not exist', async () => {
            const salt = getRandomBytes32();
            const tokenId = await service.interchainTokenId(wallet.address, salt);
            const gasValue = 1e6;
            const params = '0x1234';
            const type = LOCK_UNLOCK;

            await expect(
                service.deployTokenManager(salt, destinationChain, type, params, gasValue, { value: gasValue }),
            ).to.be.revertedWithCustomError(service, 'TokenManagerDoesNotExist', [tokenId]);
        });

        it('Should revert on remote custom token manager deployment if paused', async () => {
            let tx = await service.setPauseStatus(true);
            await tx.wait();

            const salt = getRandomBytes32();
            const gasValue = 1e6;
            const params = '0x1234';
            const type = LOCK_UNLOCK;

            await expectRevert(
                (gasOptions) =>
                    service.deployTokenManager(salt, destinationChain, type, params, gasValue, {
                        ...gasOptions,
                        value: gasValue,
                    }),
                service,
                'Pause',
            );
            tx = await service.setPauseStatus(false);
            await tx.wait();
        });
    });

    describe('Initialize remote interchain token and manager deployment', () => {
        it('Should initialize a remote custom token manager deployment', async () => {
            const salt = getRandomBytes32();

            await (
                await service.deployTokenManager(
                    salt,
                    '',
                    MINT_BURN,
                    defaultAbiCoder.encode(['bytes', 'address'], ['0x', wallet.address]),
                    0,
                )
            ).wait();

            const tokenId = await service.interchainTokenId(wallet.address, salt);
            const gasValue = 1e6;
            const params = '0x1234';
            const type = LOCK_UNLOCK;
            const payload = defaultAbiCoder.encode(
                ['uint256', 'bytes32', 'uint256', 'bytes'],
                [MESSAGE_TYPE_DEPLOY_TOKEN_MANAGER, tokenId, type, params],
            );

            await expect(service.deployTokenManager(salt, destinationChain, type, params, gasValue, { value: gasValue }))
                .to.emit(service, 'TokenManagerDeploymentStarted')
                .withArgs(tokenId, destinationChain, type, params)
                .and.to.emit(gasService, 'NativeGasPaidForContractCall')
                .withArgs(service.address, destinationChain, service.address, keccak256(payload), gasValue, wallet.address)
                .and.to.emit(gateway, 'ContractCall')
                .withArgs(service.address, destinationChain, service.address, keccak256(payload), payload);
        });

        it('Should revert on a remote custom token manager deployment if a local token manager does not exist for the same tokenId', async () => {
            const salt = getRandomBytes32();
            const tokenId = await service.interchainTokenId(wallet.address, salt);
            const gasValue = 1e6;
            const params = '0x1234';
            const type = LOCK_UNLOCK;

            await expect(
                service.deployTokenManager(salt, destinationChain, type, params, gasValue, { value: gasValue }),
            ).to.be.revertedWithCustomError(service, 'TokenManagerDoesNotExist', [tokenId]);
        });

        it('Should revert on remote custom token manager deployment if paused', async () => {
            let tx = await service.setPauseStatus(true);
            await tx.wait();

            const salt = getRandomBytes32();
            const gasValue = 1e6;
            const params = '0x1234';
            const type = LOCK_UNLOCK;

            await expectRevert(
                (gasOptions) =>
                    service.deployTokenManager(salt, destinationChain, type, params, gasValue, {
                        ...gasOptions,
                        value: gasValue,
                    }),
                service,
                'Pause',
            );
            tx = await service.setPauseStatus(false);
            await tx.wait();
        });
    });

    describe('Receive Remote Token Manager Deployment', () => {
        let sourceAddress;

        before(async () => {
            sourceAddress = service.address;
        });

        it('Should be able to receive a remote lock/unlock token manager deployment', async () => {
            const tokenName = 'Token Name';
            const tokenSymbol = 'TN';
            const tokenDecimals = 13;
            const tokenId = getRandomBytes32();
            const tokenManagerAddress = await service.tokenManagerAddress(tokenId);
            const token = await deployContract(wallet, 'TestBaseInterchainToken', [
                tokenName,
                tokenSymbol,
                tokenDecimals,
                service.address,
                tokenId,
            ]);

            const params = defaultAbiCoder.encode(['bytes', 'address'], [wallet.address, token.address]);
            const payload = defaultAbiCoder.encode(
                ['uint256', 'bytes32', 'uint256', 'bytes'],
                [MESSAGE_TYPE_DEPLOY_TOKEN_MANAGER, tokenId, LOCK_UNLOCK, params],
            );
            const commandId = await approveContractCall(gateway, sourceChain, sourceAddress, service.address, payload);
            const expectedTokenManagerAddress = await service.tokenManagerAddress(tokenId);

            await expect(reportGas(service.execute(commandId, sourceChain, sourceAddress, payload), 'Receive GMP DEPLOY_TOKEN_MANAGER'))
                .to.emit(service, 'TokenManagerDeployed')
                .withArgs(tokenId, expectedTokenManagerAddress, LOCK_UNLOCK, params);

            const tokenManager = await getContractAt('TokenManager', tokenManagerAddress, wallet);
            expect(await tokenManager.tokenAddress()).to.equal(token.address);
            expect(await tokenManager.hasRole(wallet.address, OPERATOR_ROLE)).to.be.true;
        });

        it('Should be able to receive a remote mint/burn token manager deployment', async () => {
            const tokenName = 'Token Name';
            const tokenSymbol = 'TN';
            const tokenDecimals = 13;
            const tokenId = getRandomBytes32();
            const tokenManagerAddress = await service.tokenManagerAddress(tokenId);
            const token = await deployContract(wallet, 'TestBaseInterchainToken', [
                tokenName,
                tokenSymbol,
                tokenDecimals,
                service.address,
                tokenId,
            ]);

            const params = defaultAbiCoder.encode(['bytes', 'address'], [wallet.address, token.address]);
            const payload = defaultAbiCoder.encode(
                ['uint256', 'bytes32', 'uint256', 'bytes'],
                [MESSAGE_TYPE_DEPLOY_TOKEN_MANAGER, tokenId, MINT_BURN, params],
            );
            const commandId = await approveContractCall(gateway, sourceChain, sourceAddress, service.address, payload);

            const expectedTokenManagerAddress = await service.tokenManagerAddress(tokenId);
            await expect(service.execute(commandId, sourceChain, sourceAddress, payload))
                .to.emit(service, 'TokenManagerDeployed')
                .withArgs(tokenId, expectedTokenManagerAddress, MINT_BURN, params);
            const tokenManager = await getContractAt('TokenManager', tokenManagerAddress, wallet);
            expect(await tokenManager.tokenAddress()).to.equal(token.address);
            expect(await tokenManager.hasRole(wallet.address, OPERATOR_ROLE)).to.be.true;
        });
    });

    describe('Send Token', () => {
        const amount = 1234;
        const destAddress = '0x5678';
        const gasValue = 90;

        it(`Should be able to initiate an interchain token transfer for lockUnlockFee with a normal ERC20 token`, async () => {
            const [token, tokenManager, tokenId] = await deployFunctions.lockUnlockFee(
                `Test Token lockUnlockFee`,
                'TT',
                12,
                amount,
                false,
                'free',
            );

            const sendAmount = amount;
            const payload = defaultAbiCoder.encode(
                ['uint256', 'bytes32', 'bytes', 'bytes', 'uint256', 'bytes'],
                [MESSAGE_TYPE_INTERCHAIN_TRANSFER, tokenId, hexlify(wallet.address), destAddress, sendAmount, '0x'],
            );
            const payloadHash = keccak256(payload);

            const transferToAddress = tokenManager.address;

            await expect(service.interchainTransfer(tokenId, destinationChain, destAddress, amount, '0x', gasValue, { value: gasValue }))
                .and.to.emit(token, 'Transfer')
                .withArgs(wallet.address, transferToAddress, amount)
                .and.to.emit(gateway, 'ContractCall')
                .withArgs(service.address, destinationChain, service.address, payloadHash, payload)
                .and.to.emit(gasService, 'NativeGasPaidForContractCall')
                .withArgs(service.address, destinationChain, service.address, payloadHash, gasValue, wallet.address)
                .to.emit(service, 'InterchainTransfer')
                .withArgs(tokenId, wallet.address, destinationChain, destAddress, sendAmount, HashZero);
        });

        it(`Should revert on initiating an interchain token transfer for lockUnlockFee with reentrant token`, async () => {
            const [, , tokenId] = await deployFunctions.lockUnlockFee(`Test Token lockUnlockFee`, 'TT', 12, amount, false, 'reentrant');

            const revertData = keccak256(toUtf8Bytes('TokenTransferFailed()')).substring(0, 10);

            await expectRevert(
                (gasOptions) =>
                    service.interchainTransfer(tokenId, destinationChain, destAddress, amount, '0x', gasValue, {
                        ...gasOptions,
                        value: gasValue,
                    }),
                service,
                'TakeTokenFailed',
                [revertData],
            );
        });

        it(`Should revert on initiate interchain token transfer when service is paused`, async () => {
            const [, , tokenId] = await deployFunctions.lockUnlock(`Test Token lockUnlock`, 'TT', 12, amount);

            let txPaused = await service.setPauseStatus(true);
            await txPaused.wait();

            await expectRevert(
                (gasOptions) =>
                    service.interchainTransfer(tokenId, destinationChain, destAddress, amount, '0x', gasValue, {
                        ...gasOptions,
                        value: gasValue,
                    }),
                service,
                'Pause',
            );

            txPaused = await service.setPauseStatus(false);
            await txPaused.wait();
        });

<<<<<<< HEAD
        it(`Should revert on transmit send token when service is paused`, async () => {
            const [, , tokenId] = await deployFunctions.lockUnlock(`Test Token lockUnlock`, 'TT', 12, amount);

            let txPaused = await service.setPauseStatus(true);
            await txPaused.wait();

            await expectRevert(
                (gasOptions) =>
                    service.transmitInterchainTransfer(tokenId, wallet.address, destinationChain, destAddress, amount, '0x', {
                        ...gasOptions,
                        value: gasValue,
                    }),
                service,
                'Pause',
            );

            txPaused = await service.setPauseStatus(false);
            await txPaused.wait();
        });

        it(`Should revert on transmit send token when not called by token manager`, async () => {
=======
        it(`Should revert on transmit send token when not called by interchain token`, async () => {
>>>>>>> 09986f06
            const [token, , tokenId] = await deployFunctions.lockUnlock(`Test Token lockUnlock`, 'TT', 12, amount);

            await expectRevert(
                (gasOptions) =>
                    service.transmitInterchainTransfer(tokenId, wallet.address, destinationChain, destAddress, amount, '0x', {
                        ...gasOptions,
                        value: gasValue,
                    }),
                service,
                'NotToken',
                [wallet.address, token.address],
            );
        });
    });

    describe('Execute checks', () => {
        const sourceChain = 'source chain';
        let sourceAddress;
        const amount = 1234;
        let destAddress;

        before(async () => {
            sourceAddress = service.address;
            destAddress = wallet.address;
        });

        it('Should revert on execute if remote address validation fails', async () => {
            const [token, tokenManager, tokenId] = await deployFunctions.lockUnlock(`Test Token Lock Unlock`, 'TT', 12, amount);
            (await token.transfer(tokenManager.address, amount)).wait();

            const payload = defaultAbiCoder.encode(
                ['uint256', 'bytes32', 'bytes', 'bytes', 'uint256', 'bytes'],
                [MESSAGE_TYPE_INTERCHAIN_TRANSFER, tokenId, hexlify(wallet.address), destAddress, amount, '0x'],
            );
            const commandId = await approveContractCall(gateway, sourceChain, wallet.address, service.address, payload);

            await expectRevert(
                (gasOptions) => service.execute(commandId, sourceChain, wallet.address, payload, gasOptions),
                service,
                'NotRemoteService',
            );
        });

        it('Should revert on execute if the service is paused', async () => {
            const [token, tokenManager, tokenId] = await deployFunctions.lockUnlock(`Test Token Lock Unlock`, 'TT', 12, amount);
            (await token.transfer(tokenManager.address, amount)).wait();

            const payload = defaultAbiCoder.encode(
                ['uint256', 'bytes32', 'bytes', 'bytes', 'uint256', 'bytes'],
                [MESSAGE_TYPE_INTERCHAIN_TRANSFER, tokenId, hexlify(wallet.address), destAddress, amount, '0x'],
            );
            const commandId = await approveContractCall(gateway, sourceChain, sourceAddress, service.address, payload);

            let txPaused = await service.setPauseStatus(true);
            await txPaused.wait();

            await expectRevert(
                (gasOptions) => service.execute(commandId, sourceChain, sourceAddress, payload, gasOptions),
                service,
                'Pause',
            );

            txPaused = await service.setPauseStatus(false);
            await txPaused.wait();
        });

        it('Should revert on execute with invalid messageType', async () => {
            const [token, tokenManager, tokenId] = await deployFunctions.lockUnlock(`Test Token Lock Unlock`, 'TT', 12, amount);
            (await token.transfer(tokenManager.address, amount)).wait();

            const payload = defaultAbiCoder.encode(
                ['uint256', 'bytes32', 'bytes', 'uint256'],
                [INVALID_MESSAGE_TYPE, tokenId, destAddress, amount],
            );
            const commandId = await approveContractCall(gateway, sourceChain, sourceAddress, service.address, payload);

            await expectRevert(
                (gasOptions) => service.execute(commandId, sourceChain, sourceAddress, payload, gasOptions),
                service,
                'InvalidMessageType',
                [INVALID_MESSAGE_TYPE],
            );
        });
    });

    describe('Receive Remote Tokens', () => {
        let sourceAddress;
        const amount = 1234;
        let destAddress;

        before(async () => {
            sourceAddress = service.address;
            destAddress = wallet.address;
        });

        it('Should be able to receive lock/unlock token', async () => {
            const [token, tokenManager, tokenId] = await deployFunctions.lockUnlock(`Test Token Lock Unlock`, 'TT', 12, amount);
            (await token.transfer(tokenManager.address, amount)).wait();

            const payload = defaultAbiCoder.encode(
                ['uint256', 'bytes32', 'bytes', 'bytes', 'uint256', 'bytes'],
                [MESSAGE_TYPE_INTERCHAIN_TRANSFER, tokenId, hexlify(wallet.address), destAddress, amount, '0x'],
            );
            const commandId = await approveContractCall(gateway, sourceChain, sourceAddress, service.address, payload);

            await expect(
                reportGas(service.execute(commandId, sourceChain, sourceAddress, payload), 'Receive GMP INTERCHAIN_TRANSFER lock/unlock'),
            )
                .to.emit(token, 'Transfer')
                .withArgs(tokenManager.address, destAddress, amount)
                .and.to.emit(service, 'InterchainTransferReceived')
                .withArgs(commandId, tokenId, sourceChain, hexlify(wallet.address), destAddress, amount, HashZero);
        });

        it('Should be able to receive mint/burn token', async () => {
            const [token, , tokenId] = await deployFunctions.mintBurn(`Test Token Mint Burn`, 'TT', 12, 0);

            const payload = defaultAbiCoder.encode(
                ['uint256', 'bytes32', 'bytes', 'bytes', 'uint256', 'bytes'],
                [MESSAGE_TYPE_INTERCHAIN_TRANSFER, tokenId, hexlify(wallet.address), destAddress, amount, '0x'],
            );
            const commandId = await approveContractCall(gateway, sourceChain, sourceAddress, service.address, payload);

            await expect(
                reportGas(service.execute(commandId, sourceChain, sourceAddress, payload), 'Receive GMP INTERCHAIN_TRANSFER mint/burn'),
            )
                .to.emit(token, 'Transfer')
                .withArgs(AddressZero, destAddress, amount)
                .and.to.emit(service, 'InterchainTransferReceived')
                .withArgs(commandId, tokenId, sourceChain, hexlify(wallet.address), destAddress, amount, HashZero);
        });

        it('Should be able to receive lock/unlock with fee on transfer token', async () => {
            const [token, tokenManager, tokenId] = await deployFunctions.lockUnlockFee(`Test Token Lock Unlock`, 'TT', 12, amount + 10);
            (await token.transfer(tokenManager.address, amount + 10)).wait();

            const payload = defaultAbiCoder.encode(
                ['uint256', 'bytes32', 'bytes', 'bytes', 'uint256', 'bytes'],
                [MESSAGE_TYPE_INTERCHAIN_TRANSFER, tokenId, hexlify(wallet.address), destAddress, amount, '0x'],
            );
            const commandId = await approveContractCall(gateway, sourceChain, sourceAddress, service.address, payload);

            await expect(service.execute(commandId, sourceChain, sourceAddress, payload))
                .to.emit(token, 'Transfer')
                .withArgs(tokenManager.address, destAddress, amount)
                .and.to.emit(service, 'InterchainTransferReceived')
                .withArgs(commandId, tokenId, sourceChain, hexlify(wallet.address), destAddress, amount - 10, HashZero);
        });

        it('Should be able to receive lock/unlock with fee on transfer token with normal ERC20 token', async () => {
            const [token, tokenManager, tokenId] = await deployFunctions.lockUnlockFee(
                `Test Token Lock Unlock`,
                'TT',
                12,
                amount,
                false,
                'free',
            );
            (await token.transfer(tokenManager.address, amount)).wait();

            const payload = defaultAbiCoder.encode(
                ['uint256', 'bytes32', 'bytes', 'bytes', 'uint256', 'bytes'],
                [MESSAGE_TYPE_INTERCHAIN_TRANSFER, tokenId, hexlify(wallet.address), destAddress, amount, '0x'],
            );
            const commandId = await approveContractCall(gateway, sourceChain, sourceAddress, service.address, payload);

            await expect(service.execute(commandId, sourceChain, sourceAddress, payload))
                .to.emit(token, 'Transfer')
                .withArgs(tokenManager.address, destAddress, amount)
                .and.to.emit(service, 'InterchainTransferReceived')
                .withArgs(commandId, tokenId, sourceChain, hexlify(wallet.address), destAddress, amount, HashZero);
        });
    });

    describe('Send Token With Data', () => {
        const amount = 1234;
        const destAddress = '0x5678';
        let sourceAddress;
        const data = '0x1234';
        const gasValue = 90;

        before(() => {
            sourceAddress = wallet.address;
        });

        it(`Should revert on an interchain transfer if service is paused`, async () => {
            const [, , tokenId] = await deployFunctions.lockUnlock(`Test Token lockUnlock`, 'TT', 12, amount);

            let txPaused = await service.setPauseStatus(true);
            await txPaused.wait();

            await expectRevert(
                (gasOptions) =>
                    service.callContractWithInterchainToken(tokenId, destinationChain, destAddress, amount, data, 0, gasOptions),
                service,
                'Pause',
            );

            txPaused = await service.setPauseStatus(false);
            await txPaused.wait();
        });

        for (const type of ['lockUnlock', 'mintBurn', 'lockUnlockFee', 'mintBurnFrom']) {
            it(`Should be able to initiate an interchain token transfer via the interchainTransfer function on the service with standard contract call [${type}]`, async () => {
                const [token, tokenManager, tokenId] = await deployFunctions[type](`Test Token ${type}`, 'TT', 12, amount);
                const sendAmount = type === 'lockUnlockFee' ? amount - 10 : amount;
                const metadata = '0x00000000';
                const payload = defaultAbiCoder.encode(
                    ['uint256', 'bytes32', 'bytes', 'bytes', 'uint256', 'bytes'],
                    [MESSAGE_TYPE_INTERCHAIN_TRANSFER, tokenId, sourceAddress, destAddress, sendAmount, '0x'],
                );
                const payloadHash = keccak256(payload);

                let transferToAddress = AddressZero;

                if (type === 'lockUnlock' || type === 'lockUnlockFee') {
                    transferToAddress = tokenManager.address;
                }

                if (type === 'mintBurnFrom') {
                    const txApprove = await token.approve(service.address, amount);
                    await txApprove.wait();
                }

                await expect(
                    reportGas(
                        service.interchainTransfer(tokenId, destinationChain, destAddress, amount, metadata, { value: gasValue }),
                        `Call service.interchainTransfer with metadata ${type}`,
                    ),
                )
                    .to.emit(token, 'Transfer')
                    .withArgs(wallet.address, transferToAddress, amount)
                    .and.to.emit(gateway, 'ContractCall')
                    .withArgs(service.address, destinationChain, service.address, payloadHash, payload)
                    .to.emit(service, 'InterchainTransfer')
                    .withArgs(tokenId, sourceAddress, destinationChain, destAddress, sendAmount, HashZero);
            });
        }

        for (const type of ['lockUnlock', 'mintBurn', 'lockUnlockFee', 'mintBurnFrom']) {
            it(`Should be able to initiate an interchain token transfer via the interchainTransfer function on the service with express call [${type}]`, async () => {
                const [token, tokenManager, tokenId] = await deployFunctions[type](`Test Token ${type}`, 'TT', 12, amount);
                const sendAmount = type === 'lockUnlockFee' ? amount - 10 : amount;
                const metadata = '0x00000001';
                const payload = defaultAbiCoder.encode(
                    ['uint256', 'bytes32', 'bytes', 'bytes', 'uint256', 'bytes'],
                    [MESSAGE_TYPE_INTERCHAIN_TRANSFER, tokenId, sourceAddress, destAddress, sendAmount, '0x'],
                );
                const payloadHash = keccak256(payload);

                let transferToAddress = AddressZero;

                if (type === 'lockUnlock' || type === 'lockUnlockFee') {
                    transferToAddress = tokenManager.address;
                }

                if (type === 'mintBurnFrom') {
                    const txApprove = await token.approve(service.address, amount);
                    await txApprove.wait();
                }

                await expect(
                    reportGas(
                        service.interchainTransfer(tokenId, destinationChain, destAddress, amount, metadata, { value: gasValue }),
                        `Call service.interchainTransfer with metadata ${type}`,
                    ),
                )
                    .to.emit(token, 'Transfer')
                    .withArgs(wallet.address, transferToAddress, amount)
                    .and.to.emit(gateway, 'ContractCall')
                    .withArgs(service.address, destinationChain, service.address, payloadHash, payload)
                    .to.emit(service, 'InterchainTransfer')
                    .withArgs(tokenId, sourceAddress, destinationChain, destAddress, sendAmount, HashZero);
            });
        }

        for (const type of ['lockUnlock', 'lockUnlockFee']) {
            it(`Should be able to initiate an interchain token transfer via the interchainTransfer function on the service when the service is approved as well [${type}]`, async () => {
                const [token, tokenManager, tokenId] = await deployFunctions[type](`Test Token ${type}`, 'TT', 12, amount);
                const sendAmount = type === 'lockUnlockFee' ? amount - 10 : amount;
                const metadata = '0x00000000';
                const payload = defaultAbiCoder.encode(
                    ['uint256', 'bytes32', 'bytes', 'bytes', 'uint256', 'bytes'],
                    [MESSAGE_TYPE_INTERCHAIN_TRANSFER, tokenId, sourceAddress, destAddress, sendAmount, '0x'],
                );
                const payloadHash = keccak256(payload);

                const transferToAddress = tokenManager.address;

                await (await token.approve(service.address, amount)).wait();
                await (await token.approve(tokenManager.address, 0)).wait();

                await expect(
                    reportGas(
                        service.interchainTransfer(tokenId, destinationChain, destAddress, amount, metadata, 0),
                        `Call service.interchainTransfer with metadata ${type}`,
                    ),
                )
                    .to.emit(token, 'Transfer')
                    .withArgs(wallet.address, transferToAddress, amount)
                    .and.to.emit(gateway, 'ContractCall')
                    .withArgs(service.address, destinationChain, service.address, payloadHash, payload)
                    .to.emit(service, 'InterchainTransfer')
                    .withArgs(tokenId, sourceAddress, destinationChain, destAddress, sendAmount, HashZero);
            });
        }

        it(`Should revert on transferToTokenManager when not called by the correct tokenManager`, async () => {
            const [token, tokenManager, tokenId] = await deployFunctions.lockUnlock(`Test Token lockUnlock`, 'TT', 12, amount);
            const from = otherWallet.address;

            expectRevert(
                (gasOptions) => service.transferToTokenManager(tokenId, token.address, from, amount, gasOptions),
                service,
                'NotTokenManager',
                [wallet.address, tokenManager.address],
            );
        });

        for (const type of ['lockUnlock', 'mintBurn', 'lockUnlockFee']) {
            it(`Should be able to initiate an interchain token transfer via the callContractWithInterchainToken function on the service [${type}]`, async () => {
                const [token, tokenManager, tokenId] = await deployFunctions[type](`Test Token ${type}`, 'TT', 12, amount);
                const sendAmount = type === 'lockUnlockFee' ? amount - 10 : amount;
                const payload = defaultAbiCoder.encode(
                    ['uint256', 'bytes32', 'bytes', 'bytes', 'uint256', 'bytes'],
                    [MESSAGE_TYPE_INTERCHAIN_TRANSFER, tokenId, sourceAddress, destAddress, sendAmount, data],
                );
                const payloadHash = keccak256(payload);

                let transferToAddress = AddressZero;

                if (type === 'lockUnlock' || type === 'lockUnlockFee') {
                    transferToAddress = tokenManager.address;
                }

                await expect(
                    reportGas(
                        service.callContractWithInterchainToken(tokenId, destinationChain, destAddress, amount, data, 0),
                        `Call service.callContractWithInterchainToken ${type}`,
                    ),
                )
                    .and.to.emit(token, 'Transfer')
                    .withArgs(wallet.address, transferToAddress, amount)
                    .and.to.emit(gateway, 'ContractCall')
                    .withArgs(service.address, destinationChain, service.address, payloadHash, payload)
                    .to.emit(service, 'InterchainTransfer')
                    .withArgs(tokenId, sourceAddress, destinationChain, destAddress, sendAmount, keccak256(data));
            });
        }

        it(`Should revert on callContractWithInterchainToken function when service is paused`, async () => {
            const tokenId = HashZero;

            const txPaused = await service.setPauseStatus(true);
            await txPaused.wait();

            await expectRevert(
                (gasOptions) =>
                    service.callContractWithInterchainToken(tokenId, destinationChain, destAddress, amount, data, 0, gasOptions),
                service,
                'Pause',
            );
        });

        it(`Should revert on interchainTransfer function when service is paused`, async () => {
            const metadata = '0x';
            const tokenId = HashZero;

            await expectRevert(
                (gasOptions) => service.interchainTransfer(tokenId, destinationChain, destAddress, amount, metadata, 0, gasOptions),
                service,
                'Pause',
            );

            const txPaused = await service.setPauseStatus(false);
            await txPaused.wait();
        });

        it(`Should revert on interchainTransfer function with invalid metadata version`, async () => {
            const [, , tokenId] = await deployFunctions.lockUnlock(`Test Token lockUnlock`, 'TT', 12, amount);

            const metadata = '0x00000002';

            await expectRevert(
                (gasOptions) => service.interchainTransfer(tokenId, destinationChain, destAddress, amount, metadata, 0, gasOptions),
                service,
                'InvalidMetadataVersion',
                [Number(metadata)],
            );
        });
    });

    describe('Receive Remote Token with Data', () => {
        let sourceAddress;
        const sourceAddressForService = '0x1234';
        const amount = 1234;
        let destAddress;
        let executable;
        let invalidExecutable;

        before(async () => {
            sourceAddress = service.address;
            executable = await deployContract(wallet, 'TestInterchainExecutable', [service.address]);
            invalidExecutable = await deployContract(wallet, 'TestInvalidInterchainExecutable', [service.address]);
            destAddress = executable.address;
        });

        it('Should be able to receive lock/unlock token', async () => {
            const [token, tokenManager, tokenId] = await deployFunctions.lockUnlock(`Test Token Lock Unlock`, 'TT', 12, amount);
            (await token.transfer(tokenManager.address, amount)).wait();
            const msg = `lock/unlock`;
            const data = defaultAbiCoder.encode(['address', 'string'], [wallet.address, msg]);
            const payload = defaultAbiCoder.encode(
                ['uint256', 'bytes32', 'bytes', 'bytes', 'uint256', 'bytes'],
                [MESSAGE_TYPE_INTERCHAIN_TRANSFER, tokenId, sourceAddressForService, destAddress, amount, data],
            );
            const commandId = await approveContractCall(gateway, sourceChain, sourceAddress, service.address, payload);

            await expect(service.execute(commandId, sourceChain, sourceAddress, payload))
                .to.emit(token, 'Transfer')
                .withArgs(tokenManager.address, destAddress, amount)
                .to.emit(token, 'Transfer')
                .withArgs(destAddress, wallet.address, amount)
                .and.to.emit(service, 'InterchainTransferReceived')
                .withArgs(commandId, tokenId, sourceChain, sourceAddressForService, destAddress, amount, keccak256(data))
                .and.to.emit(executable, 'MessageReceived')
                .withArgs(commandId, sourceChain, sourceAddressForService, wallet.address, msg, tokenId, amount);

            expect(await executable.lastMessage()).to.equal(msg);
        });

        it('Should be able to receive mint/burn token', async () => {
            const [token, , tokenId] = await deployFunctions.mintBurn(`Test Token Mint Burn`, 'TT', 12, amount);

            const msg = `mint/burn`;
            const data = defaultAbiCoder.encode(['address', 'string'], [wallet.address, msg]);
            const payload = defaultAbiCoder.encode(
                ['uint256', 'bytes32', 'bytes', 'bytes', 'uint256', 'bytes'],
                [MESSAGE_TYPE_INTERCHAIN_TRANSFER, tokenId, sourceAddressForService, destAddress, amount, data],
            );
            const commandId = await approveContractCall(gateway, sourceChain, sourceAddress, service.address, payload);

            await expect(
                reportGas(
                    service.execute(commandId, sourceChain, sourceAddress, payload),
                    'Receive GMP INTERCHAIN_TRANSFER_WITH_DATA mint/burn',
                ),
            )
                .to.emit(token, 'Transfer')
                .withArgs(AddressZero, destAddress, amount)
                .to.emit(token, 'Transfer')
                .withArgs(destAddress, wallet.address, amount)
                .and.to.emit(service, 'InterchainTransferReceived')
                .withArgs(commandId, tokenId, sourceChain, sourceAddressForService, destAddress, amount, keccak256(data))
                .and.to.emit(executable, 'MessageReceived')
                .withArgs(commandId, sourceChain, sourceAddressForService, wallet.address, msg, tokenId, amount);

            expect(await executable.lastMessage()).to.equal(msg);
        });

        it('Should be able to receive mint/burn from token', async () => {
            const [token, , tokenId] = await deployFunctions.mintBurnFrom(`Test Token Mint Burn From`, 'TT', 12, amount);

            const msg = `mint/burn`;
            const data = defaultAbiCoder.encode(['address', 'string'], [wallet.address, msg]);
            const payload = defaultAbiCoder.encode(
                ['uint256', 'bytes32', 'bytes', 'bytes', 'uint256', 'bytes'],
                [MESSAGE_TYPE_INTERCHAIN_TRANSFER, tokenId, sourceAddressForService, destAddress, amount, data],
            );
            const commandId = await approveContractCall(gateway, sourceChain, sourceAddress, service.address, payload);

            await expect(
                reportGas(
                    service.execute(commandId, sourceChain, sourceAddress, payload),
                    'Receive GMP INTERCHAIN_TRANSFER_WITH_DATA mint/burn from',
                ),
            )
                .to.emit(token, 'Transfer')
                .withArgs(AddressZero, destAddress, amount)
                .to.emit(token, 'Transfer')
                .withArgs(destAddress, wallet.address, amount)
                .and.to.emit(service, 'InterchainTransferReceived')
                .withArgs(commandId, tokenId, sourceChain, sourceAddressForService, destAddress, amount, keccak256(data))
                .and.to.emit(executable, 'MessageReceived')
                .withArgs(commandId, sourceChain, sourceAddressForService, wallet.address, msg, tokenId, amount);

            expect(await executable.lastMessage()).to.equal(msg);
        });

        it('Should be able to receive lock/unlock with fee on transfer token', async () => {
            const [token, tokenManager, tokenId] = await deployFunctions.lockUnlockFee(`Test Token Lock Unlock`, 'TT', 12, amount + 10);
            (await token.transfer(tokenManager.address, amount + 10)).wait();
            const msg = `lock/unlock`;
            const data = defaultAbiCoder.encode(['address', 'string'], [wallet.address, msg]);
            const payload = defaultAbiCoder.encode(
                ['uint256', 'bytes32', 'bytes', 'bytes', 'uint256', 'bytes'],
                [MESSAGE_TYPE_INTERCHAIN_TRANSFER, tokenId, sourceAddressForService, destAddress, amount, data],
            );
            const commandId = await approveContractCall(gateway, sourceChain, sourceAddress, service.address, payload);

            await expect(service.execute(commandId, sourceChain, sourceAddress, payload))
                .to.emit(token, 'Transfer')
                .withArgs(tokenManager.address, destAddress, amount)
                .to.emit(token, 'Transfer')
                .withArgs(destAddress, wallet.address, amount - 10)
                .and.to.emit(service, 'InterchainTransferReceived')
                .withArgs(commandId, tokenId, sourceChain, sourceAddressForService, destAddress, amount - 10, keccak256(data))
                .and.to.emit(executable, 'MessageReceived')
                .withArgs(commandId, sourceChain, sourceAddressForService, wallet.address, msg, tokenId, amount - 10);

            expect(await executable.lastMessage()).to.equal(msg);
        });

        it('Should revert if token handler transfer token from fails', async () => {
            const [token, tokenManager, tokenId] = await deployFunctions.lockUnlock(`Test Token Lock Unlock`, 'TT', 12, amount);
            (await token.transfer(tokenManager.address, amount)).wait();
            const msg = `lock/unlock`;
            const data = defaultAbiCoder.encode(['address', 'string'], [wallet.address, msg]);
            const payload = defaultAbiCoder.encode(
                ['uint256', 'bytes32', 'bytes', 'bytes', 'uint256', 'bytes'],
                [MESSAGE_TYPE_INTERCHAIN_TRANSFER, tokenId, sourceAddressForService, AddressZero, amount, data],
            );
            const commandId = await approveContractCall(gateway, sourceChain, sourceAddress, service.address, payload);

            const errorSignatureHash = id('TokenTransferFailed()');
            const errorData = errorSignatureHash.substring(0, 10);

            await expectRevert(
                (gasOptions) => service.execute(commandId, sourceChain, sourceAddress, payload, gasOptions),
                service,
                'GiveTokenFailed',
                [errorData],
            );
        });

        it('Should revert if execute with interchain token fails', async () => {
            const [token, tokenManager, tokenId] = await deployFunctions.lockUnlock(`Test Token Lock Unlock`, 'TT', 12, amount);
            (await token.transfer(tokenManager.address, amount)).wait();
            const msg = `lock/unlock`;
            const data = defaultAbiCoder.encode(['address', 'string'], [wallet.address, msg]);
            const payload = defaultAbiCoder.encode(
                ['uint256', 'bytes32', 'bytes', 'bytes', 'uint256', 'bytes'],
                [MESSAGE_TYPE_INTERCHAIN_TRANSFER, tokenId, sourceAddressForService, invalidExecutable.address, amount, data],
            );
            const commandId = await approveContractCall(gateway, sourceChain, sourceAddress, service.address, payload);

            await expectRevert(
                (gasOptions) => service.execute(commandId, sourceChain, sourceAddress, payload, gasOptions),
                service,
                'ExecuteWithInterchainTokenFailed',
                [invalidExecutable.address],
            );
        });
    });

    describe('Send Interchain Token', () => {
        const amount = 1234;
        const destAddress = '0x5678';
        const gasValue = 90;
        const metadata = '0x';

        for (const type of ['lockUnlock', 'mintBurn', 'lockUnlockFee']) {
            it(`Should be able to initiate an interchain token transfer [${type}]`, async () => {
                const [token, tokenManager, tokenId] = await deployFunctions[type](`Test Token ${type}`, 'TT', 12, amount, true);
                const sendAmount = type === 'lockUnlockFee' ? amount - 10 : amount;
                const payload = defaultAbiCoder.encode(
                    ['uint256', 'bytes32', 'bytes', 'bytes', 'uint256', 'bytes'],
                    [MESSAGE_TYPE_INTERCHAIN_TRANSFER, tokenId, hexlify(wallet.address), destAddress, sendAmount, '0x'],
                );
                const payloadHash = keccak256(payload);

                let transferToAddress = AddressZero;

                if (type === 'lockUnlock' || type === 'lockUnlockFee') {
                    transferToAddress = tokenManager.address;
                }

                await expect(
                    reportGas(
                        token.connect(wallet).interchainTransfer(destinationChain, destAddress, amount, metadata, { value: gasValue }),
                        `Call token.interchainTransfer ${type}`,
                    ),
                )
                    .and.to.emit(token, 'Transfer')
                    .withArgs(wallet.address, transferToAddress, amount)
                    .and.to.emit(gateway, 'ContractCall')
                    .withArgs(service.address, destinationChain, service.address, payloadHash, payload)
                    .and.to.emit(gasService, 'NativeGasPaidForContractCall')
                    .withArgs(service.address, destinationChain, service.address, payloadHash, gasValue, wallet.address)
                    .to.emit(service, 'InterchainTransfer')
                    .withArgs(tokenId, wallet.address, destinationChain, destAddress, sendAmount, HashZero);
            });

            it(`Should be able to initiate an interchain token transfer using interchainTransferFrom [${type}]`, async () => {
                const [token, tokenManager, tokenId] = await deployFunctions[type](`Test Token ${type}`, 'TT', 12, amount, true);
                const sendAmount = type === 'lockUnlockFee' ? amount - 10 : amount;
                const payload = defaultAbiCoder.encode(
                    ['uint256', 'bytes32', 'bytes', 'bytes', 'uint256', 'bytes'],
                    [MESSAGE_TYPE_INTERCHAIN_TRANSFER, tokenId, hexlify(wallet.address), destAddress, sendAmount, '0x'],
                );
                const payloadHash = keccak256(payload);

                let transferToAddress = AddressZero;

                if (type === 'lockUnlock' || type === 'lockUnlockFee') {
                    transferToAddress = tokenManager.address;
                }

                const sender = wallet;
                const spender = otherWallet;
                await token.approve(spender.address, amount).then((tx) => tx.wait());

                await expect(
                    token
                        .connect(spender)
                        .interchainTransferFrom(sender.address, destinationChain, destAddress, amount, metadata, { value: gasValue }),
                )
                    .and.to.emit(token, 'Transfer')
                    .withArgs(wallet.address, transferToAddress, amount)
                    .and.to.emit(gateway, 'ContractCall')
                    .withArgs(service.address, destinationChain, service.address, payloadHash, payload)
                    .and.to.emit(gasService, 'NativeGasPaidForContractCall')
                    .withArgs(service.address, destinationChain, service.address, payloadHash, gasValue, spender.address)
                    .to.emit(service, 'InterchainTransfer')
                    .withArgs(tokenId, sender.address, destinationChain, destAddress, sendAmount, HashZero);
            });
        }

        it(`Should be able to initiate an interchain token transfer using interchainTransferFrom with max possible allowance`, async () => {
            const [token, tokenManager, tokenId] = await deployFunctions.lockUnlock(`Test Token LockUnlock`, 'TT', 12, amount, true);
            const sendAmount = amount;
            const payload = defaultAbiCoder.encode(
                ['uint256', 'bytes32', 'bytes', 'bytes', 'uint256', 'bytes'],
                [MESSAGE_TYPE_INTERCHAIN_TRANSFER, tokenId, hexlify(wallet.address), destAddress, sendAmount, '0x'],
            );
            const payloadHash = keccak256(payload);

            const transferToAddress = tokenManager.address;

            const sender = wallet;
            const spender = otherWallet;
            await token.approve(spender.address, MaxUint256).then((tx) => tx.wait());

            await expect(
                reportGas(
                    token
                        .connect(spender)
                        .interchainTransferFrom(sender.address, destinationChain, destAddress, amount, metadata, { value: gasValue }),
                    'Call token.interchainTransferFrom lock/unlock',
                ),
            )
                .and.to.emit(token, 'Transfer')
                .withArgs(wallet.address, transferToAddress, amount)
                .and.to.emit(gateway, 'ContractCall')
                .withArgs(service.address, destinationChain, service.address, payloadHash, payload)
                .and.to.emit(gasService, 'NativeGasPaidForContractCall')
                .withArgs(service.address, destinationChain, service.address, payloadHash, gasValue, spender.address)
                .to.emit(service, 'InterchainTransfer')
                .withArgs(tokenId, sender.address, destinationChain, destAddress, sendAmount, HashZero);
        });
    });

    describe('Send Interchain Token With Data', () => {
        const amount = 1234;
        const destAddress = '0x5678';
        const gasValue = 90;
        let sourceAddress;
        const data = '0x1234';

        before(() => {
            sourceAddress = wallet.address;
        });

        for (const type of ['lockUnlock', 'mintBurn', 'lockUnlockFee']) {
            it(`Should be able to initiate an interchain token transfer [${type}]`, async () => {
                const [token, tokenManager, tokenId] = await deployFunctions[type](`Test Token ${type}`, 'TT', 12, amount, false);
                const sendAmount = type === 'lockUnlockFee' ? amount - 10 : amount;

                const payload = defaultAbiCoder.encode(
                    ['uint256', 'bytes32', 'bytes', 'bytes', 'uint256', 'bytes'],
                    [MESSAGE_TYPE_INTERCHAIN_TRANSFER, tokenId, sourceAddress, destAddress, sendAmount, data],
                );
                const payloadHash = keccak256(payload);

                let transferToAddress = AddressZero;

                if (type === 'lockUnlock' || type === 'lockUnlockFee') {
                    transferToAddress = tokenManager.address;
                }

                const metadata = solidityPack(['uint32', 'bytes'], [0, data]);
                await expect(token.interchainTransfer(destinationChain, destAddress, amount, metadata, { value: gasValue }))
                    .and.to.emit(token, 'Transfer')
                    .withArgs(wallet.address, transferToAddress, amount)
                    .and.to.emit(gateway, 'ContractCall')
                    .withArgs(service.address, destinationChain, service.address, payloadHash, payload)
                    .and.to.emit(gasService, 'NativeGasPaidForContractCall')
                    .withArgs(service.address, destinationChain, service.address, payloadHash, gasValue, wallet.address)
                    .to.emit(service, 'InterchainTransfer')
                    .withArgs(tokenId, sourceAddress, destinationChain, destAddress, sendAmount, keccak256(data));
            });
        }
    });

    describe('Express Execute', () => {
        const commandId = getRandomBytes32();
        const sourceAddress = '0x1234';
        const amount = 1234;
        const destinationAddress = new Wallet(getRandomBytes32()).address;
        const tokenName = 'name';
        const tokenSymbol = 'symbol';
        const tokenDecimals = 16;
        const message = 'message';
        let data;
        let tokenId;
        let executable;
        let invalidExecutable;
        let token;

        before(async () => {
            [token, , tokenId] = await deployFunctions.lockUnlock(tokenName, tokenSymbol, tokenDecimals, amount * 2, true);
            await (await token.approve(service.address, amount * 2)).wait();
            data = defaultAbiCoder.encode(['address', 'string'], [destinationAddress, message]);
            executable = await deployContract(wallet, 'TestInterchainExecutable', [service.address]);
            invalidExecutable = await deployContract(wallet, 'TestInvalidInterchainExecutable', [service.address]);
        });

        it('Should revert on executeWithInterchainToken when not called by the service', async () => {
            await expectRevert(
                (gasOptions) =>
                    executable.executeWithInterchainToken(
                        commandId,
                        sourceChain,
                        sourceAddress,
                        data,
                        tokenId,
                        token.address,
                        amount,
                        gasOptions,
                    ),
                executable,
                'NotService',
                [wallet.address],
            );
        });

        it('Should revert on expressExecuteWithInterchainToken when not called by the service', async () => {
            await expectRevert(
                (gasOptions) =>
                    executable.expressExecuteWithInterchainToken(
                        commandId,
                        sourceChain,
                        sourceAddress,
                        data,
                        tokenId,
                        token.address,
                        amount,
                        gasOptions,
                    ),
                executable,
                'NotService',
                [wallet.address],
            );
        });

        it('Should revert on express execute when service is paused', async () => {
            const payload = '0x';

            let txPaused = await service.setPauseStatus(true);
            await txPaused.wait();

            await expectRevert(
                (gasOptions) => service.expressExecute(commandId, sourceChain, sourceAddress, payload, gasOptions),
                service,
                'Pause',
            );

            txPaused = await service.setPauseStatus(false);
            await txPaused.wait();
        });

        it('Should express execute', async () => {
            const payload = defaultAbiCoder.encode(
                ['uint256', 'bytes32', 'bytes', 'bytes', 'uint256', 'bytes'],
                [MESSAGE_TYPE_INTERCHAIN_TRANSFER, tokenId, hexlify(wallet.address), destinationAddress, amount, '0x'],
            );
            await expect(service.expressExecute(commandId, sourceChain, sourceAddress, payload))
                .to.emit(service, 'ExpressExecuted')
                .withArgs(commandId, sourceChain, sourceAddress, keccak256(payload), wallet.address)
                .and.to.emit(token, 'Transfer')
                .withArgs(wallet.address, destinationAddress, amount);
        });

        it('Should revert on express execute if token handler transfer token from fails', async () => {
            const payload = defaultAbiCoder.encode(
                ['uint256', 'bytes32', 'bytes', 'bytes', 'uint256', ' bytes'],
                [MESSAGE_TYPE_INTERCHAIN_TRANSFER, tokenId, sourceAddress, AddressZero, amount, data],
            );

            const errorSignatureHash = id('TokenTransferFailed()');
            const errorData = errorSignatureHash.substring(0, 10);

            await expectRevert(
                (gasOptions) => service.expressExecute(commandId, sourceChain, sourceAddress, payload, gasOptions),
                service,
                'TokenHandlerFailed',
                [errorData],
            );
        });

        it('Should revert on express execute with token if token transfer fails on destination chain', async () => {
            const payload = defaultAbiCoder.encode(
                ['uint256', 'bytes32', 'bytes', 'bytes', 'uint256', ' bytes'],
                [MESSAGE_TYPE_INTERCHAIN_TRANSFER, tokenId, sourceAddress, invalidExecutable.address, amount, data],
            );

            await expectRevert(
                (gasOptions) => service.expressExecute(commandId, sourceChain, sourceAddress, payload, gasOptions),
                service,
                'ExpressExecuteWithInterchainTokenFailed',
                [invalidExecutable.address],
            );
        });

        it('Should express execute with token', async () => {
            const payload = defaultAbiCoder.encode(
                ['uint256', 'bytes32', 'bytes', 'bytes', 'uint256', ' bytes'],
                [MESSAGE_TYPE_INTERCHAIN_TRANSFER, tokenId, sourceAddress, executable.address, amount, data],
            );
            await expect(service.expressExecute(commandId, sourceChain, sourceAddress, payload))
                .to.emit(service, 'ExpressExecuted')
                .withArgs(commandId, sourceChain, sourceAddress, keccak256(payload), wallet.address)
                .and.to.emit(token, 'Transfer')
                .withArgs(wallet.address, executable.address, amount)
                .and.to.emit(token, 'Transfer')
                .withArgs(executable.address, destinationAddress, amount)
                .and.to.emit(executable, 'MessageReceived')
                .withArgs(commandId, sourceChain, sourceAddress, destinationAddress, message, tokenId, amount);
        });
    });

    describe('Express Receive Remote Token', () => {
        let sourceAddress;
        const amount = 1234;
        const destAddress = new Wallet(getRandomBytes32()).address;

        before(async () => {
            sourceAddress = service.address;
        });

        it('Should revert if command is already executed by gateway', async () => {
            const [token, tokenManager, tokenId] = await deployFunctions.lockUnlock(`Test Token Lock Unlock`, 'TT', 12, 2 * amount);
            await (await token.transfer(tokenManager.address, amount)).wait();
            await (await token.approve(service.address, amount)).wait();

            const payload = defaultAbiCoder.encode(
                ['uint256', 'bytes32', 'bytes', 'bytes', 'uint256', 'bytes'],
                [MESSAGE_TYPE_INTERCHAIN_TRANSFER, tokenId, hexlify(wallet.address), destAddress, amount, '0x'],
            );

            const commandId = await approveContractCall(gateway, sourceChain, sourceAddress, service.address, payload);

            await expectRevert(
                (gasOptions) => service.expressExecute(commandId, sourceChain, sourceAddress, payload, gasOptions),
                service,
                'AlreadyExecuted',
            );
        });

        it('Should revert with invalid messageType', async () => {
            const [token, tokenManager, tokenId] = await deployFunctions.lockUnlock(`Test Token Lock Unlock`, 'TT', 12, 2 * amount);
            await (await token.transfer(tokenManager.address, amount)).wait();
            await (await token.approve(service.address, amount)).wait();

            const payload = defaultAbiCoder.encode(
                ['uint256', 'bytes32', 'bytes', 'uint256'],
                [MESSAGE_TYPE_DEPLOY_TOKEN_MANAGER, tokenId, destAddress, amount],
            );
            const commandId = await approveContractCall(gateway, sourceChain, sourceAddress, service.address, payload);

            await expectRevert(
                (gasOptions) => service.expressExecute(commandId, sourceChain, sourceAddress, payload, gasOptions),
                service,
                'InvalidExpressMessageType',
                [MESSAGE_TYPE_DEPLOY_TOKEN_MANAGER],
            );
        });

        it('Should be able to receive lock/unlock token', async () => {
            const [token, tokenManager, tokenId] = await deployFunctions.lockUnlock(`Test Token Lock Unlock`, 'TT', 12, 2 * amount);
            await (await token.transfer(tokenManager.address, amount)).wait();
            await (await token.approve(service.address, amount)).wait();

            const payload = defaultAbiCoder.encode(
                ['uint256', 'bytes32', 'bytes', 'bytes', 'uint256', 'bytes'],
                [MESSAGE_TYPE_INTERCHAIN_TRANSFER, tokenId, hexlify(wallet.address), destAddress, amount, '0x'],
            );

            const commandId = getRandomBytes32();
            await (await service.expressExecute(commandId, sourceChain, sourceAddress, payload)).wait();
            await approveContractCall(gateway, sourceChain, sourceAddress, service.address, payload, getRandomBytes32(), 0, commandId);

            await expect(service.execute(commandId, sourceChain, sourceAddress, payload))
                .to.emit(token, 'Transfer')
                .withArgs(tokenManager.address, wallet.address, amount)
                .and.to.emit(service, 'ExpressExecutionFulfilled')
                .withArgs(commandId, sourceChain, sourceAddress, keccak256(payload), wallet.address);
        });

        it('Should be able to receive mint/burn token', async () => {
            const [token, , tokenId] = await deployFunctions.mintBurn(`Test Token Mint Burn`, 'TT', 12, amount);

            await (await token.approve(service.address, amount)).wait();

            const payload = defaultAbiCoder.encode(
                ['uint256', 'bytes32', 'bytes', 'bytes', 'uint256', 'bytes'],
                [MESSAGE_TYPE_INTERCHAIN_TRANSFER, tokenId, hexlify(wallet.address), destAddress, amount, '0x'],
            );

            const commandId = getRandomBytes32();
            await (await service.expressExecute(commandId, sourceChain, sourceAddress, payload)).wait();
            await approveContractCall(gateway, sourceChain, sourceAddress, service.address, payload, getRandomBytes32(), 0, commandId);

            await expect(service.execute(commandId, sourceChain, sourceAddress, payload))
                .to.emit(token, 'Transfer')
                .withArgs(AddressZero, wallet.address, amount)
                .and.to.emit(service, 'ExpressExecutionFulfilled')
                .withArgs(commandId, sourceChain, sourceAddress, keccak256(payload), wallet.address);
        });

        it('Should be able to receive mint/burn from token', async () => {
            const [token, , tokenId] = await deployFunctions.mintBurnFrom(`Test Token Mint Burn From`, 'TT', 12, amount);

            await (await token.approve(service.address, amount)).wait();

            const payload = defaultAbiCoder.encode(
                ['uint256', 'bytes32', 'bytes', 'bytes', 'uint256', 'bytes'],
                [MESSAGE_TYPE_INTERCHAIN_TRANSFER, tokenId, hexlify(wallet.address), destAddress, amount, '0x'],
            );

            const commandId = getRandomBytes32();
            await (await service.expressExecute(commandId, sourceChain, sourceAddress, payload)).wait();
            await approveContractCall(gateway, sourceChain, sourceAddress, service.address, payload, getRandomBytes32(), 0, commandId);

            await expect(service.execute(commandId, sourceChain, sourceAddress, payload))
                .to.emit(token, 'Transfer')
                .withArgs(AddressZero, wallet.address, amount)
                .and.to.emit(service, 'ExpressExecutionFulfilled')
                .withArgs(commandId, sourceChain, sourceAddress, keccak256(payload), wallet.address);
        });

        it('Should be able to receive lock/unlock with fee on transfer token', async () => {
            const [token, tokenManager, tokenId] = await deployFunctions.lockUnlockFee(`Test Token Lock Unlock`, 'TT', 12, 2 * amount + 10);
            await (await token.transfer(tokenManager.address, amount + 10)).wait();
            await (await token.approve(service.address, amount)).wait();

            const payload = defaultAbiCoder.encode(
                ['uint256', 'bytes32', 'bytes', 'bytes', 'uint256', 'bytes'],
                [MESSAGE_TYPE_INTERCHAIN_TRANSFER, tokenId, hexlify(wallet.address), destAddress, amount, '0x'],
            );

            const commandId = getRandomBytes32();
            await (await service.expressExecute(commandId, sourceChain, sourceAddress, payload)).wait();
            await approveContractCall(gateway, sourceChain, sourceAddress, service.address, payload, getRandomBytes32(), 0, commandId);

            await expect(service.execute(commandId, sourceChain, sourceAddress, payload))
                .to.emit(token, 'Transfer')
                .withArgs(tokenManager.address, wallet.address, amount)
                .and.to.emit(service, 'ExpressExecutionFulfilled')
                .withArgs(commandId, sourceChain, sourceAddress, keccak256(payload), wallet.address);
        });

        it('Should be able to receive lock/unlock with fee on transfer token with normal ERC20 token', async () => {
            const [token, tokenManager, tokenId] = await deployFunctions.lockUnlockFee(
                `Test Token Lock Unlock`,
                'TT',
                12,
                2 * amount,
                false,
                'free',
            );
            await (await token.transfer(tokenManager.address, amount)).wait();
            await (await token.approve(service.address, amount)).wait();

            const payload = defaultAbiCoder.encode(
                ['uint256', 'bytes32', 'bytes', 'bytes', 'uint256', 'bytes'],
                [MESSAGE_TYPE_INTERCHAIN_TRANSFER, tokenId, hexlify(wallet.address), destAddress, amount, '0x'],
            );

            const commandId = getRandomBytes32();
            await (await service.expressExecute(commandId, sourceChain, sourceAddress, payload)).wait();
            await approveContractCall(gateway, sourceChain, sourceAddress, service.address, payload, getRandomBytes32(), 0, commandId);

            await expect(service.execute(commandId, sourceChain, sourceAddress, payload))
                .to.emit(token, 'Transfer')
                .withArgs(tokenManager.address, wallet.address, amount)
                .and.to.emit(service, 'ExpressExecutionFulfilled')
                .withArgs(commandId, sourceChain, sourceAddress, keccak256(payload), wallet.address);
        });
    });

    describe('Express Receive Remote Token with Data', () => {
        let sourceAddress;
        const sourceAddressForService = '0x1234';
        const amount = 1234;
        let destAddress;
        let executable;

        before(async () => {
            sourceAddress = service.address;
            executable = await deployContract(wallet, 'TestInterchainExecutable', [service.address]);
            destAddress = executable.address;
        });

        it('Should be able to receive lock/unlock token', async () => {
            const [token, tokenManager, tokenId] = await deployFunctions.lockUnlock(`Test Token Lock Unlock`, 'TT', 12, amount * 2);
            await (await token.transfer(tokenManager.address, amount)).wait();
            await (await token.approve(service.address, amount)).wait();

            const msg = `lock/unlock`;
            const data = defaultAbiCoder.encode(['address', 'string'], [wallet.address, msg]);
            const payload = defaultAbiCoder.encode(
                ['uint256', 'bytes32', 'bytes', 'bytes', 'uint256', 'bytes'],
                [MESSAGE_TYPE_INTERCHAIN_TRANSFER, tokenId, sourceAddressForService, destAddress, amount, data],
            );

            const commandId = getRandomBytes32();
            await (await service.expressExecute(commandId, sourceChain, sourceAddress, payload)).wait();
            await approveContractCall(gateway, sourceChain, sourceAddress, service.address, payload, getRandomBytes32(), 0, commandId);

            const tx = service.execute(commandId, sourceChain, sourceAddress, payload);
            await expect(tx)
                .to.emit(token, 'Transfer')
                .withArgs(tokenManager.address, wallet.address, amount)
                .and.to.emit(service, 'ExpressExecutionFulfilled')
                .withArgs(commandId, sourceChain, sourceAddress, keccak256(payload), wallet.address);

            expect(await executable.lastMessage()).to.equal(msg);
        });

        it('Should be able to receive mint/burn token', async () => {
            const [token, , tokenId] = await deployFunctions.mintBurn(`Test Token Mint Burn`, 'TT', 12, amount);
            await (await token.approve(service.address, amount)).wait();

            const msg = `mint/burn`;
            const data = defaultAbiCoder.encode(['address', 'string'], [wallet.address, msg]);
            const payload = defaultAbiCoder.encode(
                ['uint256', 'bytes32', 'bytes', 'bytes', 'uint256', 'bytes'],
                [MESSAGE_TYPE_INTERCHAIN_TRANSFER, tokenId, sourceAddressForService, destAddress, amount, data],
            );

            const commandId = getRandomBytes32();
            await (await service.expressExecute(commandId, sourceChain, sourceAddress, payload)).wait();
            await approveContractCall(gateway, sourceChain, sourceAddress, service.address, payload, getRandomBytes32(), 0, commandId);

            await expect(service.execute(commandId, sourceChain, sourceAddress, payload))
                .to.emit(token, 'Transfer')
                .withArgs(AddressZero, wallet.address, amount)
                .and.to.emit(service, 'ExpressExecutionFulfilled')
                .withArgs(commandId, sourceChain, sourceAddress, keccak256(payload), wallet.address);

            expect(await executable.lastMessage()).to.equal(msg);
        });

        it('Should be able to receive lock/unlock with fee on transfer token', async () => {
            const [token, tokenManager, tokenId] = await deployFunctions.lockUnlockFee(`Test Token Lock Unlock`, 'TT', 12, amount * 2 + 10);
            await (await token.transfer(tokenManager.address, amount + 10)).wait();
            await (await token.approve(service.address, amount)).wait();

            const msg = `lock/unlock`;
            const data = defaultAbiCoder.encode(['address', 'string'], [wallet.address, msg]);
            const payload = defaultAbiCoder.encode(
                ['uint256', 'bytes32', 'bytes', 'bytes', 'uint256', 'bytes'],
                [MESSAGE_TYPE_INTERCHAIN_TRANSFER, tokenId, sourceAddressForService, destAddress, amount, data],
            );
            const commandId = await approveContractCall(gateway, sourceChain, sourceAddress, service.address, payload);

            await expect(service.expressExecute(commandId, sourceChain, sourceAddress, payload)).to.be.reverted;
        });
    });

    describe('Flow Limits', () => {
        const destinationAddress = '0x1234';
        let tokenManager, tokenId;
        const sendAmount = 1234;
        const flowLimit = (sendAmount * 3) / 2;
        const mintAmount = flowLimit * 3;

        beforeEach(async () => {
            [, tokenManager, tokenId] = await deployFunctions.mintBurn(`Test Token Lock Unlock`, 'TT', 12, mintAmount);
            await (await tokenManager.setFlowLimit(flowLimit)).wait();
        });

        it('Should be able to send token only if it does not trigger the mint limit', async () => {
            await (await service.interchainTransfer(tokenId, destinationChain, destinationAddress, sendAmount, '0x', 0)).wait();
            await expectRevert(
                (gasOptions) => service.interchainTransfer(tokenId, destinationChain, destinationAddress, sendAmount, '0x', 0, gasOptions),
                tokenManager,
                'FlowLimitExceeded',
                [flowLimit, 2 * sendAmount, tokenManager.address],
            );
        });

        it('Should be able to receive token only if it does not trigger the mint limit', async () => {
            const tokenFlowLimit = await service.flowLimit(tokenId);
            expect(tokenFlowLimit).to.eq(flowLimit);

            let flowIn = await service.flowInAmount(tokenId);
            let flowOut = await service.flowOutAmount(tokenId);

            expect(flowIn).to.eq(0);
            expect(flowOut).to.eq(0);

            async function receiveToken(sendAmount) {
                const payload = defaultAbiCoder.encode(
                    ['uint256', 'bytes32', 'bytes', 'bytes', 'uint256', 'bytes'],
                    [MESSAGE_TYPE_INTERCHAIN_TRANSFER, tokenId, hexlify(wallet.address), wallet.address, sendAmount, '0x'],
                );
                const commandId = await approveContractCall(gateway, destinationChain, service.address, service.address, payload);

                return service.execute(commandId, destinationChain, service.address, payload);
            }

            await (await receiveToken(sendAmount)).wait();

            flowIn = await service.flowInAmount(tokenId);
            flowOut = await service.flowOutAmount(tokenId);

            expect(flowIn).to.eq(sendAmount);
            expect(flowOut).to.eq(0);

            await expectRevert((gasOptions) => receiveToken(sendAmount, gasOptions), tokenManager, 'FlowLimitExceeded', [
                flowLimit,
                2 * sendAmount,
                tokenManager.address,
            ]);
        });

        it('Should be able to set flow limits for each token manager', async () => {
            const tokenIds = [];
            const tokenManagers = [];

            for (const type of ['lockUnlock', 'mintBurn', 'lockUnlockFee']) {
                const [, tokenManager, tokenId] = await deployFunctions[type](`Test Token ${type}`, 'TT', 12, mintAmount);
                tokenIds.push(tokenId);
                tokenManagers.push(tokenManager);
            }

            const flowLimits = new Array(tokenManagers.length).fill(flowLimit);

            await expectRevert(
                (gasOptions) => service.connect(otherWallet).setFlowLimits(tokenIds, flowLimits, gasOptions),
                service,
                'MissingRole',
                [otherWallet.address, OPERATOR_ROLE],
            );

            await expect(service.setFlowLimits(tokenIds, flowLimits))
                .to.emit(tokenManagers[0], 'FlowLimitSet')
                .withArgs(tokenIds[0], service.address, flowLimit)
                .to.emit(tokenManagers[1], 'FlowLimitSet')
                .withArgs(tokenIds[1], service.address, flowLimit)
                .to.emit(tokenManagers[2], 'FlowLimitSet')
                .withArgs(tokenIds[2], service.address, flowLimit);

            flowLimits.pop();

            await expectRevert((gasOptions) => service.setFlowLimits(tokenIds, flowLimits, gasOptions), service, 'LengthMismatch');
        });
    });

    describe('Flow Limiters', () => {
        let tokenManager;
        const sendAmount = 1234;
        const flowLimit = (sendAmount * 3) / 2;
        const mintAmount = flowLimit * 3;

        beforeEach(async () => {
            [, tokenManager] = await deployFunctions.mintBurn(`Test Token Lock Unlock`, 'TT', 12, mintAmount);
        });

        it('Should have only the owner be a flow limiter', async () => {
            expect(await tokenManager.hasRole(wallet.address, FLOW_LIMITER_ROLE)).to.equal(true);
            expect(await tokenManager.hasRole(otherWallet.address, FLOW_LIMITER_ROLE)).to.equal(false);
        });

        it('Should be able to add a flow limiter', async () => {
            await expect(tokenManager.addFlowLimiter(otherWallet.address))
                .to.emit(tokenManager, 'RolesAdded')
                .withArgs(otherWallet.address, 1 << FLOW_LIMITER_ROLE);

            expect(await tokenManager.hasRole(wallet.address, FLOW_LIMITER_ROLE)).to.equal(true);
            expect(await tokenManager.hasRole(otherWallet.address, FLOW_LIMITER_ROLE)).to.equal(true);
        });

        it('Should be able to remove a flow limiter', async () => {
            await expect(tokenManager.removeFlowLimiter(wallet.address))
                .to.emit(tokenManager, 'RolesRemoved')
                .withArgs(wallet.address, 1 << FLOW_LIMITER_ROLE);

            expect(await tokenManager.hasRole(wallet.address, FLOW_LIMITER_ROLE)).to.equal(false);
            expect(await tokenManager.hasRole(otherWallet.address, FLOW_LIMITER_ROLE)).to.equal(false);
        });

        it('Should revert if trying to add a flow limiter as not the operator', async () => {
            await expectRevert(
                (gasOptions) => tokenManager.connect(otherWallet).addFlowLimiter(otherWallet.address, gasOptions),
                tokenManager,
                'MissingRole',
                [otherWallet.address, OPERATOR_ROLE],
            );
        });

        it('Should revert if trying to add a flow limiter as not the operator', async () => {
            await expectRevert(
                (gasOptions) => tokenManager.connect(otherWallet).removeFlowLimiter(wallet.address, gasOptions),
                tokenManager,
                'MissingRole',
                [otherWallet.address, OPERATOR_ROLE],
            );
        });
    });

    describe('Call contract value', () => {
        const trustedAddress = 'Trusted address';

        it('Should revert on contractCallValue if not called by remote service', async () => {
            const payload = '0x';

            await expectRevert(
                (gasOptions) => service.contractCallValue(sourceChain, trustedAddress, payload, gasOptions),
                service,
                'NotRemoteService',
            );
        });

        it('Should revert on contractCallValue if service is paused', async () => {
            const payload = '0x';

            await service.setTrustedAddress(sourceChain, trustedAddress).then((tx) => tx.wait());

            let txPaused = await service.setPauseStatus(true);
            await txPaused.wait();

            await expectRevert(
                (gasOptions) => service.contractCallValue(sourceChain, trustedAddress, payload, gasOptions),
                service,
                'Pause',
            );

            txPaused = await service.setPauseStatus(false);
            await txPaused.wait();
        });

        it('Should revert on invalid express message type', async () => {
            const message = 10;
            const tokenId = HashZero;
            const amount = 100;
            const payload = defaultAbiCoder.encode(['uint256', 'bytes32', 'bytes', 'uint256'], [message, tokenId, '0x', amount]);

            await expectRevert(
                (gasOptions) => service.contractCallValue(sourceChain, trustedAddress, payload, gasOptions),
                service,
                'InvalidExpressMessageType',
                [message],
            );
        });

        it('Should return correct token address and amount', async () => {
            const mintAmount = 1234;
            const [token, , tokenId] = await deployFunctions.lockUnlock(`Test Token Lock Unlock`, 'TT', 12, mintAmount);
            const message = 0;
            const amount = 100;
            const payload = defaultAbiCoder.encode(['uint256', 'bytes32', 'bytes', 'uint256'], [message, tokenId, '0x', amount]);

            const [tokenAddress, returnedAmount] = await service.contractCallValue(sourceChain, trustedAddress, payload);

            expect(tokenAddress).to.eq(token.address);
            expect(returnedAmount).to.eq(amount);
        });
    });

    describe('Unsupported functions', () => {
        const commandId = HashZero;
        const sourceChain = 'Source chain';
        const sourceAddress = 'Source address';
        const payload = '0x';
        const symbol = 'ABC';
        const amount = 100;

        it('Should revert on contractCallWithTokenValue', async () => {
            await expectRevert(
                (gasOptions) => service.contractCallWithTokenValue(sourceChain, sourceAddress, payload, symbol, amount, gasOptions),
                service,
                'ExecuteWithTokenNotSupported',
            );
        });

        it('Should revert on expressExecuteWithToken', async () => {
            await expectRevert(
                (gasOptions) => service.expressExecuteWithToken(commandId, sourceChain, sourceAddress, payload, symbol, amount, gasOptions),
                service,
                'ExecuteWithTokenNotSupported',
            );
        });

        it('Should revert on executeWithToken', async () => {
            await expectRevert(
                (gasOptions) => service.executeWithToken(commandId, sourceChain, sourceAddress, payload, symbol, amount, gasOptions),
                service,
                'ExecuteWithTokenNotSupported',
            );
        });
    });

    describe('Bytecode checks [ @skip-on-coverage ]', () => {
        it('Should preserve the same proxy bytecode for each EVM', async () => {
            const proxyFactory = await ethers.getContractFactory('InterchainProxy', wallet);
            const proxyBytecode = proxyFactory.bytecode;
            const proxyBytecodeHash = keccak256(proxyBytecode);

            const expected = {
                london: '0x57e9041ac230850afa53b1373118c6e6649eed78a7731296b62fc8455d49b4ef',
            }[getEVMVersion()];

            expect(proxyBytecodeHash).to.be.equal(expected);
        });
    });
});<|MERGE_RESOLUTION|>--- conflicted
+++ resolved
@@ -1368,7 +1368,6 @@
             await txPaused.wait();
         });
 
-<<<<<<< HEAD
         it(`Should revert on transmit send token when service is paused`, async () => {
             const [, , tokenId] = await deployFunctions.lockUnlock(`Test Token lockUnlock`, 'TT', 12, amount);
 
@@ -1389,10 +1388,7 @@
             await txPaused.wait();
         });
 
-        it(`Should revert on transmit send token when not called by token manager`, async () => {
-=======
         it(`Should revert on transmit send token when not called by interchain token`, async () => {
->>>>>>> 09986f06
             const [token, , tokenId] = await deployFunctions.lockUnlock(`Test Token lockUnlock`, 'TT', 12, amount);
 
             await expectRevert(
