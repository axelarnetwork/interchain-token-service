// SPDX-License-Identifier: MIT

pragma solidity ^0.8.0;

import { IERC20 } from '@axelar-network/axelar-gmp-sdk-solidity/contracts/interfaces/IERC20.sol';
import { AddressBytes } from '@axelar-network/axelar-gmp-sdk-solidity/contracts/libs/AddressBytes.sol';
import { IImplementation } from '@axelar-network/axelar-gmp-sdk-solidity/contracts/interfaces/IImplementation.sol';
import { Implementation } from '@axelar-network/axelar-gmp-sdk-solidity/contracts/upgradable/Implementation.sol';
import { SafeTokenCall } from '@axelar-network/axelar-gmp-sdk-solidity/contracts/libs/SafeTransfer.sol';

import { ITokenManager } from '../interfaces/ITokenManager.sol';
import { IInterchainTokenService } from '../interfaces/IInterchainTokenService.sol';

import { Operatable } from '../utils/Operatable.sol';
import { FlowLimit } from '../utils/FlowLimit.sol';

/**
 * @title TokenManager
 * @notice This contract is responsible for handling tokens before initiating an interchain token transfer, or after receiving one.
 */
contract TokenManager is ITokenManager, Operatable, FlowLimit, Implementation {
    using AddressBytes for bytes;
    using SafeTokenCall for IERC20;

    uint256 internal constant UINT256_MAX = 2 ** 256 - 1;

    IInterchainTokenService public immutable interchainTokenService;

    bytes32 private constant CONTRACT_ID = keccak256('token-manager');

    /**
     * @dev Latest version of metadata that's supported.
     */
    uint32 private constant LATEST_METADATA_VERSION = 0;

    /**
     * @notice Constructs the TokenManager contract.
     * @param interchainTokenService_ The address of the interchain token service.
     */
    constructor(address interchainTokenService_) {
        if (interchainTokenService_ == address(0)) revert TokenLinkerZeroAddress();

        interchainTokenService = IInterchainTokenService(interchainTokenService_);
    }

    /**
     * @notice A modifier that allows only the interchain token service to execute the function.
     */
    modifier onlyService() {
        if (msg.sender != address(interchainTokenService)) revert NotService(msg.sender);
        _;
    }

    /**
     * @notice Getter for the contract id.
     * @return bytes32 The contract id.
     */
    function contractId() external pure override returns (bytes32) {
        return CONTRACT_ID;
    }

    /**
     * @notice Reads the token address from the proxy.
     * @dev This function is not supported when directly called on the implementation. It
     * must be called by the proxy.
     * @return tokenAddress_ The address of the token.
     */
    function tokenAddress() external view virtual returns (address) {
        revert NotSupported();
    }

    /**
     * @notice A function that returns the token id.
     * @dev This will only work when implementation is called by a proxy, which stores the tokenId as an immutable.
     * @return bytes32 The interchain token ID.
     */
    function interchainTokenId() public pure returns (bytes32) {
        revert NotSupported();
    }

    /**
     * @notice A function that should return the token address from the setup params.
     * @param params_ The setup parameters.
     * @return tokenAddress_ The token address.
     */
    function getTokenAddressFromParams(bytes calldata params_) external pure returns (address tokenAddress_) {
        (, tokenAddress_) = abi.decode(params_, (bytes, address));
    }

    /**
     * @notice Setup function for the TokenManager.
     * @dev This function should only be called by the proxy, and only once from the proxy constructor.
     * The exact format of params depends on the type of TokenManager used but the first 32 bytes are reserved
     * for the address of the operator, stored as bytes (to be compatible with non-EVM chains)
     * @param params_ The parameters to be used to initialize the TokenManager.
     */
<<<<<<< HEAD
    function setup(bytes calldata params_) external override(Implementation, IImplementation) onlyProxy {
        bytes memory operatorBytes = abi.decode(params_, (bytes));
        
        // slither-disable-next-line uninitialized-local
        address operator;

        if (operatorBytes.length != 0) {
            operator = operatorBytes.toAddress();
            // Add flow limiter role to the service by default. The operator can remove this if they so choose.
=======
    function setup(bytes calldata params) external override(Implementation, IImplementation) onlyProxy {
        bytes memory operatorBytes = abi.decode(params, (bytes));

        address operator = address(0);
        if (operatorBytes.length != 0) {
            operator = operatorBytes.toAddress();
>>>>>>> 53c4a3a2
        }

        // If an operator is not provided, set `address(0)` as the operator.
        // This allows anyone to easily check if a custom operator was set on the token manager.
        _addAccountRoles(operator, (1 << uint8(Roles.FLOW_LIMITER)) | (1 << uint8(Roles.OPERATOR)));
<<<<<<< HEAD
        _addAccountRoles(address(interchainTokenService), (1 << uint8(Roles.FLOW_LIMITER)) | (1 << uint8(Roles.OPERATOR)));
=======

        // Add flow limiter role to the service by default. The operator can remove this if they so choose.
        _addAccountRoles(address(interchainTokenService), (1 << uint8(Roles.FLOW_LIMITER)) | (1 << uint8(Roles.OPERATOR)));

        _setup(params);
    }

    /**
     * @notice Calls the service to initiate an interchain transfer after taking the appropriate amount of tokens from the user.
     * @param destinationChain The name of the chain to send tokens to.
     * @param destinationAddress The address on the destination chain to send tokens to.
     * @param amount The amount of tokens to take from msg.sender.
     * @param metadata Any additional data to be sent with the transfer.
     */
    function interchainTransfer(
        string calldata destinationChain,
        bytes calldata destinationAddress,
        uint256 amount,
        bytes calldata metadata
    ) external payable virtual {
        address sender = msg.sender;

        amount = _takeToken(sender, amount);

        // rate limit the outgoing amount to destination
        _addFlowOut(amount);

        // slither-disable-next-line var-read-using-this
        interchainTokenService.transmitInterchainTransfer{ value: msg.value }(
            this.interchainTokenId(),
            sender,
            destinationChain,
            destinationAddress,
            amount,
            metadata
        );
>>>>>>> 53c4a3a2
    }

    function addFlowIn(uint256 amount) external onlyService {
        _addFlowIn(amount);
    }

    function addFlowOut(uint256 amount) external onlyService {
        _addFlowOut(amount);
    }

    /**
     * @notice This function adds a flow limiter for this TokenManager.
     * @dev Can only be called by the operator.
     * @param flowLimiter the address of the new flow limiter.
     */
    function addFlowLimiter(address flowLimiter) external onlyRole(uint8(Roles.OPERATOR)) {
        if (flowLimiter == address(0)) revert ZeroAddress();

        _addRole(flowLimiter, uint8(Roles.FLOW_LIMITER));
    }

    /**
     * @notice This function removes a flow limiter for this TokenManager.
     * @dev Can only be called by the operator.
     * @param flowLimiter the address of an existing flow limiter.
     */
    function removeFlowLimiter(address flowLimiter) external onlyRole(uint8(Roles.OPERATOR)) {
        if (flowLimiter == address(0)) revert ZeroAddress();

        _removeRole(flowLimiter, uint8(Roles.FLOW_LIMITER));
    }

    /**
     * @notice Query if an address is a flow limiter.
     * @param addr The address to query for.
     * @return bool Boolean value representing whether or not the address is a flow limiter.
     */
    function isFlowLimiter(address addr) external view returns (bool) {
        return hasRole(addr, uint8(Roles.FLOW_LIMITER));
    }

    /**
     * @notice This function sets the flow limit for this TokenManager.
     * @dev Can only be called by the flow limiters.
     * @param flowLimit_ The maximum difference between the tokens flowing in and/or out at any given interval of time (6h).
     */
    function setFlowLimit(uint256 flowLimit_) external onlyRole(uint8(Roles.FLOW_LIMITER)) {
        // slither-disable-next-line var-read-using-this
        _setFlowLimit(flowLimit_, this.interchainTokenId());
    }

    /**
     * @notice A function to renew approval to the service if we need to.
     */
    function addServiceApproval() external onlyService {
        IERC20(this.tokenAddress()).safeCall(abi.encodeWithSelector(IERC20.approve.selector, interchainTokenService, UINT256_MAX));
    }

    /**
     * @notice Getter function for the parameters of a lock/unlock TokenManager.
     * @dev This function will be mainly used by frontends.
     * @param operator_ The operator of the TokenManager.
     * @param tokenAddress_ The token to be managed.
     * @return params_ The resulting params to be passed to custom TokenManager deployments.
     */
    function params(bytes calldata operator_, address tokenAddress_) external pure returns (bytes memory params_) {
        params_ = abi.encode(operator_, tokenAddress_);
    }
}<|MERGE_RESOLUTION|>--- conflicted
+++ resolved
@@ -94,7 +94,6 @@
      * for the address of the operator, stored as bytes (to be compatible with non-EVM chains)
      * @param params_ The parameters to be used to initialize the TokenManager.
      */
-<<<<<<< HEAD
     function setup(bytes calldata params_) external override(Implementation, IImplementation) onlyProxy {
         bytes memory operatorBytes = abi.decode(params_, (bytes));
         
@@ -104,59 +103,12 @@
         if (operatorBytes.length != 0) {
             operator = operatorBytes.toAddress();
             // Add flow limiter role to the service by default. The operator can remove this if they so choose.
-=======
-    function setup(bytes calldata params) external override(Implementation, IImplementation) onlyProxy {
-        bytes memory operatorBytes = abi.decode(params, (bytes));
-
-        address operator = address(0);
-        if (operatorBytes.length != 0) {
-            operator = operatorBytes.toAddress();
->>>>>>> 53c4a3a2
         }
 
         // If an operator is not provided, set `address(0)` as the operator.
         // This allows anyone to easily check if a custom operator was set on the token manager.
         _addAccountRoles(operator, (1 << uint8(Roles.FLOW_LIMITER)) | (1 << uint8(Roles.OPERATOR)));
-<<<<<<< HEAD
         _addAccountRoles(address(interchainTokenService), (1 << uint8(Roles.FLOW_LIMITER)) | (1 << uint8(Roles.OPERATOR)));
-=======
-
-        // Add flow limiter role to the service by default. The operator can remove this if they so choose.
-        _addAccountRoles(address(interchainTokenService), (1 << uint8(Roles.FLOW_LIMITER)) | (1 << uint8(Roles.OPERATOR)));
-
-        _setup(params);
-    }
-
-    /**
-     * @notice Calls the service to initiate an interchain transfer after taking the appropriate amount of tokens from the user.
-     * @param destinationChain The name of the chain to send tokens to.
-     * @param destinationAddress The address on the destination chain to send tokens to.
-     * @param amount The amount of tokens to take from msg.sender.
-     * @param metadata Any additional data to be sent with the transfer.
-     */
-    function interchainTransfer(
-        string calldata destinationChain,
-        bytes calldata destinationAddress,
-        uint256 amount,
-        bytes calldata metadata
-    ) external payable virtual {
-        address sender = msg.sender;
-
-        amount = _takeToken(sender, amount);
-
-        // rate limit the outgoing amount to destination
-        _addFlowOut(amount);
-
-        // slither-disable-next-line var-read-using-this
-        interchainTokenService.transmitInterchainTransfer{ value: msg.value }(
-            this.interchainTokenId(),
-            sender,
-            destinationChain,
-            destinationAddress,
-            amount,
-            metadata
-        );
->>>>>>> 53c4a3a2
     }
 
     function addFlowIn(uint256 amount) external onlyService {
