--- conflicted
+++ resolved
@@ -19,10 +19,7 @@
 import { IInterchainTokenExecutable } from './interfaces/IInterchainTokenExecutable.sol';
 import { IInterchainTokenExpressExecutable } from './interfaces/IInterchainTokenExpressExecutable.sol';
 import { ITokenManager } from './interfaces/ITokenManager.sol';
-<<<<<<< HEAD
 import { IERC20Named } from './interfaces/IERC20Named.sol';
-=======
->>>>>>> ba744cac
 import { Create3AddressFixed } from './utils/Create3AddressFixed.sol';
 
 import { Operator } from './utils/Operator.sol';
@@ -921,11 +918,6 @@
     ) internal {
         bytes32 payloadHash = keccak256(payload);
 
-<<<<<<< HEAD
-        address expressExecutor = _getExpressExecutorAndEmitEvent(commandId, sourceChain, sourceAddress, payloadHash);
-
-=======
->>>>>>> ba744cac
         if (!gateway.validateContractCallAndMint(commandId, sourceChain, sourceAddress, payloadHash, tokenSymbol, amount))
             revert NotApprovedByGateway();
 
@@ -936,12 +928,9 @@
 
         _checkPayloadAgainstGatewayData(payload, tokenSymbol, amount);
 
-<<<<<<< HEAD
-=======
         // slither-disable-next-line reentrancy-events
         address expressExecutor = _getExpressExecutorAndEmitEvent(commandId, sourceChain, sourceAddress, payloadHash);
 
->>>>>>> ba744cac
         _processInterchainTransferPayload(commandId, expressExecutor, sourceChain, payload);
     }
 
@@ -1148,27 +1137,13 @@
         if (!success) revert TakeTokenFailed(data);
         (amount, symbol) = abi.decode(data, (uint256, string));
 
-<<<<<<< HEAD
-        if (tokenManagerType == uint256(TokenManagerType.GATEWAY)) {
-            symbol = IERC20Named(tokenAddress).symbol();
-        }
-=======
->>>>>>> ba744cac
         return (amount, symbol);
     }
 
     /**
      * @dev Gives token to recipient via the token service.
      */
-<<<<<<< HEAD
-    function _giveToken(bytes32 tokenId, address to, uint256 amount) internal returns (uint256, address) {
-        address tokenManager_ = tokenManagerAddress(tokenId);
-
-        (uint256 tokenManagerType, address tokenAddress) = ITokenManagerProxy(tokenManager_).getImplementationTypeAndTokenAddress();
-
-=======
     function _giveToken(bytes32 tokenId, address to, uint256 amount) internal returns (uint256, address tokenAddress) {
->>>>>>> ba744cac
         (bool success, bytes memory data) = tokenHandler.delegatecall(
             abi.encodeWithSelector(ITokenHandler.giveToken.selector, tokenId, to, amount)
         );
@@ -1196,13 +1171,8 @@
 
     function _getExpressExecutorAndEmitEvent(
         bytes32 commandId,
-<<<<<<< HEAD
-        string memory sourceChain,
-        string memory sourceAddress,
-=======
         string calldata sourceChain,
         string calldata sourceAddress,
->>>>>>> ba744cac
         bytes32 payloadHash
     ) internal returns (address expressExecutor) {
         expressExecutor = _popExpressExecutor(commandId, sourceChain, sourceAddress, payloadHash);
