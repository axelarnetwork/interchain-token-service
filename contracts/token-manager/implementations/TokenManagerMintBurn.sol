--- conflicted
+++ resolved
@@ -2,13 +2,6 @@
 
 pragma solidity ^0.8.0;
 
-<<<<<<< HEAD
-import { TokenManagerAddressStorage } from './TokenManagerAddressStorage.sol';
-import { IERC20BurnableMintable } from '../../interfaces/IERC20BurnableMintable.sol';
-import { ITokenManagerMintBurn } from '../../interfaces/ITokenManagerMintBurn.sol';
-
-=======
->>>>>>> 67ec36a1
 import { IERC20 } from '@axelar-network/axelar-gmp-sdk-solidity/contracts/interfaces/IERC20.sol';
 import { SafeTokenCall } from '@axelar-network/axelar-gmp-sdk-solidity/contracts/utils/SafeTransfer.sol';
 
@@ -22,13 +15,9 @@
  * @dev This contract extends TokenManagerAddressStorage and provides implementation for its abstract methods.
  * It uses the Axelar SDK to safely transfer tokens.
  */
-<<<<<<< HEAD
-contract TokenManagerMintBurn is TokenManagerAddressStorage, ITokenManagerMintBurn {
-=======
 contract TokenManagerMintBurn is TokenManager, ITokenManagerMintBurn {
     using SafeTokenCall for IERC20;
 
->>>>>>> 67ec36a1
     /**
      * @dev Constructs an instance of TokenManagerMintBurn. Calls the constructor
      * of TokenManagerAddressStorage which calls the constructor of TokenManager.
@@ -36,11 +25,7 @@
      */
     constructor(address interchainTokenService_) TokenManager(interchainTokenService_) {}
 
-<<<<<<< HEAD
-    function implementationType() external pure returns (uint256) {
-=======
     function implementationType() external pure virtual returns (uint256) {
->>>>>>> 67ec36a1
         return uint256(TokenManagerType.MINT_BURN);
     }
 
