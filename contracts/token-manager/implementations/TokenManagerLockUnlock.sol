// SPDX-License-Identifier: MIT

pragma solidity ^0.8.0;

import { TokenManager } from '../TokenManager.sol';
import { IERC20 } from '@axelar-network/axelar-gmp-sdk-solidity/contracts/interfaces/IERC20.sol';
import { ITokenManagerLockUnlock } from '../../interfaces/ITokenManagerLockUnlock.sol';

import { SafeTokenTransfer, SafeTokenTransferFrom } from '@axelar-network/axelar-gmp-sdk-solidity/contracts/utils/SafeTransfer.sol';

/**
 * @title TokenManagerLockUnlock
 * @notice This contract is an implementation of TokenManager that locks and unlocks a specific token on behalf of the interchain token service.
 * @dev This contract extends TokenManagerAddressStorage and provides implementation for its abstract methods.
 * It uses the Axelar SDK to safely transfer tokens.
 */
<<<<<<< HEAD
contract TokenManagerLockUnlock is TokenManager {
    using SafeTokenTransfer for IERC20;
    using SafeTokenTransferFrom for IERC20;

=======
contract TokenManagerLockUnlock is TokenManagerAddressStorage, ITokenManagerLockUnlock {
>>>>>>> 8a211761
    /**
     * @dev Constructs an instance of TokenManagerLockUnlock. Calls the constructor
     * of TokenManagerAddressStorage which calls the constructor of TokenManager.
     * @param interchainTokenService_ The address of the interchain token service contract
     */
    constructor(address interchainTokenService_) TokenManager(interchainTokenService_) {}

    function implementationType() external pure returns (uint256) {
<<<<<<< HEAD
        return 3;
=======
        return uint256(TokenManagerType.LOCK_UNLOCK);
>>>>>>> 8a211761
    }

    /**
     * @dev Sets up the token address.
     * @param params The setup parameters in bytes. Should be encoded with the token address.
     */
    function _setup(bytes calldata params) internal override {
        // The first argument is reserved for the operator.
        (, address tokenAddress) = abi.decode(params, (bytes, address));
        _setTokenAddress(tokenAddress);
    }

    /**
     * @dev Transfers a specified amount of tokens from a specified address to this contract.
     * @param from The address to transfer tokens from
     * @param amount The amount of tokens to transfer
     * @return uint The actual amount of tokens transferred. This allows support for fee-on-transfer tokens.
     */
    function _takeToken(address from, uint256 amount) internal override returns (uint256) {
        IERC20 token = IERC20(tokenAddress());

        token.safeTransferFrom(from, address(this), amount);

        return amount;
    }

    /**
     * @dev Transfers a specified amount of tokens from this contract to a specified address.
     * @param to The address to transfer tokens to
     * @param amount The amount of tokens to transfer
     * @return uint The actual amount of tokens transferred
     */
    function _giveToken(address to, uint256 amount) internal override returns (uint256) {
        IERC20 token = IERC20(tokenAddress());

        token.safeTransfer(to, amount);

        return amount;
    }

    /**
     * @notice Getter function for the parameters of a lock/unlock TokenManager. Mainly to be used by frontends.
     * @param operator the operator of the TokenManager.
     * @param tokenAddress the token to be managed.
     * @return params the resulting params to be passed to custom TokenManager deployments.
     */
    function getParams(bytes memory operator, address tokenAddress) external pure returns (bytes memory params) {
        params = abi.encode(operator, tokenAddress);
    }
}<|MERGE_RESOLUTION|>--- conflicted
+++ resolved
@@ -14,14 +14,10 @@
  * @dev This contract extends TokenManagerAddressStorage and provides implementation for its abstract methods.
  * It uses the Axelar SDK to safely transfer tokens.
  */
-<<<<<<< HEAD
-contract TokenManagerLockUnlock is TokenManager {
+contract TokenManagerLockUnlock is TokenManager, ITokenManagerLockUnlock {
     using SafeTokenTransfer for IERC20;
     using SafeTokenTransferFrom for IERC20;
 
-=======
-contract TokenManagerLockUnlock is TokenManagerAddressStorage, ITokenManagerLockUnlock {
->>>>>>> 8a211761
     /**
      * @dev Constructs an instance of TokenManagerLockUnlock. Calls the constructor
      * of TokenManagerAddressStorage which calls the constructor of TokenManager.
@@ -30,11 +26,7 @@
     constructor(address interchainTokenService_) TokenManager(interchainTokenService_) {}
 
     function implementationType() external pure returns (uint256) {
-<<<<<<< HEAD
-        return 3;
-=======
         return uint256(TokenManagerType.LOCK_UNLOCK);
->>>>>>> 8a211761
     }
 
     /**
