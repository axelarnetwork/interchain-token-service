--- conflicted
+++ resolved
@@ -124,7 +124,6 @@
 
             await expect(token.transferDistributorship(newAddress))
                 .to.emit(token, 'RolesRemoved')
-<<<<<<< HEAD
                 .withArgs(wallet.address, [DISTRIBUTOR_ROLE])
                 .to.emit(token, 'RolesAdded')
                 .withArgs(newAddress, [DISTRIBUTOR_ROLE]);
@@ -137,14 +136,6 @@
                 wallet.address,
                 DISTRIBUTOR_ROLE,
             ]);
-=======
-                .withArgs(wallet.address, 1 << DISTRIBUTOR_ROLE)
-                .to.emit(token, 'RolesAdded')
-                .withArgs(newAddress, 1 << DISTRIBUTOR_ROLE);
-
-            await expectRevert((gasOptions) => token.mint(newAddress, amount, gasOptions), token, 'MissingRole');
-            await expectRevert((gasOptions) => token.burn(newAddress, amount, gasOptions), token, 'MissingRole');
->>>>>>> b7bc8042
         });
     });
 
@@ -254,7 +245,6 @@
 
             await expect(token.transferDistributorship(newAddress))
                 .to.emit(token, 'RolesRemoved')
-<<<<<<< HEAD
                 .withArgs(wallet.address, [DISTRIBUTOR_ROLE])
                 .to.emit(token, 'RolesAdded')
                 .withArgs(newAddress, [DISTRIBUTOR_ROLE]);
@@ -267,14 +257,6 @@
                 wallet.address,
                 DISTRIBUTOR_ROLE,
             ]);
-=======
-                .withArgs(wallet.address, 1 << DISTRIBUTOR_ROLE)
-                .to.emit(token, 'RolesAdded')
-                .withArgs(newAddress, 1 << DISTRIBUTOR_ROLE);
-
-            await expectRevert((gasOptions) => token.mint(newAddress, amount, gasOptions), token, 'MissingRole');
-            await expectRevert((gasOptions) => token.burn(newAddress, amount, gasOptions), token, 'MissingRole');
->>>>>>> b7bc8042
         });
     });
 
@@ -348,7 +330,6 @@
 
             await expect(token.transferDistributorship(tokenManager.address))
                 .to.emit(token, 'RolesRemoved')
-<<<<<<< HEAD
                 .withArgs(wallet.address, [DISTRIBUTOR_ROLE])
                 .to.emit(token, 'RolesAdded')
                 .withArgs(tokenManager.address, [DISTRIBUTOR_ROLE]);
@@ -361,14 +342,6 @@
                 wallet.address,
                 DISTRIBUTOR_ROLE,
             ]);
-=======
-                .withArgs(wallet.address, 1 << DISTRIBUTOR_ROLE)
-                .to.emit(token, 'RolesAdded')
-                .withArgs(tokenManager.address, 1 << DISTRIBUTOR_ROLE);
-
-            await expectRevert((gasOptions) => token.mint(newAddress, amount, gasOptions), token, 'MissingRole');
-            await expectRevert((gasOptions) => token.burn(newAddress, amount, gasOptions), token, 'MissingRole');
->>>>>>> b7bc8042
         });
 
         // In order to be able to receive tokens the distributorship should be changed on other chains as well.
