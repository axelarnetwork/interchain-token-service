// SPDX-License-Identifier: MIT

pragma solidity 0.8.9;

import { ITokenManager } from '../interfaces/ITokenManager.sol';
import { IInterchainTokenService } from '../interfaces/IInterchainTokenService.sol';
import { ITokenManagerProxy } from '../interfaces/ITokenManagerProxy.sol';

import { Adminable } from '../utils/Adminable.sol';
import { FlowLimit } from '../utils/FlowLimit.sol';
import { AddressBytesUtils } from '../libraries/AddressBytesUtils.sol';
import { Implementation } from '../utils/Implementation.sol';

<<<<<<< HEAD
/// @title The main functionality of TokenManagers.
/// @notice This contract is responsible for handling tokens before initiating a cross chain token transfer, or after receiving one.
=======
/**
 * @title The main functionality of TokenManagers.
 * @author Foivos Antoulinakis
 * @notice This contract is responsible for handling tokens before initiating a cross chain token transfer, or after receiving one.
 */
>>>>>>> ee800869
abstract contract TokenManager is ITokenManager, Adminable, FlowLimit, Implementation {
    using AddressBytesUtils for bytes;

    IInterchainTokenService public immutable interchainTokenService;

    /**
     * @notice Constructs the TokenManager contract.
     * @param interchainTokenService_ The address of the interchain token service
     */
    constructor(address interchainTokenService_) {
        if (interchainTokenService_ == address(0)) revert TokenLinkerZeroAddress();
        interchainTokenService = IInterchainTokenService(interchainTokenService_);
    }

    /**
     * @dev A modifier that allows only the interchain token service to execute the function.
     */
    modifier onlyService() {
        if (msg.sender != address(interchainTokenService)) revert NotService();
        _;
    }

    /**
     * @dev A modifier that allows only the token to execute the function.
     */
    modifier onlyToken() {
        if (msg.sender != tokenAddress()) revert NotToken();
        _;
    }

    /**
     * @notice A function that should return the address of the token.
     * Must be overridden in the inheriting contract.
     * @return address address of the token.
     */
    function tokenAddress() public view virtual returns (address);

<<<<<<< HEAD
    /// @dev This is supposed to be hidden by the proxy and only be called once from the proxy constructor
    /// @param params the parameters to be used to initialize the TokenManager. The exact format depends on the type of TokenManager used but the first 32 bytes are reserved for the address of the admin, stored as bytes (to be compatible with non-EVM chains)
=======
    /**
     * @dev This function should only be called by the proxy, and only once from the proxy constructor
     * @param params the parameters to be used to initialize the TokenManager. The exact format depends
     * on the type of TokenManager used but the first 32 bytes are reserved for the address of the admin,
     * stored as bytes (to be compatible with non-EVM chains)
     */
>>>>>>> ee800869
    function setup(bytes calldata params) external override onlyProxy {
        bytes memory adminBytes = abi.decode(params, (bytes));
        address admin_;
        /**
         * @dev Specifying an empty admin will default to the service being the admin. This makes it easy to deploy
         * remote standardized tokens without knowing anything about the service address at the destination.
         */
        if (adminBytes.length == 0) {
            admin_ = address(interchainTokenService);
        } else {
            admin_ = adminBytes.toAddress();
        }
        _setAdmin(admin_);
        _setup(params);
    }

<<<<<<< HEAD
    /// @notice Calls the service to initiate the a cross-chain transfer after taking the appropriate amount of tokens from the user.
    /// @param destinationChain the name of the chain to send tokens to.
    /// @param destinationAddress the address of the user to send tokens to.
    /// @param amount the amount of tokens to take from msg.sender.
=======
    /**
     * @notice Calls the service to initiate the a cross-chain transfer after taking the appropriate amount of tokens from the user.
     * @param destinationChain the name of the chain to send tokens to.
     * @param destinationAddress the address of the user to send tokens to.
     * @param amount the amount of tokens to take from msg.sender.
     */
>>>>>>> ee800869
    function sendToken(string calldata destinationChain, bytes calldata destinationAddress, uint256 amount) external payable virtual {
        address sender = msg.sender;
        amount = _takeToken(sender, amount);
        _addFlowOut(amount);
        _transmitSendToken(sender, destinationChain, destinationAddress, amount);
    }

<<<<<<< HEAD
    /// @notice Calls the service to initiate the a cross-chain transfer with data after taking the appropriate amount of tokens from the user.
    /// @param destinationChain the name of the chain to send tokens to.
    /// @param destinationAddress the address of the user to send tokens to.
    /// @param amount the amount of tokens to take from msg.sender.
    /// @param data the data to pass to the destination contract.
=======
    /**
     * @notice Calls the service to initiate the a cross-chain transfer with data after taking the appropriate amount of tokens from the user.
     * @param destinationChain the name of the chain to send tokens to.
     * @param destinationAddress the address of the user to send tokens to.
     * @param amount the amount of tokens to take from msg.sender.
     * @param data the data to pass to the destination contract.
     */
>>>>>>> ee800869
    function callContractWithInterchainToken(
        string calldata destinationChain,
        bytes calldata destinationAddress,
        uint256 amount,
        bytes calldata data
    ) external payable virtual {
        address sender = msg.sender;
        amount = _takeToken(sender, amount);
        _addFlowOut(amount);
        _transmitSendTokenWithData(sender, destinationChain, destinationAddress, amount, data);
    }

<<<<<<< HEAD
    /// @notice Calls the service to initiate the a cross-chain transfer after taking the appropriate amount of tokens from the user. This can only be called by the token itself.
    /// @param sender the address of the user paying for the cross chain transfer.
    /// @param destinationChain the name of the chain to send tokens to.
    /// @param destinationAddress the address of the user to send tokens to.
    /// @param amount the amount of tokens to take from msg.sender.
=======
    /**
     * @notice Calls the service to initiate the a cross-chain transfer after taking the appropriate amount of tokens from the user. This can only be called by the token itself.
     * @param sender the address of the user paying for the cross chain transfer.
     * @param destinationChain the name of the chain to send tokens to.
     * @param destinationAddress the address of the user to send tokens to.
     * @param amount the amount of tokens to take from msg.sender.
     */
>>>>>>> ee800869
    function sendSelf(
        address sender,
        string calldata destinationChain,
        bytes calldata destinationAddress,
        uint256 amount
    ) external payable virtual onlyToken {
        amount = _takeToken(sender, amount);
        _addFlowOut(amount);
        _transmitSendToken(sender, destinationChain, destinationAddress, amount);
    }

<<<<<<< HEAD
    /// @notice Calls the service to initiate the a cross-chain transfer with data after taking the appropriate amount of tokens from the user. This can only be called by the token itself.
    /// @param sender the address of the user paying for the cross chain transfer.
    /// @param destinationChain the name of the chain to send tokens to.
    /// @param destinationAddress the address of the user to send tokens to.
    /// @param amount the amount of tokens to take from msg.sender.
    /// @param data the data to pass to the destination contract.
=======
    /**
     * @notice Calls the service to initiate the a cross-chain transfer with data after taking the appropriate
     * amount of tokens from the user. This can only be called by the token itself.
     * @param sender the address of the user paying for the cross chain transfer.
     * @param destinationChain the name of the chain to send tokens to.
     * @param destinationAddress the address of the user to send tokens to.
     * @param amount the amount of tokens to take from msg.sender.
     * @param data the data to pass to the destination contract.
     */
>>>>>>> ee800869
    function callContractWithSelf(
        address sender,
        string calldata destinationChain,
        bytes calldata destinationAddress,
        uint256 amount,
        bytes calldata data
    ) external payable virtual onlyToken {
        amount = _takeToken(sender, amount);
        _addFlowOut(amount);
        _transmitSendTokenWithData(sender, destinationChain, destinationAddress, amount, data);
    }

<<<<<<< HEAD
    /// @notice This function gives token to a specified address. Can only be called by the service.
    /// @param destinationAddress the address to give tokens to.
    /// @param amount the amount of token to give.
    /// @return the amount of token actually given, which will onle be differen than `amount` in cases where the token takes some on-transfer fee.
=======
    /**
     * @notice This function gives token to a specified address. Can only be called by the service.
     * @param destinationAddress the address to give tokens to.
     * @param amount the amount of token to give.
     * @return the amount of token actually given, which will onle be differen than `amount` in cases where the token takes some on-transfer fee.
     */
>>>>>>> ee800869
    function giveToken(address destinationAddress, uint256 amount) external onlyService returns (uint256) {
        amount = _giveToken(destinationAddress, amount);
        _addFlowIn(amount);
        return amount;
    }

<<<<<<< HEAD
    /// @notice This function sets the flow limit for this TokenManager. Can only be called by the admin.
    /// @param flowLimit the maximum difference between the tokens flowing in and/or out at any given interval of time (6h)
=======
    /**
     * @notice This function sets the flow limit for this TokenManager. Can only be called by the admin.
     * @param flowLimit the maximum difference between the tokens flowing in and/or out at any given interval of time (6h)
     */
>>>>>>> ee800869
    function setFlowLimit(uint256 flowLimit) external onlyAdmin {
        _setFlowLimit(flowLimit);
    }

    /**
     * @notice Transfers tokens from a specific address to this contract.
     * Must be overridden in the inheriting contract.
     * @param from The address from which the tokens will be sent
     * @param amount The amount of tokens to receive
     * @return uint amount of tokens received
     */
    function _takeToken(address from, uint256 amount) internal virtual returns (uint256);

    /**
     * @notice Transfers tokens from this contract to a specific address.
     * Must be overridden in the inheriting contract.
     * @param from The address to which the tokens will be sent
     * @param amount The amount of tokens to send
     * @return uint amount of tokens sent
     */
    function _giveToken(address from, uint256 amount) internal virtual returns (uint256);

    /**
     * @notice Calls the interchain token service to send tokens to an address on another chain
     * @param sender The sender of the tokens
     * @param destinationChain The chain to which the tokens will be sent
     * @param destinationAddress The address on the destination chain where the tokens will be sent
     * @param amount The amount of tokens to send
     */
    function _transmitSendToken(
        address sender,
        string calldata destinationChain,
        bytes calldata destinationAddress,
        uint256 amount
    ) internal virtual {
        interchainTokenService.transmitSendToken{ value: msg.value }(_getTokenId(), sender, destinationChain, destinationAddress, amount);
    }

    /**
     * @notice Calls the interchain token service to send tokens to and call a function on a contract on another chain
     * @param sender The sender of the tokens
     * @param destinationChain The chain to which the tokens will be sent
     * @param destinationAddress The address on the destination chain where the tokens will be sent
     * @param amount The amount of tokens to send
     * @param data The data needed to call the contract on the destination chain
     */
    function _transmitSendTokenWithData(
        address sender,
        string calldata destinationChain,
        bytes calldata destinationAddress,
        uint256 amount,
        bytes calldata data
    ) internal virtual {
        interchainTokenService.transmitSendTokenWithData{ value: msg.value }(
            _getTokenId(),
            sender,
            destinationChain,
            destinationAddress,
            amount,
            data
        );
    }

    /**
     * @notice Additional setup logic to perform
     * Must be overridden in the inheriting contract.
     * @param params The setup parameters
     */
    function _setup(bytes calldata params) internal virtual;

    /**
     * @notice Gets the token ID from the token manager proxy.
     * @return tokenId The ID of the token
     */
    function _getTokenId() internal view returns (bytes32 tokenId) {
        tokenId = ITokenManagerProxy(address(this)).tokenId();
    }
}<|MERGE_RESOLUTION|>--- conflicted
+++ resolved
@@ -11,16 +11,11 @@
 import { AddressBytesUtils } from '../libraries/AddressBytesUtils.sol';
 import { Implementation } from '../utils/Implementation.sol';
 
-<<<<<<< HEAD
-/// @title The main functionality of TokenManagers.
-/// @notice This contract is responsible for handling tokens before initiating a cross chain token transfer, or after receiving one.
-=======
 /**
  * @title The main functionality of TokenManagers.
  * @author Foivos Antoulinakis
  * @notice This contract is responsible for handling tokens before initiating a cross chain token transfer, or after receiving one.
  */
->>>>>>> ee800869
 abstract contract TokenManager is ITokenManager, Adminable, FlowLimit, Implementation {
     using AddressBytesUtils for bytes;
 
@@ -58,17 +53,12 @@
      */
     function tokenAddress() public view virtual returns (address);
 
-<<<<<<< HEAD
-    /// @dev This is supposed to be hidden by the proxy and only be called once from the proxy constructor
-    /// @param params the parameters to be used to initialize the TokenManager. The exact format depends on the type of TokenManager used but the first 32 bytes are reserved for the address of the admin, stored as bytes (to be compatible with non-EVM chains)
-=======
     /**
      * @dev This function should only be called by the proxy, and only once from the proxy constructor
      * @param params the parameters to be used to initialize the TokenManager. The exact format depends
      * on the type of TokenManager used but the first 32 bytes are reserved for the address of the admin,
      * stored as bytes (to be compatible with non-EVM chains)
      */
->>>>>>> ee800869
     function setup(bytes calldata params) external override onlyProxy {
         bytes memory adminBytes = abi.decode(params, (bytes));
         address admin_;
@@ -85,19 +75,12 @@
         _setup(params);
     }
 
-<<<<<<< HEAD
-    /// @notice Calls the service to initiate the a cross-chain transfer after taking the appropriate amount of tokens from the user.
-    /// @param destinationChain the name of the chain to send tokens to.
-    /// @param destinationAddress the address of the user to send tokens to.
-    /// @param amount the amount of tokens to take from msg.sender.
-=======
     /**
      * @notice Calls the service to initiate the a cross-chain transfer after taking the appropriate amount of tokens from the user.
      * @param destinationChain the name of the chain to send tokens to.
      * @param destinationAddress the address of the user to send tokens to.
      * @param amount the amount of tokens to take from msg.sender.
      */
->>>>>>> ee800869
     function sendToken(string calldata destinationChain, bytes calldata destinationAddress, uint256 amount) external payable virtual {
         address sender = msg.sender;
         amount = _takeToken(sender, amount);
@@ -105,13 +88,6 @@
         _transmitSendToken(sender, destinationChain, destinationAddress, amount);
     }
 
-<<<<<<< HEAD
-    /// @notice Calls the service to initiate the a cross-chain transfer with data after taking the appropriate amount of tokens from the user.
-    /// @param destinationChain the name of the chain to send tokens to.
-    /// @param destinationAddress the address of the user to send tokens to.
-    /// @param amount the amount of tokens to take from msg.sender.
-    /// @param data the data to pass to the destination contract.
-=======
     /**
      * @notice Calls the service to initiate the a cross-chain transfer with data after taking the appropriate amount of tokens from the user.
      * @param destinationChain the name of the chain to send tokens to.
@@ -119,7 +95,6 @@
      * @param amount the amount of tokens to take from msg.sender.
      * @param data the data to pass to the destination contract.
      */
->>>>>>> ee800869
     function callContractWithInterchainToken(
         string calldata destinationChain,
         bytes calldata destinationAddress,
@@ -132,13 +107,6 @@
         _transmitSendTokenWithData(sender, destinationChain, destinationAddress, amount, data);
     }
 
-<<<<<<< HEAD
-    /// @notice Calls the service to initiate the a cross-chain transfer after taking the appropriate amount of tokens from the user. This can only be called by the token itself.
-    /// @param sender the address of the user paying for the cross chain transfer.
-    /// @param destinationChain the name of the chain to send tokens to.
-    /// @param destinationAddress the address of the user to send tokens to.
-    /// @param amount the amount of tokens to take from msg.sender.
-=======
     /**
      * @notice Calls the service to initiate the a cross-chain transfer after taking the appropriate amount of tokens from the user. This can only be called by the token itself.
      * @param sender the address of the user paying for the cross chain transfer.
@@ -146,7 +114,6 @@
      * @param destinationAddress the address of the user to send tokens to.
      * @param amount the amount of tokens to take from msg.sender.
      */
->>>>>>> ee800869
     function sendSelf(
         address sender,
         string calldata destinationChain,
@@ -158,14 +125,6 @@
         _transmitSendToken(sender, destinationChain, destinationAddress, amount);
     }
 
-<<<<<<< HEAD
-    /// @notice Calls the service to initiate the a cross-chain transfer with data after taking the appropriate amount of tokens from the user. This can only be called by the token itself.
-    /// @param sender the address of the user paying for the cross chain transfer.
-    /// @param destinationChain the name of the chain to send tokens to.
-    /// @param destinationAddress the address of the user to send tokens to.
-    /// @param amount the amount of tokens to take from msg.sender.
-    /// @param data the data to pass to the destination contract.
-=======
     /**
      * @notice Calls the service to initiate the a cross-chain transfer with data after taking the appropriate
      * amount of tokens from the user. This can only be called by the token itself.
@@ -175,7 +134,6 @@
      * @param amount the amount of tokens to take from msg.sender.
      * @param data the data to pass to the destination contract.
      */
->>>>>>> ee800869
     function callContractWithSelf(
         address sender,
         string calldata destinationChain,
@@ -188,34 +146,22 @@
         _transmitSendTokenWithData(sender, destinationChain, destinationAddress, amount, data);
     }
 
-<<<<<<< HEAD
-    /// @notice This function gives token to a specified address. Can only be called by the service.
-    /// @param destinationAddress the address to give tokens to.
-    /// @param amount the amount of token to give.
-    /// @return the amount of token actually given, which will onle be differen than `amount` in cases where the token takes some on-transfer fee.
-=======
     /**
      * @notice This function gives token to a specified address. Can only be called by the service.
      * @param destinationAddress the address to give tokens to.
      * @param amount the amount of token to give.
      * @return the amount of token actually given, which will onle be differen than `amount` in cases where the token takes some on-transfer fee.
      */
->>>>>>> ee800869
     function giveToken(address destinationAddress, uint256 amount) external onlyService returns (uint256) {
         amount = _giveToken(destinationAddress, amount);
         _addFlowIn(amount);
         return amount;
     }
 
-<<<<<<< HEAD
-    /// @notice This function sets the flow limit for this TokenManager. Can only be called by the admin.
-    /// @param flowLimit the maximum difference between the tokens flowing in and/or out at any given interval of time (6h)
-=======
     /**
      * @notice This function sets the flow limit for this TokenManager. Can only be called by the admin.
      * @param flowLimit the maximum difference between the tokens flowing in and/or out at any given interval of time (6h)
      */
->>>>>>> ee800869
     function setFlowLimit(uint256 flowLimit) external onlyAdmin {
         _setFlowLimit(flowLimit);
     }
