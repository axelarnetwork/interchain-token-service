--- conflicted
+++ resolved
@@ -5,13 +5,8 @@
 require('dotenv').config();
 const { ethers } = require('hardhat');
 const { AddressZero, MaxUint256 } = ethers.constants;
-<<<<<<< HEAD
 const { defaultAbiCoder, keccak256, formatBytes32String } = ethers.utils;
 const { Contract } = ethers;
-=======
-const { defaultAbiCoder, keccak256 } = ethers.utils;
-const { Contract, Wallet } = ethers;
->>>>>>> b2693df8
 const { anyValue } = require('@nomicfoundation/hardhat-chai-matchers/withArgs');
 
 const TokenManager = require('../artifacts/contracts/tokenManager/TokenManager.sol/TokenManager.json');
@@ -367,12 +362,8 @@
         const tokenSymbol = 'TN';
         const tokenDecimals = 13;
         const distributor = '0x12345678';
-<<<<<<< HEAD
         const destinationChain = formatBytes32String('dest');
-=======
         const admin = '0x5678';
-        const destinationChain = 'dest';
->>>>>>> b2693df8
         const gasValue = 1234;
         const salt = getRandomBytes32();
         let txPaused;
