--- conflicted
+++ resolved
@@ -35,14 +35,9 @@
     }
 
     /**
-<<<<<<< HEAD
-     * @notice Sets up the token address.
-     * @dev The params should be encoded with the token address.
+     * @notice Sets up the token address and liquidity pool address.
+     * @dev The params should be encoded with the token address and the liquidity pool address.
      * @param params_ The setup parameters in bytes.
-=======
-     * @dev Sets up the token address and liquidity pool address.
-     * @param params_ The setup parameters in bytes. Should be encoded with the token address and the liquidity pool address.
->>>>>>> e49d8846
      */
     function _setup(bytes calldata params_) internal override {
         // The first argument is reserved for the operator.
