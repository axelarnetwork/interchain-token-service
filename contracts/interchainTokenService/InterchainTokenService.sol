--- conflicted
+++ resolved
@@ -70,24 +70,14 @@
         if(ITokenManagerProxy(tokenManagerAddress).tokenId() != tokenId) revert TokenManagerNotDeployed(tokenId);
     }
 
-<<<<<<< HEAD
-=======
     // There are two ways to cacluate a tokenId, one is for pre-existing tokens, and anyone can do this for a token once.
-    // solhint-disable-next-line no-empty-blocks
->>>>>>> 5e5dbb01
     function getCanonicalTokenId(address tokenAddress) external view returns (bytes32 tokenId) {
         tokenId = keccak256(abi.encode(PREFIX_CANONICAL_TOKEN_ID, chainNameHash, tokenAddress));
     }
 
-<<<<<<< HEAD
+    // The other is by providing a salt, and your address (msg.sender) is used for the calculation.
     function getCustomTokenId(address admin, bytes32 salt) external pure returns (bytes32 tokenId) {
         tokenId = keccak256(abi.encode(PREFIX_CUSTOM_TOKEN_ID, admin, salt));
-=======
-    // The other is by providing a salt, and your address (msg.sender) is used for the calculation.
-    // solhint-disable-next-line no-empty-blocks
-    function getCustomTokenId(address admin, bytes32 salt) external view returns (bytes32 tokenId) {
-        // TODO: implement
->>>>>>> 5e5dbb01
     }
 
     // solhint-disable-next-line no-empty-blocks
