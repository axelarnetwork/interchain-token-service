// SPDX-License-Identifier: MIT

pragma solidity ^0.8.0;

import { IERC20 } from '@axelar-network/axelar-gmp-sdk-solidity/contracts/interfaces/IERC20.sol';
import { IAxelarGasService } from '@axelar-network/axelar-gmp-sdk-solidity/contracts/interfaces/IAxelarGasService.sol';
import { IAxelarGateway } from '@axelar-network/axelar-gmp-sdk-solidity/contracts/interfaces/IAxelarGateway.sol';
import { ExpressExecutorTracker } from '@axelar-network/axelar-gmp-sdk-solidity/contracts/express/ExpressExecutorTracker.sol';
import { Upgradable } from '@axelar-network/axelar-gmp-sdk-solidity/contracts/upgradable/Upgradable.sol';
import { Create3Address } from '@axelar-network/axelar-gmp-sdk-solidity/contracts/deploy/Create3Address.sol';
import { SafeTokenTransferFrom } from '@axelar-network/axelar-gmp-sdk-solidity/contracts/libs/SafeTransfer.sol';
import { StringToBytes32, Bytes32ToString } from '@axelar-network/axelar-gmp-sdk-solidity/contracts/libs/Bytes32String.sol';
import { Multicall } from '@axelar-network/axelar-gmp-sdk-solidity/contracts/utils/Multicall.sol';
import { IInterchainRouter } from '@axelar-network/axelar-gmp-sdk-solidity/contracts/interfaces/IInterchainRouter.sol';
import { Pausable } from '@axelar-network/axelar-gmp-sdk-solidity/contracts/utils/Pausable.sol';

import { IInterchainTokenService } from '../interfaces/IInterchainTokenService.sol';
import { ITokenManagerDeployer } from '../interfaces/ITokenManagerDeployer.sol';
import { IStandardizedTokenDeployer } from '../interfaces/IStandardizedTokenDeployer.sol';
import { IInterchainTokenExecutable } from '../interfaces/IInterchainTokenExecutable.sol';
import { IInterchainTokenExpressExecutable } from '../interfaces/IInterchainTokenExpressExecutable.sol';
import { ITokenManager } from '../interfaces/ITokenManager.sol';
import { IERC20Named } from '../interfaces/IERC20Named.sol';

import { AddressBytesUtils } from '../libraries/AddressBytesUtils.sol';
<<<<<<< HEAD
import { ExpressCallHandler } from '../utils/ExpressCallHandler.sol';
=======
import { Pausable } from '../utils/Pausable.sol';
>>>>>>> 9f89c148
import { Operatable } from '../utils/Operatable.sol';

/**
 * @title The Interchain Token Service
 * @notice This contract is responsible for facilitating cross chain token transfers.
 * It (mostly) does not handle tokens, but is responsible for the messaging that needs to occur for cross chain transfers to happen.
 * @dev The only storage used here is for ExpressCalls
 */
contract InterchainTokenService is
    Upgradable,
    Operatable,
    Pausable,
    Multicall,
    Create3Address,
    ExpressExecutorTracker,
    IInterchainTokenService
{
    using StringToBytes32 for string;
    using Bytes32ToString for bytes32;
    using AddressBytesUtils for bytes;
    using AddressBytesUtils for address;
    using SafeTokenTransferFrom for IERC20;

    address internal immutable implementationLockUnlock;
    address internal immutable implementationMintBurn;
    address internal immutable implementationMintBurnFrom;
    address internal immutable implementationLockUnlockFee;
    IAxelarGateway public immutable gateway;
    IAxelarGasService public immutable gasService;
    IInterchainRouter public immutable interchainRouter;
    address public immutable tokenManagerDeployer;
    address public immutable standardizedTokenDeployer;
    bytes32 public immutable chainNameHash;

    bytes32 internal constant PREFIX_CUSTOM_TOKEN_ID = keccak256('its-custom-token-id');
    bytes32 internal constant PREFIX_STANDARDIZED_TOKEN_ID = keccak256('its-standardized-token-id');
    bytes32 internal constant PREFIX_STANDARDIZED_TOKEN_SALT = keccak256('its-standardized-token-salt');

    uint256 private constant SELECTOR_RECEIVE_TOKEN = 1;
    uint256 private constant SELECTOR_RECEIVE_TOKEN_WITH_DATA = 2;
    uint256 private constant SELECTOR_DEPLOY_TOKEN_MANAGER = 3;
    uint256 private constant SELECTOR_DEPLOY_AND_REGISTER_STANDARDIZED_TOKEN = 4;

    bytes32 private constant CONTRACT_ID = keccak256('interchain-token-service');
    bytes32 private constant EXECUTE_SUCCESS = keccak256('its-execute-success');
    bytes32 private constant EXPRESS_EXECUTE_SUCCESS = keccak256('its-express-execute-success');

    /**
     * @dev All of the variables passed here are stored as immutable variables.
     * @param tokenManagerDeployer_ the address of the TokenManagerDeployer.
     * @param standardizedTokenDeployer_ the address of the StandardizedTokenDeployer.
     * @param gateway_ the address of the AxelarGateway.
     * @param gasService_ the address of the AxelarGasService.
     * @param interchainRouter_ the address of the InterchainRouter.
     * @param tokenManagerImplementations this needs to have implementations in the order: Mint-burn, Mint-burn from, Lock-unlock, and Lock-unlock with fee.
     */
    constructor(
        address tokenManagerDeployer_,
        address standardizedTokenDeployer_,
        address gateway_,
        address gasService_,
        address interchainRouter_,
        address[] memory tokenManagerImplementations
    ) {
        if (
            interchainRouter_ == address(0) ||
            gasService_ == address(0) ||
            tokenManagerDeployer_ == address(0) ||
            standardizedTokenDeployer_ == address(0) ||
            gateway_ == address(0)
        ) revert ZeroAddress();

        gateway = IAxelarGateway(gateway_);
        interchainRouter = IInterchainRouter(interchainRouter_);
        gasService = IAxelarGasService(gasService_);
        tokenManagerDeployer = tokenManagerDeployer_;
        standardizedTokenDeployer = standardizedTokenDeployer_;

        if (tokenManagerImplementations.length != uint256(type(TokenManagerType).max) + 1) revert LengthMismatch();

        implementationMintBurn = _sanitizeTokenManagerImplementation(tokenManagerImplementations, TokenManagerType.MINT_BURN);
        implementationMintBurnFrom = _sanitizeTokenManagerImplementation(tokenManagerImplementations, TokenManagerType.MINT_BURN_FROM);
        implementationLockUnlock = _sanitizeTokenManagerImplementation(tokenManagerImplementations, TokenManagerType.LOCK_UNLOCK);
        implementationLockUnlockFee = _sanitizeTokenManagerImplementation(tokenManagerImplementations, TokenManagerType.LOCK_UNLOCK_FEE);
        string memory chainName_ = interchainRouter.chainName();
        chainNameHash = keccak256(bytes(chainName_));
    }

    /*******\
    MODIFIERS
    \*******/

    /**
     * @notice This modifier is used to ensure that only a remote InterchainTokenService can _execute this one.
     * @param sourceChain the source of the contract call.
     * @param sourceAddress the address that the call came from.
     */
    modifier onlyRemoteService(string calldata sourceChain, string calldata sourceAddress) {
        if (!interchainRouter.validateSender(sourceChain, sourceAddress)) revert NotRemoteService();
        _;
    }

    /**
     * @notice This modifier is used to ensure certain functions can only be called by TokenManagers.
     * @param tokenId the `tokenId` of the TokenManager trying to perform the call.
     */
    modifier onlyTokenManager(bytes32 tokenId) {
        address tokenManager = getTokenManagerAddress(tokenId);
        if (msg.sender != tokenManager) revert NotTokenManager(msg.sender, tokenManager);

        _;
    }

    /*****\
    GETTERS
    \*****/

    /**
     * @notice Getter for the contract id.
     */
    function contractId() external pure returns (bytes32) {
        return CONTRACT_ID;
    }

    /**
     * @notice Calculates the address of a TokenManager from a specific tokenId. The TokenManager does not need to exist already.
     * @param tokenId the tokenId.
     * @return tokenManagerAddress deployment address of the TokenManager.
     */
    function getTokenManagerAddress(bytes32 tokenId) public view returns (address tokenManagerAddress) {
        tokenManagerAddress = _create3Address(tokenId);
    }

    /**
     * @notice Returns the address of a TokenManager from a specific tokenId. The TokenManager needs to exist already.
     * @param tokenId the tokenId.
     * @return tokenManagerAddress deployment address of the TokenManager.
     */
    function getValidTokenManagerAddress(bytes32 tokenId) public view returns (address tokenManagerAddress) {
        tokenManagerAddress = getTokenManagerAddress(tokenId);
        if (tokenManagerAddress.code.length == 0) revert TokenManagerDoesNotExist(tokenId);
    }

    /**
     * @notice Returns the address of the token that an existing tokenManager points to.
     * @param tokenId the tokenId.
     * @return tokenAddress the address of the token.
     */
    function getTokenAddress(bytes32 tokenId) external view returns (address tokenAddress) {
        address tokenManagerAddress = getValidTokenManagerAddress(tokenId);
        tokenAddress = ITokenManager(tokenManagerAddress).tokenAddress();
    }

    /**
     * @notice Returns the address of the standardized token that would be deployed with a given tokenId.
     * The token does not need to exist.
     * @param tokenId the tokenId.
     * @return tokenAddress the address of the standardized token.
     */
    function getStandardizedTokenAddress(bytes32 tokenId) public view returns (address tokenAddress) {
        tokenId = _getStandardizedTokenSalt(tokenId);
        tokenAddress = _create3Address(tokenId);
    }

    /**
     * @notice Calculates the tokenId that would correspond to a canonical link for a given token.
     * This will depend on what chain it is called from, unlike custom tokenIds.
     * @param tokenAddress the address of the token.
     * @return tokenId the tokenId that the canonical TokenManager would get (or has gotten) for the token.
     */
    function getCanonicalTokenId(address tokenAddress) public view returns (bytes32 tokenId) {
        tokenId = keccak256(abi.encode(PREFIX_STANDARDIZED_TOKEN_ID, chainNameHash, tokenAddress));
    }

    /**
     * @notice Calculates the tokenId that would correspond to a custom link for a given deployer with a specified salt.
     * This will not depend on what chain it is called from, unlike canonical tokenIds.
     * @param sender the address of the TokenManager deployer.
     * @param salt the salt that the deployer uses for the deployment.
     * @return tokenId the tokenId that the custom TokenManager would get (or has gotten).
     */
    function getCustomTokenId(address sender, bytes32 salt) public pure returns (bytes32 tokenId) {
        tokenId = keccak256(abi.encode(PREFIX_CUSTOM_TOKEN_ID, sender, salt));
    }

    /**
     * @notice Getter function for TokenManager implementations. This will mainly be called by TokenManagerProxies
     * to figure out their implementations
     * @param tokenManagerType the type of the TokenManager.
     * @return tokenManagerAddress the address of the TokenManagerImplementation.
     */
    function getImplementation(uint256 tokenManagerType) external view returns (address) {
        if (tokenManagerType > uint256(type(TokenManagerType).max)) revert InvalidImplementation();

        if (TokenManagerType(tokenManagerType) == TokenManagerType.MINT_BURN) return implementationMintBurn;
        if (TokenManagerType(tokenManagerType) == TokenManagerType.MINT_BURN_FROM) return implementationMintBurnFrom;
        if (TokenManagerType(tokenManagerType) == TokenManagerType.LOCK_UNLOCK) return implementationLockUnlock;
        if (TokenManagerType(tokenManagerType) == TokenManagerType.LOCK_UNLOCK_FEE) return implementationLockUnlockFee;

        revert InvalidImplementation();
    }

    /**
     * @notice Getter function for the flow limit of an existing token manager with a give token ID.
     * @param tokenId the token ID of the TokenManager.
     * @return flowLimit the flow limit.
     */
    function getFlowLimit(bytes32 tokenId) external view returns (uint256 flowLimit) {
        ITokenManager tokenManager = ITokenManager(getValidTokenManagerAddress(tokenId));
        flowLimit = tokenManager.getFlowLimit();
    }

    /**
     * @notice Getter function for the flow out amount of an existing token manager with a give token ID.
     * @param tokenId the token ID of the TokenManager.
     * @return flowOutAmount the flow out amount.
     */
    function getFlowOutAmount(bytes32 tokenId) external view returns (uint256 flowOutAmount) {
        ITokenManager tokenManager = ITokenManager(getValidTokenManagerAddress(tokenId));
        flowOutAmount = tokenManager.getFlowOutAmount();
    }

    /**
     * @notice Getter function for the flow in amount of an existing token manager with a give token ID.
     * @param tokenId the token ID of the TokenManager.
     * @return flowInAmount the flow in amount.
     */
    function getFlowInAmount(bytes32 tokenId) external view returns (uint256 flowInAmount) {
        ITokenManager tokenManager = ITokenManager(getValidTokenManagerAddress(tokenId));
        flowInAmount = tokenManager.getFlowInAmount();
    }

    /************\
    USER FUNCTIONS
    \************/

    /**
     * @notice Used to register canonical tokens. Caller does not matter.
     * @param tokenAddress the token to be bridged.
     * @return tokenId the tokenId that was used for this canonical token.
     */
    function registerCanonicalToken(address tokenAddress) external payable whenNotPaused returns (bytes32 tokenId) {
        (, string memory tokenSymbol, ) = _validateToken(tokenAddress);
        if (gateway.tokenAddresses(tokenSymbol) == tokenAddress) revert GatewayToken();
        tokenId = getCanonicalTokenId(tokenAddress);
        _deployTokenManager(tokenId, TokenManagerType.LOCK_UNLOCK, abi.encode('', tokenAddress));
    }

    /**
     * @notice Used to deploy remote TokenManagers and standardized tokens for a canonical token. This needs to be
     * called from the chain that registered the canonical token, and anyone can call it.
     * @param tokenId the tokenId of the canonical token.
     * @param destinationChain the name of the chain to deploy the TokenManager and standardized token to.
     * @param gasValue the amount of native tokens to be used to pay for gas for the remote deployment.
     * At least the amount specified needs to be passed to the call
     * @dev `gasValue` exists because this function can be part of a multicall involving multiple functions that could make remote contract calls.
     */
<<<<<<< HEAD
    function deployRemoteCanonicalToken(bytes32 tokenId, string calldata destinationChain, uint256 gasValue) public payable whenNotPaused {
        address tokenAddress = getValidTokenManagerAddress(tokenId);
        tokenAddress = ITokenManager(tokenAddress).tokenAddress();
=======
    function deployRemoteCanonicalToken(bytes32 tokenId, string calldata destinationChain, uint256 gasValue) public payable notPaused {
        address tokenAddress;
        {
            tokenAddress = getValidTokenManagerAddress(tokenId);
            tokenAddress = ITokenManager(tokenAddress).tokenAddress();
            bytes32 canonicalTokenId = getCanonicalTokenId(tokenAddress);
>>>>>>> 9f89c148

            if (canonicalTokenId != tokenId) revert InvalidCanonicalTokenId(canonicalTokenId);
        }

        (string memory tokenName, string memory tokenSymbol, uint8 tokenDecimals) = _validateToken(tokenAddress);
        _deployRemoteStandardizedToken(tokenId, tokenName, tokenSymbol, tokenDecimals, '', '', 0, '', destinationChain, gasValue);
    }

    /**
     * @notice Used to deploy custom TokenManagers with the specified salt. Different callers would result in different tokenIds.
     * @param salt the salt to be used.
     * @param tokenManagerType the type of TokenManager to be deployed.
     * @param params the params that will be used to initialize the TokenManager.
     */
    function deployCustomTokenManager(
        bytes32 salt,
        TokenManagerType tokenManagerType,
        bytes memory params
    ) public payable whenNotPaused returns (bytes32 tokenId) {
        address deployer_ = msg.sender;
        tokenId = getCustomTokenId(deployer_, salt);

        emit CustomTokenIdClaimed(tokenId, deployer_, salt);

        _deployTokenManager(tokenId, tokenManagerType, params);
    }

    /**
     * @notice Used to deploy remote custom TokenManagers.
     * @param salt the salt to be used.
     * @param destinationChain the name of the chain to deploy the TokenManager and standardized token to.
     * @param tokenManagerType the type of TokenManager to be deployed.
     * @param params the params that will be used to initialize the TokenManager.
     * @param gasValue the amount of native tokens to be used to pay for gas for the remote deployment. At least
     * the amount specified needs to be passed to the call
     * @dev `gasValue` exists because this function can be part of a multicall involving multiple functions
     * that could make remote contract calls.
     */
    function deployRemoteCustomTokenManager(
        bytes32 salt,
        string calldata destinationChain,
        TokenManagerType tokenManagerType,
        bytes calldata params,
        uint256 gasValue
    ) external payable whenNotPaused returns (bytes32 tokenId) {
        address deployer_ = msg.sender;
        tokenId = getCustomTokenId(deployer_, salt);

        emit CustomTokenIdClaimed(tokenId, deployer_, salt);

        _deployRemoteTokenManager(tokenId, destinationChain, gasValue, tokenManagerType, params);
    }

    /**
     * @notice Used to deploy a standardized token alongside a TokenManager.
     * @param salt the salt to be used.
     * @param name the name of the token to be deployed.
     * @param symbol the symbol of the token to be deployed.
     * @param decimals the decimals of the token to be deployed.
     * @param mintAmount the amount of token to be mint during deployment to msg.sender.
     * @param distributor the address that will be able to mint and burn the deployed token.
     */
    function deployAndRegisterStandardizedToken(
        bytes32 salt,
        string calldata name,
        string calldata symbol,
        uint8 decimals,
        uint256 mintAmount,
        address distributor
    ) external payable whenNotPaused {
        bytes32 tokenId = getCustomTokenId(msg.sender, salt);
        _deployStandardizedToken(tokenId, distributor, name, symbol, decimals, mintAmount, msg.sender);
        address tokenAddress = getStandardizedTokenAddress(tokenId);
        _deployTokenManager(tokenId, TokenManagerType.MINT_BURN, abi.encode(msg.sender.toBytes(), tokenAddress));
    }

    /**
     * @notice Used to deploy a standardized token alongside a TokenManager in another chain. If the `distributor` is empty
     * bytes then a mint/burn TokenManager is used. Otherwise a lock/unlock TokenManager is used.
     * @param salt the salt to be used.
     * @param name the name of the token to be deployed.
     * @param symbol the symbol of the token to be deployed.
     * @param decimals the decimals of the token to be deployed.
     * @param distributor the address that will be able to mint and burn the deployed token.
     * @param mintTo The address where the minted tokens will be sent upon deployment
     * @param mintAmount The amount of tokens to be minted upon deployment
     * @param operator_ The operator data for standardized tokens
     * @param destinationChain the name of the destination chain to deploy to.
     * @param gasValue the amount of native tokens to be used to pay for gas for the remote deployment. At least the amount
     * specified needs to be passed to the call
     * @dev `gasValue` exists because this function can be part of a multicall involving multiple functions that could make remote contract calls.
     */
    function deployAndRegisterRemoteStandardizedToken(
        bytes32 salt,
        string memory name,
        string memory symbol,
        uint8 decimals,
        bytes memory distributor,
        bytes memory mintTo,
        uint256 mintAmount,
        bytes memory operator_,
        string calldata destinationChain,
        uint256 gasValue
    ) external payable whenNotPaused {
        bytes32 tokenId = getCustomTokenId(msg.sender, salt);
        _deployRemoteStandardizedToken(
            tokenId,
            name,
            symbol,
            decimals,
            distributor,
            mintTo,
            mintAmount,
            operator_,
            destinationChain,
            gasValue
        );
    }

    // Returns the amount of token that this call is worth. If `tokenAddress` is `0`, then value is in terms of the native token, otherwise it's in terms of the token address.
    function contractCallValue(
        string calldata sourceChain,
        string calldata sourceAddress,
        bytes calldata payload
    ) public view virtual onlyRemoteService(sourceChain, sourceAddress) notPaused returns (address, uint256) {
        (uint256 selector, bytes32 tokenId, , uint256 amount) = abi.decode(payload, (uint256, bytes32, bytes, uint256));

        if (selector != SELECTOR_RECEIVE_TOKEN && selector != SELECTOR_RECEIVE_TOKEN_WITH_DATA) {
            revert InvalidExpressSelector(selector);
        }

        ITokenManager tokenManager = ITokenManager(getValidTokenManagerAddress(tokenId));
        return (tokenManager.tokenAddress(), amount);
    }

    function expressExecute(
        bytes32 commandId,
        string calldata sourceChain,
        string calldata sourceAddress,
        bytes calldata payload
    ) external payable notPaused {
        uint256 selector = abi.decode(payload, (uint256));
        if (selector != SELECTOR_RECEIVE_TOKEN && selector != SELECTOR_RECEIVE_TOKEN_WITH_DATA) {
            revert InvalidExpressSelector(selector);
        }
        if (gateway.isCommandExecuted(commandId)) revert AlreadyExecuted();

        address expressExecutor = msg.sender;
        bytes32 payloadHash = keccak256(payload);

        _setExpressExecutor(commandId, sourceChain, sourceAddress, payloadHash, expressExecutor);
        _expressExecute(sourceChain, payload);

        emit ExpressExecuted(commandId, sourceChain, sourceAddress, payloadHash, expressExecutor);
    }

    /**
     * @notice Uses the caller's tokens to fullfill a sendCall ahead of time. Use this only if you have detected an outgoing
     * interchainTransfer that matches the parameters passed here.
     * @dev This is not to be used with fee on transfer tokens as it will incur losses for the express caller.
     * @param sourceChain the name of the chain where the interchainTransfer originated from.
     * @param payload the payload of the receive token
     */
    function _expressExecute(string calldata sourceChain, bytes calldata payload) internal {
        (uint256 selector, bytes32 tokenId, bytes memory sourceAddress, bytes memory destinationAddressBytes, uint256 amount) = abi.decode(
            payload,
            (uint256, bytes32, bytes, bytes, uint256)
        );
        address destinationAddress = destinationAddressBytes.toAddress();

        IERC20 token;
        {
            ITokenManager tokenManager = ITokenManager(getValidTokenManagerAddress(tokenId));
            token = IERC20(tokenManager.tokenAddress());
        }

        token.safeTransferFrom(msg.sender, destinationAddress, amount);

        if (selector == SELECTOR_RECEIVE_TOKEN_WITH_DATA) {
            (, , , , , bytes memory data) = abi.decode(payload, (uint256, bytes32, bytes, bytes, uint256, bytes));

            bytes32 result = IInterchainTokenExpressExecutable(destinationAddress).expressExecuteWithInterchainToken(
                sourceChain,
                sourceAddress,
                data,
                tokenId,
                address(token),
                amount
            );

            if (result != EXPRESS_EXECUTE_SUCCESS) revert ExpressExecuteWithInterchainTokenFailed(destinationAddress);
        }
    }

    /**
     * @notice Transfer a token interchain.
     * @param tokenId the tokenId for the token link.
     * @param destinationChain the name of the chain to send the token to.
     * @param destinationAddress the recipient of the interchain transfer.
     * @param amount the amount of token to give.
     * @param metadata the data to be passed to the destination. If provided with a bytes4(0) prefix, it'll execute the destination contract.
     */
    function interchainTransfer(
        bytes32 tokenId,
        string calldata destinationChain,
        bytes calldata destinationAddress,
        uint256 amount,
        bytes calldata metadata
    ) external payable notPaused {
        ITokenManager tokenManager = ITokenManager(getTokenManagerAddress(tokenId));
        amount = tokenManager.takeToken(msg.sender, amount);
        _transmitSendToken(tokenId, msg.sender, destinationChain, destinationAddress, amount, metadata);
    }

    function sendTokenWithData(
        bytes32 tokenId,
        string calldata destinationChain,
        bytes calldata destinationAddress,
        uint256 amount,
        bytes calldata data
    ) external payable notPaused {
        ITokenManager tokenManager = ITokenManager(getTokenManagerAddress(tokenId));
        amount = tokenManager.takeToken(msg.sender, amount);
        uint32 prefix = 0;
        _transmitSendToken(tokenId, msg.sender, destinationChain, destinationAddress, amount, abi.encodePacked(prefix, data));
    }

    /*********************\
    TOKEN MANAGER FUNCTIONS
    \*********************/

    /**
     * @notice Transmit a sendTokenWithData for the given tokenId. Only callable by a token manager.
     * @param tokenId the tokenId of the TokenManager (which must be the msg.sender).
     * @param sourceAddress the address where the token is coming from, which will also be used for reimbursement of gas.
     * @param destinationChain the name of the chain to send tokens to.
     * @param destinationAddress the destinationAddress for the interchainTransfer.
     * @param amount the amount of token to give.
     * @param metadata the data to be passed to the destination.
     */
    function transmitSendToken(
        bytes32 tokenId,
        address sourceAddress,
        string calldata destinationChain,
        bytes memory destinationAddress,
        uint256 amount,
        bytes calldata metadata
    ) external payable onlyTokenManager(tokenId) whenNotPaused {
        _transmitSendToken(tokenId, sourceAddress, destinationChain, destinationAddress, amount, metadata);
    }

    /*************\
    OWNER FUNCTIONS
    \*************/

    /**
     * @notice Used to set a flow limit for a token manager that has the service as its operator.
     * @param tokenIds an array of the token Ids of the tokenManagers to set the flow limit of.
     * @param flowLimits the flowLimits to set
     */
    function setFlowLimits(bytes32[] calldata tokenIds, uint256[] calldata flowLimits) external onlyRole(uint8(Roles.OPERATOR)) {
        uint256 length = tokenIds.length;
        if (length != flowLimits.length) revert LengthMismatch();
        for (uint256 i; i < length; ++i) {
            ITokenManager tokenManager = ITokenManager(getValidTokenManagerAddress(tokenIds[i]));
            // slither-disable-next-line calls-loop
            tokenManager.setFlowLimit(flowLimits[i]);
        }
    }

    /**
     * @notice Used to pause the entire service.
     * @param paused what value to set paused to.
     */
    function setPaused(bool paused) external onlyOwner {
        _setPaused(paused);
        emit PausedSet(paused, msg.sender);
    }

    /****************\
    INTERNAL FUNCTIONS
    \****************/

    function _setup(bytes calldata params) internal override {
        _addOperator(params.toAddress());
    }

    function _sanitizeTokenManagerImplementation(
        address[] memory tokenManagerImplementations,
        TokenManagerType tokenManagerType
    ) internal pure returns (address implementation_) {
        implementation_ = tokenManagerImplementations[uint256(tokenManagerType)];
        if (implementation_ == address(0)) revert ZeroAddress();
        if (ITokenManager(implementation_).implementationType() != uint256(tokenManagerType))
            revert InvalidTokenManagerImplementationType(implementation_);
    }

    /**
     * @notice Executes operations based on the payload and selector.
     * @param sourceChain The chain where the transaction originates from
     * @param sourceAddress The address of the remote ITS where the transaction originates from
     * @param payload The encoded data payload for the transaction
     */
    function execute(
        bytes32 commandId,
        string calldata sourceChain,
        string calldata sourceAddress,
        bytes calldata payload
    ) external onlyRemoteService(sourceChain, sourceAddress) whenNotPaused {
        bytes32 payloadHash = keccak256(payload);

        if (!gateway.validateContractCall(commandId, sourceChain, sourceAddress, payloadHash)) revert NotApprovedByGateway();

        uint256 selector = abi.decode(payload, (uint256));
        if (selector == SELECTOR_RECEIVE_TOKEN || selector == SELECTOR_RECEIVE_TOKEN_WITH_DATA) {
            address expressExecutor = _popExpressExecutor(commandId, sourceChain, sourceAddress, payloadHash);
            _processReceiveTokenPayload(expressExecutor, sourceChain, payload, selector);

            if (expressExecutor != address(0))
                emit ExpressExecutionFulfilled(commandId, sourceChain, sourceAddress, payloadHash, expressExecutor);

            return;
        }

        if (selector == SELECTOR_DEPLOY_TOKEN_MANAGER) return _processDeployTokenManagerPayload(payload);
        if (selector == SELECTOR_DEPLOY_AND_REGISTER_STANDARDIZED_TOKEN) return _processDeployStandardizedTokenAndManagerPayload(payload);

        revert SelectorUnknown(selector);
    }

    function contractCallWithTokenValue(
        string calldata /*sourceChain*/,
        string calldata /*sourceAddress*/,
        bytes calldata /*payload*/,
        string calldata /*symbol*/,
        uint256 /*amount*/
    ) public view virtual returns (address, uint256) {
        revert ExecuteWithTokenNotSupported();
    }

    function expressExecuteWithToken(
        bytes32 /*commandId*/,
        string calldata /*sourceChain*/,
        string calldata /*sourceAddress*/,
        bytes calldata /*payload*/,
        string calldata /*tokenSymbol*/,
        uint256 /*amount*/
    ) external payable {
        revert ExecuteWithTokenNotSupported();
    }

    function executeWithToken(
        bytes32 /*commandId*/,
        string calldata /*sourceChain*/,
        string calldata /*sourceAddress*/,
        bytes calldata /*payload*/,
        string calldata /*tokenSymbol*/,
        uint256 /*amount*/
    ) external pure {
        revert ExecuteWithTokenNotSupported();
    }

    /**
     * @notice Processes the payload data for a send token call
     * @param sourceChain The chain where the transaction originates from
     * @param payload The encoded data payload to be processed
     */
    function _processReceiveTokenPayload(
        address expressExecutor,
        string calldata sourceChain,
        bytes calldata payload,
        uint256 selector
    ) internal {
        bytes32 tokenId;
        bytes memory sourceAddress;
        address destinationAddress;
        uint256 amount;
        {
            bytes memory destinationAddressBytes;
            (, tokenId, sourceAddress, destinationAddressBytes, amount) = abi.decode(payload, (uint256, bytes32, bytes, bytes, uint256));
            destinationAddress = destinationAddressBytes.toAddress();
        }

        ITokenManager tokenManager = ITokenManager(getValidTokenManagerAddress(tokenId));

        // Return token to the existing express caller
        if (expressExecutor != address(0)) {
            // slither-disable-next-line unused-return
            tokenManager.giveToken(expressExecutor, amount);
            return;
        }

        amount = tokenManager.giveToken(destinationAddress, amount);

        if (selector == SELECTOR_RECEIVE_TOKEN_WITH_DATA) {
            bytes memory data;
            (, , , , , data) = abi.decode(payload, (uint256, bytes32, bytes, bytes, uint256, bytes));

            // slither-disable-next-line reentrancy-events
            emit TokenReceivedWithData(tokenId, sourceChain, sourceAddress, destinationAddress, amount);

            bytes32 result = IInterchainTokenExecutable(destinationAddress).executeWithInterchainToken(
                sourceChain,
                sourceAddress,
                data,
                tokenId,
                tokenManager.tokenAddress(),
                amount
            );

            if (result != EXECUTE_SUCCESS) revert ExecuteWithInterchainTokenFailed(destinationAddress);
        } else {
            // slither-disable-next-line reentrancy-events
            emit TokenReceived(tokenId, sourceChain, sourceAddress, destinationAddress, amount);
        }
    }

    /**
     * @notice Processes a deploy token manager payload.
     * @param payload The encoded data payload to be processed
     */
    function _processDeployTokenManagerPayload(bytes calldata payload) internal {
        (, bytes32 tokenId, TokenManagerType tokenManagerType, bytes memory params) = abi.decode(
            payload,
            (uint256, bytes32, TokenManagerType, bytes)
        );

        _deployTokenManager(tokenId, tokenManagerType, params);
    }

    /**
     * @notice Process a deploy standardized token and manager payload.
     * @param payload The encoded data payload to be processed
     */
    function _processDeployStandardizedTokenAndManagerPayload(bytes calldata payload) internal {
        (
            ,
            bytes32 tokenId,
            string memory name,
            string memory symbol,
            uint8 decimals,
            bytes memory distributorBytes,
            bytes memory mintToBytes,
            uint256 mintAmount,
            bytes memory operatorBytes
        ) = abi.decode(payload, (uint256, bytes32, string, string, uint8, bytes, bytes, uint256, bytes));
        address tokenAddress = getStandardizedTokenAddress(tokenId);
        address tokenManagerAddress = getTokenManagerAddress(tokenId);
        address distributor;
        address mintTo;

        if (distributorBytes.length == 0) {
            distributor = tokenManagerAddress;
        } else {
            distributor = distributorBytes.toAddress();
        }

        if (mintToBytes.length == 0) {
            mintTo = distributor;
        } else {
            mintTo = mintToBytes.toAddress();
        }

        if (operatorBytes.length == 0) {
            operatorBytes = address(this).toBytes();
        }

        _deployStandardizedToken(tokenId, distributor, name, symbol, decimals, mintAmount, mintTo);
        _deployTokenManager(tokenId, TokenManagerType.MINT_BURN, abi.encode(operatorBytes, tokenAddress));
    }

    /**
     * @notice Calls a contract on a specific destination chain with the given payload
     * @param destinationChain The target chain where the contract will be called
     * @param payload The data payload for the transaction
     * @param gasValue The amount of gas to be paid for the transaction
     */
    function _callContract(string calldata destinationChain, bytes memory payload, uint256 gasValue) internal {
        string memory destinationAddress = interchainRouter.getTrustedAddress(destinationChain);
        if(bytes(destinationAddress).length == 0) revert UntrustedChain(destinationChain);
        if (gasValue > 0) {
            gasService.payNativeGasForContractCall{ value: gasValue }(
                address(this),
                destinationChain,
                destinationAddress,
                payload, // solhint-disable-next-line avoid-tx-origin
                tx.origin
            );
        }
        gateway.callContract(destinationChain, destinationAddress, payload);
    }

    function _validateToken(address tokenAddress) internal returns (string memory name, string memory symbol, uint8 decimals) {
        IERC20Named token = IERC20Named(tokenAddress);
        name = token.name();
        symbol = token.symbol();
        decimals = token.decimals();
    }

    /**
     * @notice Deploys a token manager on a destination chain.
     * @param tokenId The ID of the token
     * @param destinationChain The chain where the token manager will be deployed
     * @param gasValue The amount of gas to be paid for the transaction
     * @param tokenManagerType The type of token manager to be deployed
     * @param params Additional parameters for the token manager deployment
     */
    function _deployRemoteTokenManager(
        bytes32 tokenId,
        string calldata destinationChain,
        uint256 gasValue,
        TokenManagerType tokenManagerType,
        bytes memory params
    ) internal {
        emit RemoteTokenManagerDeploymentInitialized(tokenId, destinationChain, gasValue, tokenManagerType, params);

        bytes memory payload = abi.encode(SELECTOR_DEPLOY_TOKEN_MANAGER, tokenId, tokenManagerType, params);
        _callContract(destinationChain, payload, gasValue);
    }

    /**
     * @notice Deploys a standardized token on a destination chain.
     * @param tokenId The ID of the token
     * @param name The name of the token
     * @param symbol The symbol of the token
     * @param decimals The number of decimals of the token
     * @param distributor The distributor address for the token
     * @param mintTo The address where the minted tokens will be sent upon deployment
     * @param mintAmount The amount of tokens to be minted upon deployment
     * @param operator_ The operator data for standardized tokens
     * @param destinationChain The destination chain where the token will be deployed
     * @param gasValue The amount of gas to be paid for the transaction
     */
    function _deployRemoteStandardizedToken(
        bytes32 tokenId,
        string memory name,
        string memory symbol,
        uint8 decimals,
        bytes memory distributor,
        bytes memory mintTo,
        uint256 mintAmount,
        bytes memory operator_,
        string calldata destinationChain,
        uint256 gasValue
    ) internal {
        // slither-disable-next-line reentrancy-events
        emit RemoteStandardizedTokenAndManagerDeploymentInitialized(
            tokenId,
            name,
            symbol,
            decimals,
            distributor,
            mintTo,
            mintAmount,
            operator_,
            destinationChain,
            gasValue
        );

        bytes memory payload = abi.encode(
            SELECTOR_DEPLOY_AND_REGISTER_STANDARDIZED_TOKEN,
            tokenId,
            name,
            symbol,
            decimals,
            distributor,
            mintTo,
            mintAmount,
            operator_
        );
        _callContract(destinationChain, payload, gasValue);
    }

    /**
     * @notice Deploys a token manager
     * @param tokenId The ID of the token
     * @param tokenManagerType The type of the token manager to be deployed
     * @param params Additional parameters for the token manager deployment
     */
    function _deployTokenManager(bytes32 tokenId, TokenManagerType tokenManagerType, bytes memory params) internal {
        // slither-disable-next-line controlled-delegatecall
        (bool success, bytes memory returnData) = tokenManagerDeployer.delegatecall(
            abi.encodeWithSelector(ITokenManagerDeployer.deployTokenManager.selector, tokenId, tokenManagerType, params)
        );
        if (!success) revert TokenManagerDeploymentFailed(returnData);

        address tokenManager;
        assembly {
            tokenManager := mload(add(returnData, 0x20))
        }

        // slither-disable-next-line reentrancy-events
        emit TokenManagerDeployed(tokenId, tokenManager, tokenManagerType, params);
    }

    /**
     * @notice Compute the salt for a standardized token deployment.
     * @param tokenId The ID of the token
     * @return salt The computed salt for the token deployment
     */
    function _getStandardizedTokenSalt(bytes32 tokenId) internal pure returns (bytes32 salt) {
        return keccak256(abi.encode(PREFIX_STANDARDIZED_TOKEN_SALT, tokenId));
    }

    /**
     * @notice Deploys a standardized token.
     * @param tokenId The ID of the token
     * @param distributor The distributor address for the token
     * @param name The name of the token
     * @param symbol The symbol of the token
     * @param decimals The number of decimals of the token
     * @param mintAmount The amount of tokens to be minted upon deployment
     * @param mintTo The address where the minted tokens will be sent upon deployment
     */
    function _deployStandardizedToken(
        bytes32 tokenId,
        address distributor,
        string memory name,
        string memory symbol,
        uint8 decimals,
        uint256 mintAmount,
        address mintTo
    ) internal {
        bytes32 salt = _getStandardizedTokenSalt(tokenId);
        address tokenManagerAddress = getTokenManagerAddress(tokenId);

        // slither-disable-next-line controlled-delegatecall
        (bool success, bytes memory returnData) = standardizedTokenDeployer.delegatecall(
            abi.encodeWithSelector(
                IStandardizedTokenDeployer.deployStandardizedToken.selector,
                salt,
                tokenManagerAddress,
                distributor,
                name,
                symbol,
                decimals,
                mintAmount,
                mintTo
            )
        );
        if (!success) {
            revert StandardizedTokenDeploymentFailed(returnData);
        }

        address tokenAddress;
        assembly {
            tokenAddress := mload(add(returnData, 0x20))
        }

        // slither-disable-next-line reentrancy-events
        emit StandardizedTokenDeployed(tokenId, tokenAddress, distributor, name, symbol, decimals, mintAmount, mintTo);
    }

    function _decodeMetadata(bytes memory metadata) internal pure returns (uint32 version, bytes memory data) {
        data = new bytes(metadata.length - 4);
        assembly {
            version := shr(224, mload(add(metadata, 32)))
        }
        if (data.length == 0) return (version, data);
        uint256 n = (data.length - 1) / 32;
        for (uint256 i = 0; i <= n; ++i) {
            assembly {
                mstore(add(data, add(32, mul(32, i))), mload(add(metadata, add(36, mul(32, i)))))
            }
        }
    }

    /**
     * @notice Transmit a sendTokenWithData for the given tokenId. Only callable by a token manager.
     * @param tokenId the tokenId of the TokenManager (which must be the msg.sender).
     * @param sourceAddress the address where the token is coming from, which will also be used for reimburment of gas.
     * @param destinationChain the name of the chain to send tokens to.
     * @param destinationAddress the destinationAddress for the interchainTransfer.
     * @param amount the amount of token to give.
     * @param metadata the data to be passed to the destiantion.
     */
    function _transmitSendToken(
        bytes32 tokenId,
        address sourceAddress,
        string calldata destinationChain,
        bytes memory destinationAddress,
        uint256 amount,
        bytes memory metadata
    ) internal {
        bytes memory payload;
        if (metadata.length < 4) {
            // slither-disable-next-line reentrancy-events
            emit TokenSent(tokenId, destinationChain, destinationAddress, amount);

            payload = abi.encode(SELECTOR_RECEIVE_TOKEN, tokenId, sourceAddress.toBytes(), destinationAddress, amount);

            _callContract(destinationChain, payload, msg.value);
            return;
        }
        uint32 version;
        (version, metadata) = _decodeMetadata(metadata);
        if (version > 0) revert InvalidMetadataVersion(version);

        // slither-disable-next-line reentrancy-events
        emit TokenSentWithData(tokenId, destinationChain, destinationAddress, amount, sourceAddress, metadata);

        payload = abi.encode(SELECTOR_RECEIVE_TOKEN_WITH_DATA, tokenId, sourceAddress.toBytes(), destinationAddress, amount, metadata);

        _callContract(destinationChain, payload, msg.value);
    }
}<|MERGE_RESOLUTION|>--- conflicted
+++ resolved
@@ -23,11 +23,6 @@
 import { IERC20Named } from '../interfaces/IERC20Named.sol';
 
 import { AddressBytesUtils } from '../libraries/AddressBytesUtils.sol';
-<<<<<<< HEAD
-import { ExpressCallHandler } from '../utils/ExpressCallHandler.sol';
-=======
-import { Pausable } from '../utils/Pausable.sol';
->>>>>>> 9f89c148
 import { Operatable } from '../utils/Operatable.sol';
 
 /**
@@ -285,18 +280,12 @@
      * At least the amount specified needs to be passed to the call
      * @dev `gasValue` exists because this function can be part of a multicall involving multiple functions that could make remote contract calls.
      */
-<<<<<<< HEAD
-    function deployRemoteCanonicalToken(bytes32 tokenId, string calldata destinationChain, uint256 gasValue) public payable whenNotPaused {
-        address tokenAddress = getValidTokenManagerAddress(tokenId);
-        tokenAddress = ITokenManager(tokenAddress).tokenAddress();
-=======
     function deployRemoteCanonicalToken(bytes32 tokenId, string calldata destinationChain, uint256 gasValue) public payable notPaused {
         address tokenAddress;
         {
             tokenAddress = getValidTokenManagerAddress(tokenId);
             tokenAddress = ITokenManager(tokenAddress).tokenAddress();
             bytes32 canonicalTokenId = getCanonicalTokenId(tokenAddress);
->>>>>>> 9f89c148
 
             if (canonicalTokenId != tokenId) revert InvalidCanonicalTokenId(canonicalTokenId);
         }
