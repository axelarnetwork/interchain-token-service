--- conflicted
+++ resolved
@@ -19,13 +19,7 @@
      * @param operator_ The address of the new operator
      */
     function _addOperator(address operator_) internal {
-<<<<<<< HEAD
-        uint8[] memory roles = new uint8[](1);
-        roles[0] = uint8(Roles.OPERATOR);
-        _addRoles(operator_, roles);
-=======
         _addRole(operator_, uint8(Roles.OPERATOR));
->>>>>>> 9f89c148
     }
 
     /**
@@ -34,13 +28,7 @@
      * @param operator_ The address of the new operator
      */
     function transferOperatorship(address operator_) external onlyRole(uint8(Roles.OPERATOR)) {
-<<<<<<< HEAD
-        uint8[] memory roles = new uint8[](1);
-        roles[0] = uint8(Roles.OPERATOR);
-        _transferRoles(msg.sender, operator_, roles);
-=======
         _transferRole(msg.sender, operator_, uint8(Roles.OPERATOR));
->>>>>>> 9f89c148
     }
 
     /**
@@ -49,13 +37,7 @@
      * @param operator_ The address of the new operator
      */
     function proposeOperatorship(address operator_) external onlyRole(uint8(Roles.OPERATOR)) {
-<<<<<<< HEAD
-        uint8[] memory roles = new uint8[](1);
-        roles[0] = uint8(Roles.OPERATOR);
-        _proposeRoles(msg.sender, operator_, roles);
-=======
         _proposeRole(msg.sender, operator_, uint8(Roles.OPERATOR));
->>>>>>> 9f89c148
     }
 
     /**
@@ -63,13 +45,7 @@
      * @dev Can only be called by the proposed operator
      */
     function acceptOperatorship(address fromOperator) external {
-<<<<<<< HEAD
-        uint8[] memory roles = new uint8[](1);
-        roles[0] = uint8(Roles.OPERATOR);
-        _acceptRoles(fromOperator, msg.sender, roles);
-=======
         _acceptRole(fromOperator, msg.sender, uint8(Roles.OPERATOR));
->>>>>>> 9f89c148
     }
 
     /**
