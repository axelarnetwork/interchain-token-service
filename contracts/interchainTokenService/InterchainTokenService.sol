--- conflicted
+++ resolved
@@ -381,11 +381,10 @@
         } else {
             _mint(tokenAddress, destinationaddress, amount);
         }
-<<<<<<< HEAD
         // solhint-disable-next-line avoid-low-level-calls
         (bool executionSuccessful, ) = destinationaddress.call(
             abi.encodeWithSelector(
-                IInterTokenExecutable.exectuteWithInterToken.selector,
+                IInterchainTokenExecutable.exectuteWithInterchainToken.selector,
                 tokenAddress,
                 sourceChain,
                 sourceAddress,
@@ -394,9 +393,6 @@
             )
         );
         emit ReceivingWithData(sourceChain, destinationaddress, amount, sourceAddress, data, executionSuccessful);
-=======
-        IInterchainTokenExecutable(destinationaddress).exectuteWithInterchainToken(tokenAddress, sourceChain, sourceAddress, amount, data);
->>>>>>> 14672fb1
     }
 
     function _callContract(string memory destinationChain, bytes memory payload, uint256 gasValue) internal {
