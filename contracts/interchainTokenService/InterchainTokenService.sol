// SPDX-License-Identifier: MIT

pragma solidity 0.8.9;
import { AxelarExecutable } from '@axelar-network/axelar-gmp-sdk-solidity/contracts/executable/AxelarExecutable.sol';
import { Upgradable } from '@axelar-network/axelar-gmp-sdk-solidity/contracts/upgradable/Upgradable.sol';
import { IAxelarGateway } from '@axelar-network/axelar-gmp-sdk-solidity/contracts/interfaces/IAxelarGateway.sol';
import { IAxelarGasService } from '@axelar-network/axelar-gmp-sdk-solidity/contracts/interfaces/IAxelarGasService.sol';
import { IERC20 } from '@axelar-network/axelar-gmp-sdk-solidity/contracts/interfaces/IERC20.sol';

import { EternalStorage } from '@axelar-network/axelar-cgp-solidity/contracts/EternalStorage.sol';

import { IInterchainTokenService } from '../interfaces/IInterchainTokenService.sol';
import { ITokenDeployer } from '../interfaces/ITokenDeployer.sol';
import { ILinkerRouter } from '../interfaces/ILinkerRouter.sol';
import { IERC20BurnableMintable } from '../interfaces/IERC20BurnableMintable.sol';
import { IERC20Named } from '../interfaces/IERC20Named.sol';
import { IInterTokenExecutable } from '../interfaces/IInterTokenExecutable.sol';

import { LinkedTokenData } from '../libraries/LinkedTokenData.sol';
import { StringToBytes32, Bytes32ToString } from '@axelar-network/axelar-gmp-sdk-solidity/contracts/utils/Bytes32String.sol';

contract InterchainTokenService is IInterchainTokenService, AxelarExecutable, EternalStorage, Upgradable {
    using StringToBytes32 for string;
    using Bytes32ToString for bytes32;
    using LinkedTokenData for bytes32;

    IAxelarGasService public immutable gasService;
    ILinkerRouter public immutable linkerRouter;
    ITokenDeployer public immutable tokenDeployer;

    bytes32 internal constant PREFIX_TOKEN_DATA = keccak256('itl-token-data');
    bytes32 internal constant PREFIX_ORIGINAL_CHAIN = keccak256('itl-original-chain');
    bytes32 internal constant PREFIX_TOKEN_ID = keccak256('itl-token-id');
    bytes32 internal constant PREFIX_TOKEN_MINT_LIMIT = keccak256('itl-token-mint-limit');
    bytes32 internal constant PREFIX_TOKEN_MINT_AMOUNT = keccak256('itl-token-mint-amount');
    // keccak256('interchain-token-service')-1
    // solhint-disable-next-line const-name-snakecase
    bytes32 public constant contractId = 0xf407da03daa7b4243ffb261daad9b01d221ea90ab941948cd48101563654ea85;

    bytes32 public immutable chainNameHash;
    bytes32 public immutable chainName;

    constructor(
        address gatewayAddress_,
        address gasServiceAddress_,
        address linkerRouterAddress_,
        address tokenDeployerAddress_,
        string memory chainName_
    ) AxelarExecutable(gatewayAddress_) {
        if (gatewayAddress_ == address(0) || gasServiceAddress_ == address(0) || linkerRouterAddress_ == address(0))
            revert TokenServiceZeroAddress();
        gasService = IAxelarGasService(gasServiceAddress_);
        linkerRouter = ILinkerRouter(linkerRouterAddress_);
        tokenDeployer = ITokenDeployer(tokenDeployerAddress_);
        chainName = chainName_.toBytes32();
        chainNameHash = keccak256(bytes(chainName_));
    }

    modifier onlySelf() {
        if (msg.sender != address(this)) revert NotSelf();
        _;
    }

    /* KEY GETTERS */

    function _getTokenDataKey(bytes32 tokenId) internal pure returns (bytes32 key) {
        key = keccak256(abi.encode(PREFIX_TOKEN_DATA, tokenId));
    }

    function _getOriginalChainKey(bytes32 tokenId) internal pure returns (bytes32 key) {
        key = keccak256(abi.encode(PREFIX_ORIGINAL_CHAIN, tokenId));
    }

    function _getTokenIdKey(address tokenAddress) internal pure returns (bytes32 key) {
        key = keccak256(abi.encode(PREFIX_TOKEN_ID, tokenAddress));
    }

    function _getTokenMintLimitKey(bytes32 tokenId) internal pure returns (bytes32 key) {
        key = keccak256(abi.encode(PREFIX_TOKEN_MINT_LIMIT, tokenId));
    }

    function _getTokenMintAmountKey(bytes32 tokenId, uint256 epoch) internal pure returns (bytes32 key) {
        key = keccak256(abi.encode(PREFIX_TOKEN_MINT_AMOUNT, tokenId, epoch));
    }

    /* GETTERS AND SETTERS*/

    function getTokenData(bytes32 tokenId) public view returns (bytes32 tokenData) {
        tokenData = bytes32(getUint(_getTokenDataKey(tokenId)));
    }

    function _setTokenData(bytes32 tokenId, bytes32 tokenData) internal {
        _setUint(_getTokenDataKey(tokenId), uint256(tokenData));
    }

    function getOriginalChain(bytes32 tokenId) public view returns (string memory originalChain) {
        bytes32 originalChainBytes = bytes32(getUint(_getOriginalChainKey(tokenId)));
        originalChain = originalChainBytes.toTrimmedString();
    }

    function _setOriginalChain(bytes32 tokenId, string memory originalChain) internal {
        _setUint(_getOriginalChainKey(tokenId), uint256(originalChain.toBytes32()));
    }

    function getTokenId(address tokenAddress) public view returns (bytes32 tokenId) {
        tokenId = bytes32(getUint(_getTokenIdKey(tokenAddress)));
    }

    function _setTokenId(address tokenAddress, bytes32 tokenId) internal {
        _setUint(_getTokenIdKey(tokenAddress), uint256(tokenId));
    }

    function getTokenMintLimit(bytes32 tokenId) public view returns (uint256 mintLimit) {
        mintLimit = getUint(_getTokenMintLimitKey(tokenId));
    }

    function _setTokenMintLimit(bytes32 tokenId, uint256 mintLimit) internal {
        _setUint(_getTokenMintLimitKey(tokenId), mintLimit);
    }

    function getTokenMintAmount(bytes32 tokenId) internal view returns (uint256 amount) {
        // solhint-disable-next-line not-rely-on-time
        amount = getUint(_getTokenMintAmountKey(tokenId, block.timestamp / 6 hours));
    }

    function _setTokenMintAmount(bytes32 tokenId, uint256 amount) internal {
        uint256 limit = getTokenMintLimit(tokenId);
        if (limit > 0 && amount > limit) revert ExceedMintLimit(tokenId);
        // solhint-disable-next-line not-rely-on-time
        _setUint(_getTokenMintAmountKey(tokenId, block.timestamp / 6 hours), amount);
    }

    function getTokenAddress(bytes32 tokenId) public view returns (address) {
        return getTokenData(tokenId).getAddress();
    }

    function getOriginTokenId(address tokenAddress) public view returns (bytes32) {
        return keccak256(abi.encode(chainNameHash, tokenAddress));
    }

    function getDeploymentSalt(address sender, bytes32 salt) internal pure returns (bytes32 deploymentSalt) {
        deploymentSalt = keccak256(abi.encode(sender, salt));
    }

    function getDeploymentAddress(address sender, bytes32 salt) public view returns (address deployment) {
        salt = getDeploymentSalt(sender, salt);
        deployment = tokenDeployer.getDeploymentAddress(address(this), salt);
    }

    /* EXTERNAL FUNCTIONS */

    function deployInterchainToken(
        string calldata tokenName,
        string calldata tokenSymbol,
        uint8 decimals,
        address owner,
        bytes32 salt,
        string[] calldata /*destinationChains*/,
        uint256[] calldata /*gasValues*/
    ) external payable returns (bytes32 tokenId) {
        salt = getDeploymentSalt(msg.sender, salt);
        address tokenAddress = _deployToken(tokenName, tokenSymbol, decimals, owner, salt);
        (tokenId, ) = _registerToken(tokenAddress);
        // TODO: Implement remote deployments.
    }

    function registerOriginToken(address tokenAddress) external returns (bytes32 tokenId) {
        _validateOriginToken(tokenAddress);
        (tokenId, ) = _registerToken(tokenAddress);
    }

    function registerOriginTokenAndDeployRemoteTokens(
        address tokenAddress,
        string[] calldata destinationChains,
        uint256[] calldata gasValues
<<<<<<< HEAD
    ) external payable returns (bytes32 tokenId) // solhint-disable-next-line no-empty-blocks
=======
    )
        external
        payable
        returns (
            // solhint-disable-next-line no-empty-blocks
            bytes32 tokenId
        )
>>>>>>> 6274145b
    {
        //TODO: Implement.
    }

    // solhint-disable-next-line no-empty-blocks
    function deployRemoteTokens(bytes32 tokenId, string[] calldata destinationChains, uint256[] calldata gasValues) external payable {
        //TODO: Implement.
    }

    // solhint-disable-next-line no-empty-blocks
    function sendToken(bytes32 tokenId, string memory destinationChain, bytes memory to, uint256 amount) external payable {
        //TODO: Implement.
    }

    function callContractWithInterToken(
        bytes32 tokenId,
        string memory destinationChain,
        bytes memory to,
        uint256 amount,
<<<<<<< HEAD
        bytes calldata data // solhint-disable-next-line no-empty-blocks
    ) external payable {
=======
        bytes calldata data
    ) external payable // solhint-disable-next-line no-empty-blocks
    {
>>>>>>> 6274145b
        //TODO: Implement.
    }

    // solhint-disable-next-line no-empty-blocks
    function registerOriginGatewayToken(string calldata symbol) external returns (bytes32 tokenId) {
        //TODO: Implement.
    }

    // solhint-disable-next-line no-empty-blocks
    function registerRemoteGatewayToken(string calldata symbol, bytes32 tokenId, string calldata origin) external {
        //TODO: Implement.
    }

    // These two are meant to be called by tokens to have this service facilitate the token transfers for them.
    // solhint-disable-next-line no-empty-blocks
    function sendSelf(address from, string memory destinationChain, bytes memory to, uint256 amount) external payable {
        //TODO: Implement.
    }

    function callContractWithSelf(
        address from,
        string memory destinationChain,
        bytes memory to,
        uint256 amount,
<<<<<<< HEAD
        bytes calldata data // solhint-disable-next-line no-empty-blocks
    ) external payable {
=======
        bytes calldata data
    ) external payable // solhint-disable-next-line no-empty-blocks
    {
>>>>>>> 6274145b
        //TODO: Implement.
    }

    // UTILITY FUNCTIONS
    function _transfer(address tokenAddress, address destinationaddress, uint256 amount) internal {
        // solhint-disable-next-line avoid-low-level-calls
        (bool success, bytes memory returnData) = tokenAddress.call(
            abi.encodeWithSelector(IERC20.transfer.selector, destinationaddress, amount)
        );
        bool transferred = success && (returnData.length == uint256(0) || abi.decode(returnData, (bool)));

        if (!transferred || tokenAddress.code.length == 0) revert TransferFailed();
    }

    function _transferFrom(address tokenAddress, address from, uint256 amount) internal {
        // solhint-disable-next-line avoid-low-level-calls
        (bool success, bytes memory returnData) = tokenAddress.call(
            abi.encodeWithSelector(IERC20.transferFrom.selector, from, address(this), amount)
        );
        bool transferred = success && (returnData.length == uint256(0) || abi.decode(returnData, (bool)));

        if (!transferred || tokenAddress.code.length == 0) revert TransferFromFailed();
    }

    function _mint(address tokenAddress, address destinationaddress, uint256 amount) internal {
        // solhint-disable-next-line avoid-low-level-calls
        (bool success, ) = tokenAddress.call(abi.encodeWithSelector(IERC20BurnableMintable.mint.selector, destinationaddress, amount));

        if (!success || tokenAddress.code.length == 0) revert MintFailed();
    }

    function _burn(address tokenAddress, address from, uint256 amount) internal {
        // solhint-disable-next-line avoid-low-level-calls
        (bool success, ) = tokenAddress.call(abi.encodeWithSelector(IERC20BurnableMintable.burnFrom.selector, from, amount));

        if (!success || tokenAddress.code.length == 0) revert BurnFailed();
    }

    function _giveToken(bytes32 tokenId, address destinationaddress, uint256 amount) internal {
        _setTokenMintAmount(tokenId, getTokenMintAmount(tokenId) + amount);

        bytes32 tokenData = getTokenData(tokenId);
        address tokenAddress = tokenData.getAddress();

        if (tokenData.isOrigin() || tokenData.isGateway()) {
            _transfer(tokenAddress, destinationaddress, amount);
        } else {
            _mint(tokenAddress, destinationaddress, amount);
        }
    }

    function _takeToken(bytes32 tokenId, address from, uint256 amount) internal {
        bytes32 tokenData = getTokenData(tokenId);
        address tokenAddress = tokenData.getAddress();
        if (tokenData.isOrigin() || tokenData.isGateway()) {
            _transferFrom(tokenAddress, from, amount);
        } else {
            _burn(tokenAddress, from, amount);
        }
    }

    function _giveTokenWithData(
        bytes32 tokenId,
        address destinationaddress,
        uint256 amount,
        string calldata sourceChain,
        bytes memory sourceAddress,
        bytes memory data
    ) internal {
        _setTokenMintAmount(tokenId, getTokenMintAmount(tokenId) + amount);

        bytes32 tokenData = getTokenData(tokenId);
        address tokenAddress = tokenData.getAddress();
        if (tokenData.isOrigin() || tokenData.isGateway()) {
            _transfer(tokenAddress, destinationaddress, amount);
        } else {
            _mint(tokenAddress, destinationaddress, amount);
        }
        IInterTokenExecutable(destinationaddress).exectuteWithInterToken(tokenAddress, sourceChain, sourceAddress, amount, data);
    }

    function _callContract(string memory destinationChain, bytes memory payload, uint256 gasValue) internal {
        string memory destinationAddress = linkerRouter.getRemoteAddress(destinationChain);
        if (gasValue > 0) {
            gasService.payNativeGasForContractCall{ value: gasValue }(
                address(this),
                destinationChain,
                destinationAddress,
                payload,
                msg.sender
            );
        }
        gateway.callContract(destinationChain, destinationAddress, payload);
    }

    function _callContractWithToken(string memory destinationChain, bytes32 tokenData, uint256 amount, bytes memory payload) internal {
        string memory destinationAddress = linkerRouter.getRemoteAddress(destinationChain);
        uint256 gasValue = msg.value;
        string memory symbol = tokenData.getSymbol();
        if (gasValue > 0) {
            gasService.payNativeGasForContractCallWithToken{ value: gasValue }(
                address(this),
                destinationChain,
                destinationAddress,
                payload,
                symbol,
                amount,
                msg.sender
            );
        }
        IERC20Named(tokenData.getAddress()).approve(address(gateway), amount);
        gateway.callContractWithToken(destinationChain, destinationAddress, payload, symbol, amount);
    }

    function _deployToken(
        string memory tokenName,
        string memory tokenSymbol,
        uint8 decimals,
        address owner,
        bytes32 salt
    ) internal returns (address tokenAddress) {
        // solhint-disable-next-line avoid-low-level-calls
        (bool success, bytes memory data) = address(tokenDeployer).delegatecall(
            abi.encodeWithSelector(tokenDeployer.deployToken.selector, tokenName, tokenSymbol, decimals, owner, salt)
        );
        if (!success) revert TokenDeploymentFailed();
        tokenAddress = abi.decode(data, (address));

        emit TokenDeployed(tokenAddress, tokenName, tokenSymbol, decimals, owner);
    }

    function _registerToken(address tokenAddress) internal returns (bytes32 tokenId, bytes32 tokenData) {
        if (getTokenId(tokenAddress) != bytes32(0)) revert AlreadyRegistered();
        tokenId = getOriginTokenId(tokenAddress);
        if (getTokenData(tokenId) != bytes32(0)) revert AlreadyRegistered();
        tokenData = LinkedTokenData.createTokenData(tokenAddress, true);
        _setTokenData(tokenId, tokenData);
        _setTokenId(tokenAddress, tokenId);
        emit TokenRegistered(tokenId, tokenAddress, true, false, false);
    }

    function _validateOriginToken(address tokenAddress) internal returns (string memory name, string memory symbol, uint8 decimals) {
        IERC20Named token = IERC20Named(tokenAddress);
        name = token.name();
        symbol = token.symbol();
        decimals = token.decimals();
    }
}<|MERGE_RESOLUTION|>--- conflicted
+++ resolved
@@ -173,17 +173,12 @@
         address tokenAddress,
         string[] calldata destinationChains,
         uint256[] calldata gasValues
-<<<<<<< HEAD
-    ) external payable returns (bytes32 tokenId) // solhint-disable-next-line no-empty-blocks
-=======
     )
         external
         payable
         returns (
-            // solhint-disable-next-line no-empty-blocks
-            bytes32 tokenId
+            bytes32 tokenId // solhint-disable-next-line no-empty-blocks
         )
->>>>>>> 6274145b
     {
         //TODO: Implement.
     }
@@ -203,14 +198,8 @@
         string memory destinationChain,
         bytes memory to,
         uint256 amount,
-<<<<<<< HEAD
         bytes calldata data // solhint-disable-next-line no-empty-blocks
     ) external payable {
-=======
-        bytes calldata data
-    ) external payable // solhint-disable-next-line no-empty-blocks
-    {
->>>>>>> 6274145b
         //TODO: Implement.
     }
 
@@ -235,14 +224,8 @@
         string memory destinationChain,
         bytes memory to,
         uint256 amount,
-<<<<<<< HEAD
         bytes calldata data // solhint-disable-next-line no-empty-blocks
     ) external payable {
-=======
-        bytes calldata data
-    ) external payable // solhint-disable-next-line no-empty-blocks
-    {
->>>>>>> 6274145b
         //TODO: Implement.
     }
 
