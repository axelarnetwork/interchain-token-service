--- conflicted
+++ resolved
@@ -43,14 +43,10 @@
     });
 
     it('Should not be able to run the onlyOperatorable function as not the operator', async () => {
-<<<<<<< HEAD
-        await expectRevert((gasOptions) => test.connect(otherWallet).testOperatorable(gasOptions), test, 'MissingRole');
-=======
         await expectRevert((gasOptions) => test.connect(otherWallet).testOperatorable(gasOptions), test, 'MissingRole', [
             otherWallet.address,
             operatorRole,
         ]);
->>>>>>> 9f89c148
     });
 
     it('Should be able to change the operator only as the operator', async () => {
@@ -58,15 +54,6 @@
 
         await expect(test.transferOperatorship(otherWallet.address))
             .to.emit(test, 'RolesRemoved')
-<<<<<<< HEAD
-            .withArgs(ownerWallet.address, [operatorRole])
-            .to.emit(test, 'RolesAdded')
-            .withArgs(otherWallet.address, [operatorRole]);
-
-        expect(await test.hasRole(otherWallet.address, operatorRole)).to.be.true;
-
-        await expectRevert((gasOptions) => test.transferOperatorship(otherWallet.address, gasOptions), test, 'MissingRole');
-=======
             .withArgs(ownerWallet.address, 1 << operatorRole)
             .to.emit(test, 'RolesAdded')
             .withArgs(otherWallet.address, 1 << operatorRole);
@@ -77,19 +64,11 @@
             ownerWallet.address,
             operatorRole,
         ]);
->>>>>>> 9f89c148
     });
 
     it('Should be able to propose operator only as the operator', async () => {
         expect(await test.hasRole(otherWallet.address, operatorRole)).to.be.true;
 
-<<<<<<< HEAD
-        await expectRevert((gasOptions) => test.proposeOperatorship(ownerWallet.address, gasOptions), test, 'MissingRole');
-
-        await expect(test.connect(otherWallet).proposeOperatorship(ownerWallet.address))
-            .to.emit(test, 'RolesProposed')
-            .withArgs(otherWallet.address, ownerWallet.address, [operatorRole]);
-=======
         await expectRevert((gasOptions) => test.proposeOperatorship(ownerWallet.address, gasOptions), test, 'MissingRole', [
             ownerWallet.address,
             operatorRole,
@@ -98,7 +77,6 @@
         await expect(test.connect(otherWallet).proposeOperatorship(ownerWallet.address))
             .to.emit(test, 'RolesProposed')
             .withArgs(otherWallet.address, ownerWallet.address, 1 << operatorRole);
->>>>>>> 9f89c148
     });
 
     it('Should be able to accept operatorship only as proposed operator', async () => {
@@ -108,23 +86,14 @@
             (gasOptions) => test.connect(otherWallet).acceptOperatorship(otherWallet.address, gasOptions),
             test,
             'InvalidProposedRoles',
-<<<<<<< HEAD
-=======
             [otherWallet.address, otherWallet.address, 1 << operatorRole],
->>>>>>> 9f89c148
         );
 
         await expect(test.connect(ownerWallet).acceptOperatorship(otherWallet.address))
             .to.emit(test, 'RolesRemoved')
-<<<<<<< HEAD
-            .withArgs(otherWallet.address, [operatorRole])
-            .to.emit(test, 'RolesAdded')
-            .withArgs(ownerWallet.address, [operatorRole]);
-=======
             .withArgs(otherWallet.address, 1 << operatorRole)
             .to.emit(test, 'RolesAdded')
             .withArgs(ownerWallet.address, 1 << operatorRole);
->>>>>>> 9f89c148
     });
 });
 
@@ -148,14 +117,10 @@
     });
 
     it('Should not be able to run the onlyDistributor function as not the distributor', async () => {
-<<<<<<< HEAD
-        await expectRevert((gasOptions) => test.connect(otherWallet).testDistributable(gasOptions), test, 'MissingRole');
-=======
         await expectRevert((gasOptions) => test.connect(otherWallet).testDistributable(gasOptions), test, 'MissingRole', [
             otherWallet.address,
             distributorRole,
         ]);
->>>>>>> 9f89c148
     });
 
     it('Should be able to change the distributor only as the distributor', async () => {
@@ -163,15 +128,6 @@
 
         await expect(test.transferDistributorship(otherWallet.address))
             .to.emit(test, 'RolesRemoved')
-<<<<<<< HEAD
-            .withArgs(ownerWallet.address, [distributorRole])
-            .to.emit(test, 'RolesAdded')
-            .withArgs(otherWallet.address, [distributorRole]);
-
-        expect(await test.hasRole(otherWallet.address, distributorRole)).to.be.true;
-
-        await expectRevert((gasOptions) => test.transferDistributorship(otherWallet.address, gasOptions), test, 'MissingRole');
-=======
             .withArgs(ownerWallet.address, 1 << distributorRole)
             .to.emit(test, 'RolesAdded')
             .withArgs(otherWallet.address, 1 << distributorRole);
@@ -182,7 +138,6 @@
             ownerWallet.address,
             distributorRole,
         ]);
->>>>>>> 9f89c148
     });
 
     it('Should be able to propose a new distributor only as distributor', async () => {
@@ -192,24 +147,16 @@
             (gasOptions) => test.connect(ownerWallet).proposeDistributorship(ownerWallet.address, gasOptions),
             test,
             'MissingRole',
-<<<<<<< HEAD
-=======
             [ownerWallet.address, distributorRole],
->>>>>>> 9f89c148
         );
 
         await expect(test.connect(otherWallet).proposeDistributorship(ownerWallet.address))
             .to.emit(test, 'RolesProposed')
-<<<<<<< HEAD
-            .withArgs(otherWallet.address, ownerWallet.address, [distributorRole]);
-=======
             .withArgs(otherWallet.address, ownerWallet.address, 1 << distributorRole);
->>>>>>> 9f89c148
     });
 
     it('Should be able to accept distributorship only as the proposed distributor', async () => {
         expect(await test.hasRole(otherWallet.address, distributorRole)).to.be.true;
-<<<<<<< HEAD
 
         await expectRevert(
             (gasOptions) => test.connect(otherWallet).acceptDistributorship(otherWallet.address, gasOptions),
@@ -219,34 +166,6 @@
 
         await expect(test.connect(ownerWallet).acceptDistributorship(otherWallet.address))
             .to.emit(test, 'RolesRemoved')
-            .withArgs(otherWallet.address, [distributorRole])
-            .to.emit(test, 'RolesAdded')
-            .withArgs(ownerWallet.address, [distributorRole]);
-    });
-});
-
-describe('ExpressCallHandler', () => {
-    let handler;
-    const expressCaller = new Wallet(getRandomBytes32()).address;
-    const payload = '0x5678';
-
-    before(async () => {
-        handler = await deployContract(ownerWallet, 'ExpressCallHandlerTest');
-    });
-
-    it('Should be able to set an express receive token', async () => {
-        const commandId = getRandomBytes32();
-=======
->>>>>>> 9f89c148
-
-        await expectRevert(
-            (gasOptions) => test.connect(otherWallet).acceptDistributorship(otherWallet.address, gasOptions),
-            test,
-            'InvalidProposedRoles',
-        );
-
-        await expect(test.connect(ownerWallet).acceptDistributorship(otherWallet.address))
-            .to.emit(test, 'RolesRemoved')
             .withArgs(otherWallet.address, 1 << distributorRole)
             .to.emit(test, 'RolesAdded')
             .withArgs(ownerWallet.address, 1 << distributorRole);
@@ -344,8 +263,6 @@
     });
 });
 
-<<<<<<< HEAD
-=======
 describe('Mutlicall', () => {
     let test;
     let function1Data;
@@ -434,7 +351,6 @@
     });
 });
 
->>>>>>> 9f89c148
 describe('StandardizedTokenDeployer', () => {
     let standardizedToken, standardizedTokenDeployer;
     const tokenManager = new Wallet(getRandomBytes32()).address;
@@ -472,15 +388,9 @@
             .to.emit(token, 'Transfer')
             .withArgs(AddressZero, mintTo, mintAmount)
             .and.to.emit(token, 'RolesAdded')
-<<<<<<< HEAD
-            .withArgs(tokenManager, [DISTRIBUTOR_ROLE])
-            .to.emit(token, 'RolesAdded')
-            .withArgs(tokenManager, [DISTRIBUTOR_ROLE]);
-=======
             .withArgs(tokenManager, 1 << DISTRIBUTOR_ROLE)
             .to.emit(token, 'RolesAdded')
             .withArgs(tokenManager, 1 << DISTRIBUTOR_ROLE);
->>>>>>> 9f89c148
 
         expect(await tokenProxy.implementation()).to.equal(standardizedToken.address);
         expect(await token.name()).to.equal(name);
