// SPDX-License-Identifier: MIT

pragma solidity ^0.8.0;

import { AddressBytes } from '@axelar-network/axelar-gmp-sdk-solidity/contracts/libs/AddressBytes.sol';
import { SafeTokenTransfer, SafeTokenTransferFrom, SafeTokenCall } from '@axelar-network/axelar-gmp-sdk-solidity/contracts/libs/SafeTransfer.sol';
import { Multicall } from '@axelar-network/axelar-gmp-sdk-solidity/contracts/utils/Multicall.sol';
import { Upgradable } from '@axelar-network/axelar-gmp-sdk-solidity/contracts/upgradable/Upgradable.sol';

import { IInterchainTokenService } from './interfaces/IInterchainTokenService.sol';
import { IInterchainTokenFactory } from './interfaces/IInterchainTokenFactory.sol';
import { ITokenManagerType } from './interfaces/ITokenManagerType.sol';
import { ITokenManager } from './interfaces/ITokenManager.sol';
import { IInterchainToken } from './interfaces/IInterchainToken.sol';

contract InterchainTokenFactory is IInterchainTokenFactory, ITokenManagerType, Multicall, Upgradable {
    using AddressBytes for bytes;
    using AddressBytes for address;
    using SafeTokenTransfer for IInterchainToken;
    using SafeTokenTransferFrom for IInterchainToken;
    using SafeTokenCall for IInterchainToken;

    IInterchainTokenService public immutable service;
    bytes32 public immutable chainNameHash;

    bytes32 private constant CONTRACT_ID = keccak256('interchain-token-factory');
    bytes32 internal constant PREFIX_CANONICAL_TOKEN_SALT = keccak256('canonical-token-salt');
    bytes32 internal constant PREFIX_INTERCHAIN_TOKEN_SALT = keccak256('interchain-token-salt');

    constructor(address interchainTokenServiceAddress) {
        if (interchainTokenServiceAddress == address(0)) revert ZeroAddress();
        service = IInterchainTokenService(interchainTokenServiceAddress);
        string memory chainName_ = IInterchainTokenService(interchainTokenServiceAddress).chainName();

        if (bytes(chainName_).length == 0) revert InvalidChainName();

        chainNameHash = keccak256(bytes(chainName_));
    }

    /**
     * @notice Getter for the contract id.
     */
    function contractId() external pure returns (bytes32) {
        return CONTRACT_ID;
    }

    function interchainTokenSalt(bytes32 chainNameHash_, address deployer, bytes32 salt) public pure returns (bytes32) {
        return keccak256(abi.encode(PREFIX_INTERCHAIN_TOKEN_SALT, chainNameHash_, deployer, salt));
    }

    function canonicalInterchainTokenSalt(bytes32 chainNameHash_, address tokenAddress) public pure returns (bytes32 salt) {
        salt = keccak256(abi.encode(PREFIX_CANONICAL_TOKEN_SALT, chainNameHash_, tokenAddress));
    }

    function interchainTokenId(address deployer, bytes32 salt) public view returns (bytes32 tokenId) {
        tokenId = service.interchainTokenId(address(0), interchainTokenSalt(chainNameHash, deployer, salt));
    }

    function canonicalInterchainTokenId(address tokenAddress) public view returns (bytes32 tokenId) {
        tokenId = service.interchainTokenId(address(0), canonicalInterchainTokenSalt(chainNameHash, tokenAddress));
    }

    function interchainTokenAddress(address deployer, bytes32 salt) public view returns (address tokenAddress) {
        tokenAddress = service.interchainTokenAddress(interchainTokenId(deployer, salt));
    }

    function deployInterchainToken(
        bytes32 salt,
        string calldata name,
        string calldata symbol,
        uint8 decimals,
        uint256 mintAmount,
        address distributor
    ) external payable {
        address sender = msg.sender;
        salt = interchainTokenSalt(chainNameHash, sender, salt);
        bytes memory distributorBytes;

        if (mintAmount > 0) {
            distributorBytes = address(this).toBytes();
        } else {
            distributorBytes = distributor.toBytes();
        }

        _deployInterchainToken(salt, '', name, symbol, decimals, distributorBytes, 0);

        if (mintAmount > 0) {
            bytes32 tokenId = service.interchainTokenId(address(0), salt);
            IInterchainToken token = IInterchainToken(service.interchainTokenAddress(tokenId));
            token.mint(address(this), mintAmount);
            token.transferDistributorship(distributor);

            ITokenManager tokenManager = ITokenManager(service.tokenManagerAddress(tokenId));
            tokenManager.removeFlowLimiter(address(this));
<<<<<<< HEAD
            if(distributor != address(0)) tokenManager.addFlowLimiter(distributor);
=======
            if (distributor != address(0)) tokenManager.addFlowLimiter(distributor);
>>>>>>> b71c1bfb
            tokenManager.transferOperatorship(distributor);
        }
    }

    function deployRemoteInterchainToken(
        string calldata originalChainName,
        bytes32 salt,
        address additionalDistributor,
        string memory destinationChain,
        uint256 gasValue
    ) external payable {
        string memory tokenName;
        string memory tokenSymbol;
        uint8 tokenDecimals;
        bytes memory distributor = new bytes(0);

        {
            bytes32 chainNameHash_;
            if (bytes(originalChainName).length == 0) {
                chainNameHash_ = chainNameHash;
            } else {
                chainNameHash_ = keccak256(bytes(originalChainName));
            }
            address sender = msg.sender;
            salt = interchainTokenSalt(chainNameHash_, sender, salt);
            bytes32 tokenId = service.interchainTokenId(address(0), salt);

            IInterchainToken token = IInterchainToken(service.interchainTokenAddress(tokenId));

            tokenName = token.name();
            tokenSymbol = token.symbol();
            tokenDecimals = token.decimals();
            if (additionalDistributor != address(0)) {
                if (!token.isDistributor(additionalDistributor)) revert NotDistributor(additionalDistributor);
                distributor = additionalDistributor.toBytes();
            }
        }

        _deployInterchainToken(salt, destinationChain, tokenName, tokenSymbol, tokenDecimals, distributor, gasValue);
    }

    function _deployInterchainToken(
        bytes32 salt,
        string memory destinationChain,
        string memory tokenName,
        string memory tokenSymbol,
        uint8 tokenDecimals,
        bytes memory distributor,
        uint256 gasValue
    ) internal {
        // slither-disable-next-line arbitrary-send-eth
        service.deployInterchainToken{ value: gasValue }(
            salt,
            destinationChain,
            tokenName,
            tokenSymbol,
            tokenDecimals,
            distributor,
            gasValue
        );
    }

    function registerCanonicalInterchainToken(address tokenAddress) external payable returns (bytes32 tokenId) {
        bytes memory params = abi.encode('', tokenAddress);
        bytes32 salt = canonicalInterchainTokenSalt(chainNameHash, tokenAddress);
        tokenId = service.deployTokenManager(salt, '', TokenManagerType.LOCK_UNLOCK, params, 0);
    }

    function deployRemoteCanonicalInterchainToken(
        string calldata originalChain,
        address originalTokenAddress,
        string calldata destinationChain,
        uint256 gasValue
    ) external payable {
        bytes32 salt;
        IInterchainToken token;

        {
            bytes32 chainNameHash_;
            if (bytes(originalChain).length == 0) {
                chainNameHash_ = chainNameHash;
            } else {
                chainNameHash_ = keccak256(bytes(originalChain));
            }
            // This ensures that the token manager has been deployed by this address, so it's safe to trust it.
            salt = canonicalInterchainTokenSalt(chainNameHash_, originalTokenAddress);
            bytes32 tokenId = service.interchainTokenId(address(0), salt);
            token = IInterchainToken(service.tokenAddress(tokenId));
        }

        // The 3 lines below will revert if the token does not exist.
        string memory tokenName = token.name();
        string memory tokenSymbol = token.symbol();
        uint8 tokenDecimals = token.decimals();

        _deployInterchainToken(salt, destinationChain, tokenName, tokenSymbol, tokenDecimals, '', gasValue);
    }

    function interchainTransfer(
        bytes32 tokenId,
        string calldata destinationChain,
        bytes calldata destinationAddress,
        uint256 amount,
        uint256 gasValue
    ) external payable {
        if (bytes(destinationChain).length == 0) {
            address tokenAddress = service.interchainTokenAddress(tokenId);
            IInterchainToken token = IInterchainToken(tokenAddress);
            token.safeTransfer(destinationAddress.toAddress(), amount);
        } else {
            // slither-disable-next-line arbitrary-send-eth
            service.interchainTransfer{ value: gasValue }(tokenId, destinationChain, destinationAddress, amount, new bytes(0));
        }
    }

    function tokenTransferFrom(bytes32 tokenId, uint256 amount) external payable {
        address tokenAddress = service.tokenAddress(tokenId);
        IInterchainToken token = IInterchainToken(tokenAddress);

        token.safeTransferFrom(msg.sender, address(this), amount);
    }

    function tokenApprove(bytes32 tokenId, uint256 amount) external payable {
        address tokenAddress = service.tokenAddress(tokenId);
        IInterchainToken token = IInterchainToken(tokenAddress);
        address tokenManager = service.tokenManagerAddress(tokenId);

        token.safeCall(abi.encodeWithSelector(token.approve.selector, tokenManager, amount));
    }
}<|MERGE_RESOLUTION|>--- conflicted
+++ resolved
@@ -92,11 +92,7 @@
 
             ITokenManager tokenManager = ITokenManager(service.tokenManagerAddress(tokenId));
             tokenManager.removeFlowLimiter(address(this));
-<<<<<<< HEAD
-            if(distributor != address(0)) tokenManager.addFlowLimiter(distributor);
-=======
             if (distributor != address(0)) tokenManager.addFlowLimiter(distributor);
->>>>>>> b71c1bfb
             tokenManager.transferOperatorship(distributor);
         }
     }
