--- conflicted
+++ resolved
@@ -188,33 +188,14 @@
     }
 
     /**
-<<<<<<< HEAD
      * @notice Calculates the tokenId_ that would correspond to a custom link for a given deployer with a specified salt.
      * This will not depend on what chain it is called from, unlike canonical tokenId_s.
-=======
-     * @notice Calculates the tokenId_ that would correspond to a canonical link for a given token.
-     * This will depend on what chain it is called from, unlike custom tokenIds.
-     * @param tokenAddress_ the address of the token.
-     * @return tokenId_ the tokenId_ that the canonical TokenManager would get (or has gotten) for the token.
-     */
-    function canonicalTokenId(address tokenAddress_) public view returns (bytes32 tokenId_) {
-        tokenId_ = keccak256(abi.encode(PREFIX_STANDARDIZED_TOKEN_ID, chainNameHash, tokenAddress_));
-    }
-
-    /**
-     * @notice Calculates the tokenId_ that would correspond to a custom link for a given deployer with a specified salt.
-     * This will not depend on what chain it is called from, unlike canonical tokenIds.
->>>>>>> 71dddffa
      * @param sender the address of the TokenManager deployer.
      * @param salt the salt that the deployer uses for the deployment.
      * @return tokenId_ the tokenId_ that the custom TokenManager would get (or has gotten).
      */
     function tokenId(address sender, bytes32 salt) public pure returns (bytes32 tokenId_) {
-<<<<<<< HEAD
         tokenId_ = keccak256(abi.encode(PREFIX_TOKEN_ID, sender, salt));
-=======
-        tokenId_ = keccak256(abi.encode(PREFIX_CUSTOM_TOKEN_ID, sender, salt));
->>>>>>> 71dddffa
     }
 
     /**
@@ -269,63 +250,6 @@
     \************/
 
     /**
-<<<<<<< HEAD
-=======
-     * @notice Used to register canonical tokens. Caller does not matter.
-     * @param tokenAddress_ the token to be bridged.
-     * @return tokenId_ the tokenId_ that was used for this canonical token.
-     */
-    function registerCanonicalToken(address tokenAddress_) external payable whenNotPaused returns (bytes32 tokenId_) {
-        (, string memory tokenSymbol, ) = _validateToken(tokenAddress_);
-        if (gateway.tokenAddresses(tokenSymbol) == tokenAddress_) revert GatewayToken();
-        tokenId_ = canonicalTokenId(tokenAddress_);
-        _deployTokenManager(tokenId_, TokenManagerType.LOCK_UNLOCK, abi.encode('', tokenAddress_));
-    }
-
-    /**
-     * @notice Used to deploy remote TokenManagers and standardized tokens for a canonical token. This needs to be
-     * called from the chain that registered the canonical token, and anyone can call it.
-     * @param tokenId_ the tokenId_ of the canonical token.
-     * @param destinationChain the name of the chain to deploy the TokenManager and standardized token to.
-     * @param gasValue the amount of native tokens to be used to pay for gas for the remote deployment.
-     * At least the amount specified needs to be passed to the call
-     * @dev `gasValue` exists because this function can be part of a multicall involving multiple functions that could make remote contract calls.
-     */
-    function deployRemoteCanonicalToken(bytes32 tokenId_, string calldata destinationChain, uint256 gasValue) public payable whenNotPaused {
-        address tokenAddress_;
-        {
-            tokenAddress_ = validTokenManagerAddress(tokenId_);
-            tokenAddress_ = ITokenManager(tokenAddress_).tokenAddress();
-            bytes32 canonicalTokenId_ = canonicalTokenId(tokenAddress_);
-
-            if (canonicalTokenId_ != tokenId_) revert InvalidCanonicalTokenId(canonicalTokenId_);
-        }
-
-        (string memory tokenName, string memory tokenSymbol, uint8 tokenDecimals) = _validateToken(tokenAddress_);
-        _deployRemoteStandardizedToken(tokenId_, tokenName, tokenSymbol, tokenDecimals, '', '', 0, '', destinationChain, gasValue);
-    }
-
-    /**
-     * @notice Used to deploy custom TokenManagers with the specified salt. Different callers would result in different tokenIds.
-     * @param salt the salt to be used.
-     * @param tokenManagerType the type of TokenManager to be deployed.
-     * @param params the params that will be used to initialize the TokenManager.
-     */
-    function deployCustomTokenManager(
-        bytes32 salt,
-        TokenManagerType tokenManagerType,
-        bytes memory params
-    ) public payable whenNotPaused returns (bytes32 tokenId_) {
-        address deployer_ = msg.sender;
-        tokenId_ = tokenId(deployer_, salt);
-
-        emit CustomTokenIdClaimed(tokenId_, deployer_, salt);
-
-        _deployTokenManager(tokenId_, tokenManagerType, params);
-    }
-
-    /**
->>>>>>> 71dddffa
      * @notice Used to deploy remote custom TokenManagers.
      * @param salt the salt to be used.
      * @param destinationChain the name of the chain to deploy the TokenManager and standardized token to.
@@ -345,7 +269,6 @@
     ) external payable whenNotPaused returns (bytes32 tokenId_) {
         address deployer_ = msg.sender;
         tokenId_ = tokenId(deployer_, salt);
-<<<<<<< HEAD
 
         emit CustomTokenIdClaimed(tokenId_, deployer_, salt);
         if (bytes(destinationChain).length == 0) {
@@ -353,35 +276,6 @@
         } else {
             _deployRemoteTokenManager(tokenId_, destinationChain, gasValue, tokenManagerType, params);
         }
-=======
-
-        emit CustomTokenIdClaimed(tokenId_, deployer_, salt);
-
-        _deployRemoteTokenManager(tokenId_, destinationChain, gasValue, tokenManagerType, params);
-    }
-
-    /**
-     * @notice Used to deploy a standardized token alongside a TokenManager.
-     * @param salt the salt to be used.
-     * @param name the name of the token to be deployed.
-     * @param symbol the symbol of the token to be deployed.
-     * @param decimals the decimals of the token to be deployed.
-     * @param mintAmount the amount of token to be mint during deployment to msg.sender.
-     * @param distributor the address that will be able to mint and burn the deployed token.
-     */
-    function deployAndRegisterStandardizedToken(
-        bytes32 salt,
-        string calldata name,
-        string calldata symbol,
-        uint8 decimals,
-        uint256 mintAmount,
-        address distributor
-    ) external payable whenNotPaused {
-        bytes32 tokenId_ = tokenId(msg.sender, salt);
-        _deployInterchainToken(tokenId_, distributor, name, symbol, decimals, mintAmount, msg.sender);
-        address tokenAddress_ = interchainTokenAddress(tokenId_);
-        _deployTokenManager(tokenId_, TokenManagerType.MINT_BURN, abi.encode(msg.sender.toBytes(), tokenAddress_));
->>>>>>> 71dddffa
     }
 
     /**
@@ -407,7 +301,6 @@
         uint256 gasValue
     ) external payable whenNotPaused {
         bytes32 tokenId_ = tokenId(msg.sender, salt);
-<<<<<<< HEAD
 
         if (bytes(destinationChain).length == 0) {
             address tokenAddress_;
@@ -416,20 +309,6 @@
         } else {
             _deployRemoteStandardizedToken(tokenId_, name, symbol, decimals, distributor, destinationChain, gasValue);
         }
-=======
-        _deployRemoteStandardizedToken(
-            tokenId_,
-            name,
-            symbol,
-            decimals,
-            distributor,
-            mintTo,
-            mintAmount,
-            operator_,
-            destinationChain,
-            gasValue
-        );
->>>>>>> 71dddffa
     }
 
     // Returns the amount of token that this call is worth. If `tokenAddress` is `0`, then value is in terms of the native token, otherwise it's in terms of the token address.
@@ -747,7 +626,6 @@
      * @notice Process a deploy standardized token and manager payload.
      * @param payload The encoded data payload to be processed
      */
-<<<<<<< HEAD
     function _processDeployStandardizedTokenAndManagerPayload(bytes calldata payload) internal {
         (, bytes32 tokenId_, string memory name, string memory symbol, uint8 decimals, bytes memory distributorBytes) = abi.decode(
             payload,
@@ -757,43 +635,6 @@
 
         tokenAddress_ = _deployStandardizedToken(tokenId_, distributorBytes, name, symbol, decimals);
         _deployTokenManager(tokenId_, TokenManagerType.MINT_BURN, abi.encode(distributorBytes, tokenAddress_));
-=======
-    function _processDeployInterchainTokenPayload(bytes calldata payload) internal {
-        (
-            ,
-            bytes32 tokenId_,
-            string memory name,
-            string memory symbol,
-            uint8 decimals,
-            bytes memory distributorBytes,
-            bytes memory mintToBytes,
-            uint256 mintAmount,
-            bytes memory operatorBytes
-        ) = abi.decode(payload, (uint256, bytes32, string, string, uint8, bytes, bytes, uint256, bytes));
-        address tokenAddress_ = interchainTokenAddress(tokenId_);
-        address tokenManagerAddress_ = tokenManagerAddress(tokenId_);
-        address distributor;
-        address mintTo;
-
-        if (distributorBytes.length == 0) {
-            distributor = tokenManagerAddress_;
-        } else {
-            distributor = distributorBytes.toAddress();
-        }
-
-        if (mintToBytes.length == 0) {
-            mintTo = distributor;
-        } else {
-            mintTo = mintToBytes.toAddress();
-        }
-
-        if (operatorBytes.length == 0) {
-            operatorBytes = address(this).toBytes();
-        }
-
-        _deployInterchainToken(tokenId_, distributor, name, symbol, decimals, mintAmount, mintTo);
-        _deployTokenManager(tokenId_, TokenManagerType.MINT_BURN, abi.encode(operatorBytes, tokenAddress_));
->>>>>>> 71dddffa
     }
 
     /**
@@ -875,21 +716,7 @@
             gasValue
         );
 
-<<<<<<< HEAD
         bytes memory payload = abi.encode(SELECTOR_DEPLOY_AND_REGISTER_STANDARDIZED_TOKEN, tokenId_, name, symbol, decimals, distributor);
-=======
-        bytes memory payload = abi.encode(
-            SELECTOR_DEPLOY_AND_REGISTER_STANDARDIZED_TOKEN,
-            tokenId_,
-            name,
-            symbol,
-            decimals,
-            distributor,
-            mintTo,
-            mintAmount,
-            operator_
-        );
->>>>>>> 71dddffa
         _callContract(destinationChain, payload, gasValue);
     }
 
@@ -921,26 +748,17 @@
      * @return salt The computed salt for the token deployment
      */
     function _getStandardizedTokenSalt(bytes32 tokenId_) internal pure returns (bytes32 salt) {
-<<<<<<< HEAD
         return keccak256(abi.encode(PREFIX_INTERCHAIN_TOKEN_SALT, tokenId_));
-=======
-        return keccak256(abi.encode(PREFIX_STANDARDIZED_TOKEN_SALT, tokenId_));
->>>>>>> 71dddffa
     }
 
     /**
      * @notice Deploys a standardized token.
      * @param tokenId_ The ID of the token
-<<<<<<< HEAD
      * @param distributorBytes The distributor address for the token
-=======
-     * @param distributor The distributor address for the token
->>>>>>> 71dddffa
      * @param name The name of the token
      * @param symbol The symbol of the token
      * @param decimals The number of decimals of the token
      */
-<<<<<<< HEAD
     function _deployStandardizedToken(
         bytes32 tokenId_,
         bytes memory distributorBytes,
@@ -953,19 +771,6 @@
 
         address distributor;
         if (bytes(distributorBytes).length != 0) distributor = distributorBytes.toAddress();
-=======
-    function _deployInterchainToken(
-        bytes32 tokenId_,
-        address distributor,
-        string memory name,
-        string memory symbol,
-        uint8 decimals,
-        uint256 mintAmount,
-        address mintTo
-    ) internal {
-        bytes32 salt = _getStandardizedTokenSalt(tokenId_);
-        address tokenManagerAddress_ = tokenManagerAddress(tokenId_);
->>>>>>> 71dddffa
 
         // slither-disable-next-line controlled-delegatecall
         (bool success, bytes memory returnData) = standardizedTokenDeployer.delegatecall(
@@ -988,11 +793,7 @@
         }
 
         // slither-disable-next-line reentrancy-events
-<<<<<<< HEAD
         emit StandardizedTokenDeployed(tokenId_, tokenAddress_, distributor, name, symbol, decimals);
-=======
-        emit StandardizedTokenDeployed(tokenId_, tokenAddress_, distributor, name, symbol, decimals, mintAmount, mintTo);
->>>>>>> 71dddffa
     }
 
     function _decodeMetadata(bytes memory metadata) internal pure returns (uint32 version, bytes memory data) {
