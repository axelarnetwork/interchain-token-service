// SPDX-License-Identifier: MIT

pragma solidity ^0.8.0;

import { TokenManager } from '../TokenManager.sol';
import { IERC20 } from '@axelar-network/axelar-gmp-sdk-solidity/contracts/interfaces/IERC20.sol';
import { ITokenManagerLockUnlock } from '../../interfaces/ITokenManagerLockUnlock.sol';

import { SafeTokenTransfer, SafeTokenTransferFrom } from '@axelar-network/axelar-gmp-sdk-solidity/contracts/utils/SafeTransfer.sol';

/**
 * @title TokenManagerLockUnlock
 * @notice This contract is an implementation of TokenManager that locks and unlocks a specific token on behalf of the interchain token service.
 * @dev This contract extends TokenManagerAddressStorage and provides implementation for its abstract methods.
 * It uses the Axelar SDK to safely transfer tokens.
 */
<<<<<<< HEAD
contract TokenManagerLockUnlock is TokenManagerAddressStorage, ITokenManagerLockUnlock {
=======
contract TokenManagerLockUnlock is TokenManager, ITokenManagerLockUnlock {
    using SafeTokenTransfer for IERC20;
    using SafeTokenTransferFrom for IERC20;

>>>>>>> 67ec36a1
    /**
     * @dev Constructs an instance of TokenManagerLockUnlock. Calls the constructor
     * of TokenManagerAddressStorage which calls the constructor of TokenManager.
     * @param interchainTokenService_ The address of the interchain token service contract
     */
    constructor(address interchainTokenService_) TokenManager(interchainTokenService_) {}

    function implementationType() external pure returns (uint256) {
        return uint256(TokenManagerType.LOCK_UNLOCK);
    }

    /**
     * @dev Sets up the token address.
     * @param params The setup parameters in bytes. Should be encoded with the token address.
     */
    function _setup(bytes calldata params) internal override {
        // The first argument is reserved for the operator.
        (, address tokenAddress) = abi.decode(params, (bytes, address));
        _setTokenAddress(tokenAddress);
    }

    /**
     * @dev Transfers a specified amount of tokens from a specified address to this contract.
     * @param from The address to transfer tokens from
     * @param amount The amount of tokens to transfer
     * @return uint The actual amount of tokens transferred. This allows support for fee-on-transfer tokens.
     */
    function _takeToken(address from, uint256 amount) internal override returns (uint256) {
        IERC20 token = IERC20(tokenAddress());

        token.safeTransferFrom(from, address(this), amount);

        return amount;
    }

    /**
     * @dev Transfers a specified amount of tokens from this contract to a specified address.
     * @param to The address to transfer tokens to
     * @param amount The amount of tokens to transfer
     * @return uint The actual amount of tokens transferred
     */
    function _giveToken(address to, uint256 amount) internal override returns (uint256) {
        IERC20 token = IERC20(tokenAddress());

        token.safeTransfer(to, amount);

        return amount;
    }

<<<<<<< HEAD
        return amount;
    }

=======
>>>>>>> 67ec36a1
    /**
     * @notice Getter function for the parameters of a lock/unlock TokenManager. Mainly to be used by frontends.
     * @param operator the operator of the TokenManager.
     * @param tokenAddress the token to be managed.
     * @return params the resulting params to be passed to custom TokenManager deployments.
     */
    function getParams(bytes memory operator, address tokenAddress) external pure returns (bytes memory params) {
        params = abi.encode(operator, tokenAddress);
    }
}<|MERGE_RESOLUTION|>--- conflicted
+++ resolved
@@ -14,14 +14,10 @@
  * @dev This contract extends TokenManagerAddressStorage and provides implementation for its abstract methods.
  * It uses the Axelar SDK to safely transfer tokens.
  */
-<<<<<<< HEAD
-contract TokenManagerLockUnlock is TokenManagerAddressStorage, ITokenManagerLockUnlock {
-=======
 contract TokenManagerLockUnlock is TokenManager, ITokenManagerLockUnlock {
     using SafeTokenTransfer for IERC20;
     using SafeTokenTransferFrom for IERC20;
 
->>>>>>> 67ec36a1
     /**
      * @dev Constructs an instance of TokenManagerLockUnlock. Calls the constructor
      * of TokenManagerAddressStorage which calls the constructor of TokenManager.
@@ -71,12 +67,6 @@
         return amount;
     }
 
-<<<<<<< HEAD
-        return amount;
-    }
-
-=======
->>>>>>> 67ec36a1
     /**
      * @notice Getter function for the parameters of a lock/unlock TokenManager. Mainly to be used by frontends.
      * @param operator the operator of the TokenManager.
